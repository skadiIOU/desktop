{
  "name": "desktop",
  "version": "0.8.1-beta0",
  "lockfileVersion": 1,
  "requires": true,
  "dependencies": {
    "7zip": {
      "version": "0.0.6",
      "resolved": "https://registry.npmjs.org/7zip/-/7zip-0.0.6.tgz",
      "integrity": "sha1-nK+xca+CMpSQNTtIFvAzR6oVCjA=",
      "dev": true
    },
    "accessibility-developer-tools": {
      "version": "2.12.0",
      "resolved": "https://registry.npmjs.org/accessibility-developer-tools/-/accessibility-developer-tools-2.12.0.tgz",
      "integrity": "sha1-PaDM6dbsY3OWS4TzXbfPw996tRQ=",
      "dev": true
    },
    "ajv": {
      "version": "4.11.8",
      "resolved": "https://registry.npmjs.org/ajv/-/ajv-4.11.8.tgz",
      "integrity": "sha1-gv+wKynmYq5TvcIK8VlHcGc5xTY=",
      "requires": {
        "co": "4.6.0",
        "json-stable-stringify": "1.0.1"
      }
    },
    "ansi-html": {
      "version": "0.0.7",
      "resolved": "https://registry.npmjs.org/ansi-html/-/ansi-html-0.0.7.tgz",
      "integrity": "sha1-gTWEAhliqenm/QOflA0S9WynhZ4=",
      "dev": true
    },
    "ansi-regex": {
      "version": "2.1.1",
      "resolved": "https://registry.npmjs.org/ansi-regex/-/ansi-regex-2.1.1.tgz",
      "integrity": "sha1-w7M6te42DYbg5ijwRorn7yfWVN8=",
      "dev": true
    },
    "app-path": {
      "version": "2.2.0",
      "resolved": "https://registry.npmjs.org/app-path/-/app-path-2.2.0.tgz",
      "integrity": "sha1-KvXCtUSkDhX8GsVVSDFDl0YIRdA=",
      "requires": {
        "execa": "0.4.0"
      }
    },
    "argparse": {
      "version": "1.0.9",
      "resolved": "https://registry.npmjs.org/argparse/-/argparse-1.0.9.tgz",
      "integrity": "sha1-c9g7wmP4bpf4zE9rrhsOkKfSLIY=",
      "requires": {
        "sprintf-js": "1.0.3"
      }
    },
    "asap": {
      "version": "2.0.5",
      "resolved": "https://registry.npmjs.org/asap/-/asap-2.0.5.tgz",
      "integrity": "sha1-UidltQw1EEkOUtfc/ghe+bqWlY8="
    },
    "asn1": {
      "version": "0.2.3",
      "resolved": "https://registry.npmjs.org/asn1/-/asn1-0.2.3.tgz",
      "integrity": "sha1-2sh4dxPJlmhJ/IGAd36+nB3fO4Y="
    },
    "assert-plus": {
      "version": "0.2.0",
      "resolved": "https://registry.npmjs.org/assert-plus/-/assert-plus-0.2.0.tgz",
      "integrity": "sha1-104bh+ev/A24qttwIfP+SBAasjQ="
    },
    "async": {
      "version": "1.0.0",
      "resolved": "https://registry.npmjs.org/async/-/async-1.0.0.tgz",
      "integrity": "sha1-+PwEyjoTeErenhZBr5hXjPvWR6k="
    },
    "asynckit": {
      "version": "0.4.0",
      "resolved": "https://registry.npmjs.org/asynckit/-/asynckit-0.4.0.tgz",
      "integrity": "sha1-x57Zf380y48robyXkLzDZkdLS3k="
    },
    "aws-sign2": {
      "version": "0.6.0",
      "resolved": "https://registry.npmjs.org/aws-sign2/-/aws-sign2-0.6.0.tgz",
      "integrity": "sha1-FDQt0428yU0OW4fXY81jYSwOeU8="
    },
    "aws4": {
      "version": "1.6.0",
      "resolved": "https://registry.npmjs.org/aws4/-/aws4-1.6.0.tgz",
      "integrity": "sha1-g+9cqGCysy5KDe7e6MdxudtXRx4="
    },
    "babel-runtime": {
      "version": "6.25.0",
      "resolved": "https://registry.npmjs.org/babel-runtime/-/babel-runtime-6.25.0.tgz",
      "integrity": "sha1-M7mOql1IK7AajRqmtDetKwGuxBw=",
      "requires": {
        "core-js": "2.5.0",
        "regenerator-runtime": "0.10.5"
      },
      "dependencies": {
        "core-js": {
          "version": "2.5.0",
          "resolved": "https://registry.npmjs.org/core-js/-/core-js-2.5.0.tgz",
          "integrity": "sha1-VpwFCRi+ZIazg3VSAorgRmtxcIY="
        }
      }
    },
    "balanced-match": {
      "version": "0.4.2",
      "resolved": "https://registry.npmjs.org/balanced-match/-/balanced-match-0.4.2.tgz",
      "integrity": "sha1-yz8+PHMtwPAe5wtAPzAuYddwmDg="
    },
    "bcrypt-pbkdf": {
      "version": "1.0.1",
      "resolved": "https://registry.npmjs.org/bcrypt-pbkdf/-/bcrypt-pbkdf-1.0.1.tgz",
      "integrity": "sha1-Y7xdy2EzG5K8Bf1SiVPDNGKgb40=",
      "optional": true,
      "requires": {
        "tweetnacl": "0.14.5"
      }
    },
    "big.js": {
      "version": "3.1.3",
      "resolved": "https://registry.npmjs.org/big.js/-/big.js-3.1.3.tgz",
      "integrity": "sha1-TK2iGTZS6zyp7I5VyQFWacmAaXg=",
      "dev": true
    },
    "block-stream": {
      "version": "0.0.9",
      "resolved": "https://registry.npmjs.org/block-stream/-/block-stream-0.0.9.tgz",
      "integrity": "sha1-E+v+d4oDIFz+A3UUgeu0szAMEmo=",
      "requires": {
        "inherits": "2.0.3"
      }
    },
    "boom": {
      "version": "2.10.1",
      "resolved": "https://registry.npmjs.org/boom/-/boom-2.10.1.tgz",
      "integrity": "sha1-OciRjO/1eZ+D+UkqhI9iWt0Mdm8=",
      "requires": {
        "hoek": "2.16.3"
      }
    },
    "brace-expansion": {
      "version": "1.1.7",
      "resolved": "https://registry.npmjs.org/brace-expansion/-/brace-expansion-1.1.7.tgz",
      "integrity": "sha1-Pv/DxQ4ABTH7cg6v+A8K6O8jz1k=",
      "requires": {
        "balanced-match": "0.4.2",
        "concat-map": "0.0.1"
      }
    },
    "byline": {
      "version": "4.2.2",
      "resolved": "https://registry.npmjs.org/byline/-/byline-4.2.2.tgz",
      "integrity": "sha1-wgOpilsCkIIqk4anjtosvVvNsy8="
    },
    "caseless": {
      "version": "0.12.0",
      "resolved": "https://registry.npmjs.org/caseless/-/caseless-0.12.0.tgz",
      "integrity": "sha1-G2gcIf+EAzyCZUMJBolCDRhxUdw="
    },
    "chain-function": {
      "version": "1.0.0",
      "resolved": "https://registry.npmjs.org/chain-function/-/chain-function-1.0.0.tgz",
      "integrity": "sha1-DUqzfn4Y6tC9xHuSB2QRjOWHM9w="
    },
    "checksum": {
      "version": "0.1.1",
      "resolved": "https://registry.npmjs.org/checksum/-/checksum-0.1.1.tgz",
      "integrity": "sha1-3GUn1MkL6FYNvR7Uzs8yl9Uo6ek=",
      "requires": {
        "optimist": "0.3.7"
      }
    },
    "classnames": {
      "version": "2.2.5",
      "resolved": "https://registry.npmjs.org/classnames/-/classnames-2.2.5.tgz",
      "integrity": "sha1-+zgB1FNGdknvNgPH1hoCvRKb3m0="
    },
    "co": {
      "version": "4.6.0",
      "resolved": "https://registry.npmjs.org/co/-/co-4.6.0.tgz",
      "integrity": "sha1-bqa989hTrlTMuOR7+gvz+QMfsYQ="
    },
    "codemirror": {
      "version": "5.25.2",
      "resolved": "https://registry.npmjs.org/codemirror/-/codemirror-5.25.2.tgz",
      "integrity": "sha1-jHdnfKnJJI11fToH7R6JqEBIULc="
    },
    "colors": {
      "version": "1.0.3",
      "resolved": "https://registry.npmjs.org/colors/-/colors-1.0.3.tgz",
      "integrity": "sha1-BDP0TYCWgP3rYO0mDxsMJi6CpAs="
    },
    "combined-stream": {
      "version": "1.0.5",
      "resolved": "https://registry.npmjs.org/combined-stream/-/combined-stream-1.0.5.tgz",
      "integrity": "sha1-k4NwpXtKUd6ix3wV1cX9+JUWQAk=",
      "requires": {
        "delayed-stream": "1.0.0"
      }
    },
    "concat-map": {
      "version": "0.0.1",
      "resolved": "https://registry.npmjs.org/concat-map/-/concat-map-0.0.1.tgz",
      "integrity": "sha1-2Klr13/Wjfd5OnMDajug1UBdR3s="
    },
    "core-js": {
      "version": "1.2.7",
      "resolved": "https://registry.npmjs.org/core-js/-/core-js-1.2.7.tgz",
      "integrity": "sha1-ZSKUwUZR2yj6k70tX/KYOk8IxjY="
    },
    "core-util-is": {
      "version": "1.0.2",
      "resolved": "https://registry.npmjs.org/core-util-is/-/core-util-is-1.0.2.tgz",
      "integrity": "sha1-tf1UIgqivFq1eqtxQMlAdUUDwac="
    },
    "create-react-class": {
      "version": "15.6.0",
      "resolved": "https://registry.npmjs.org/create-react-class/-/create-react-class-15.6.0.tgz",
      "integrity": "sha1-q0SEl8JlZuHilBPogyB9V8/nvtQ=",
      "requires": {
        "fbjs": "0.8.12",
        "loose-envify": "1.3.1",
        "object-assign": "4.1.1"
      }
    },
    "cross-spawn-async": {
      "version": "2.2.5",
      "resolved": "https://registry.npmjs.org/cross-spawn-async/-/cross-spawn-async-2.2.5.tgz",
      "integrity": "sha1-hF/wwINKPe2dFg2sptOQkGuyiMw=",
      "requires": {
        "lru-cache": "4.0.2",
        "which": "1.2.14"
      }
    },
    "cross-unzip": {
      "version": "0.0.2",
      "resolved": "https://registry.npmjs.org/cross-unzip/-/cross-unzip-0.0.2.tgz",
      "integrity": "sha1-UYO8R6CVWb78+YzEZXlkmZNZNy8=",
      "dev": true
    },
    "cryptiles": {
      "version": "2.0.5",
      "resolved": "https://registry.npmjs.org/cryptiles/-/cryptiles-2.0.5.tgz",
      "integrity": "sha1-O9/s3GCBR8HGcgL6KR59ylnqo7g=",
      "requires": {
        "boom": "2.10.1"
      }
    },
    "cycle": {
      "version": "1.0.3",
      "resolved": "https://registry.npmjs.org/cycle/-/cycle-1.0.3.tgz",
      "integrity": "sha1-IegLK+hYD5i0aPN5QwZisEbDStI="
    },
    "dashdash": {
      "version": "1.14.1",
      "resolved": "https://registry.npmjs.org/dashdash/-/dashdash-1.14.1.tgz",
      "integrity": "sha1-hTz6D3y+L+1d4gMmuN1YEDX24vA=",
      "requires": {
        "assert-plus": "1.0.0"
      },
      "dependencies": {
        "assert-plus": {
          "version": "1.0.0",
          "resolved": "https://registry.npmjs.org/assert-plus/-/assert-plus-1.0.0.tgz",
          "integrity": "sha1-8S4PPF13sLHN2RRpQuTpbB5N1SU="
        }
      }
    },
    "deep-equal": {
      "version": "1.0.1",
      "resolved": "https://registry.npmjs.org/deep-equal/-/deep-equal-1.0.1.tgz",
      "integrity": "sha1-9dJgKStmDghO/0zbyfCK0yR0SLU="
    },
    "delayed-stream": {
      "version": "1.0.0",
      "resolved": "https://registry.npmjs.org/delayed-stream/-/delayed-stream-1.0.0.tgz",
      "integrity": "sha1-3zrhmayt+31ECqrgsp4icrJOxhk="
    },
    "devtron": {
      "version": "1.4.0",
      "resolved": "https://registry.npmjs.org/devtron/-/devtron-1.4.0.tgz",
      "integrity": "sha1-tedIvW6Vu+cL/MaKrm/mlhGUQeE=",
      "dev": true,
      "requires": {
        "accessibility-developer-tools": "2.12.0",
        "highlight.js": "9.11.0",
        "humanize-plus": "1.8.2"
      }
    },
    "dexie": {
      "version": "1.5.1",
      "resolved": "https://registry.npmjs.org/dexie/-/dexie-1.5.1.tgz",
      "integrity": "sha1-rDrVoOuvfm5Cdg21hxBBjUp1ZiQ="
    },
    "dom-classlist": {
      "version": "1.0.1",
      "resolved": "https://registry.npmjs.org/dom-classlist/-/dom-classlist-1.0.1.tgz",
      "integrity": "sha1-cigU3C9QnT19BvJTO6n/SO7qWbk="
    },
    "dom-helpers": {
      "version": "3.2.1",
      "resolved": "https://registry.npmjs.org/dom-helpers/-/dom-helpers-3.2.1.tgz",
      "integrity": "sha1-MgPgf+0he9H0JLAZc1WC/Deyglo="
    },
    "dom-matches": {
      "version": "2.0.0",
      "resolved": "https://registry.npmjs.org/dom-matches/-/dom-matches-2.0.0.tgz",
      "integrity": "sha1-0nKLQWqHUzmA6wibhI0lPPI6dYw="
    },
    "dugite": {
<<<<<<< HEAD
      "version": "1.38.0",
      "resolved": "https://registry.npmjs.org/dugite/-/dugite-1.38.0.tgz",
      "integrity": "sha1-1zB4C6qmDv9qe/wBG8spLbi1Jus=",
      "requires": {
        "checksum": "0.1.1",
        "mkdirp": "0.5.1",
        "os-tmpdir": "1.0.2",
        "progress": "2.0.0",
        "request": "2.81.0",
        "rimraf": "2.6.1",
        "tar": "2.2.1"
      }
=======
      "version": "1.39.0",
      "from": "dugite@1.39.0",
      "resolved": "https://registry.npmjs.org/dugite/-/dugite-1.39.0.tgz"
>>>>>>> ad592671
    },
    "ecc-jsbn": {
      "version": "0.1.1",
      "resolved": "https://registry.npmjs.org/ecc-jsbn/-/ecc-jsbn-0.1.1.tgz",
      "integrity": "sha1-D8c6ntXw1Tw4GTOYUj735UN3dQU=",
      "optional": true,
      "requires": {
        "jsbn": "0.1.1"
      }
    },
    "electron-debug": {
      "version": "1.1.0",
      "resolved": "https://registry.npmjs.org/electron-debug/-/electron-debug-1.1.0.tgz",
      "integrity": "sha1-BQqcP5Bv/8JJJRDPisMdDzKleeE=",
      "dev": true,
      "requires": {
        "electron-is-dev": "0.1.2",
        "electron-localshortcut": "0.6.1"
      }
    },
    "electron-devtools-installer": {
      "version": "2.2.0",
      "resolved": "https://registry.npmjs.org/electron-devtools-installer/-/electron-devtools-installer-2.2.0.tgz",
      "integrity": "sha1-mBPmgRr81p3co8rlQW23Lqfs+2o=",
      "dev": true,
      "requires": {
        "7zip": "0.0.6",
        "cross-unzip": "0.0.2",
        "rimraf": "2.6.1",
        "semver": "5.3.0"
      }
    },
    "electron-is-dev": {
      "version": "0.1.2",
      "resolved": "https://registry.npmjs.org/electron-is-dev/-/electron-is-dev-0.1.2.tgz",
      "integrity": "sha1-ihBD4ys6HaHD9VPc4oznZCRhZ+M=",
      "dev": true
    },
    "electron-localshortcut": {
      "version": "0.6.1",
      "resolved": "https://registry.npmjs.org/electron-localshortcut/-/electron-localshortcut-0.6.1.tgz",
      "integrity": "sha1-xOJow4puQvQN5WGPyQbR7WCPEao=",
      "dev": true
    },
    "electron-window-state": {
      "version": "4.1.1",
      "resolved": "https://registry.npmjs.org/electron-window-state/-/electron-window-state-4.1.1.tgz",
      "integrity": "sha1-azT9wxs4UU3+yLfI97XUrdtnYy0=",
      "requires": {
        "deep-equal": "1.0.1",
        "jsonfile": "2.4.0",
        "mkdirp": "0.5.1"
      }
    },
    "emojis-list": {
      "version": "2.1.0",
      "resolved": "https://registry.npmjs.org/emojis-list/-/emojis-list-2.1.0.tgz",
      "integrity": "sha1-TapNnbAPmBmIDHn6RXrlsJof04k=",
      "dev": true
    },
    "encoding": {
      "version": "0.1.12",
      "resolved": "https://registry.npmjs.org/encoding/-/encoding-0.1.12.tgz",
      "integrity": "sha1-U4tm8+5izRq1HsMjgp0flIDHS+s=",
      "requires": {
        "iconv-lite": "0.4.17"
      }
    },
    "esprima": {
      "version": "3.1.3",
      "resolved": "https://registry.npmjs.org/esprima/-/esprima-3.1.3.tgz",
      "integrity": "sha1-/cpRzuYTOJXjyI1TXOSdv/YqRjM="
    },
    "event-kit": {
      "version": "2.3.0",
      "resolved": "https://registry.npmjs.org/event-kit/-/event-kit-2.3.0.tgz",
      "integrity": "sha1-RZugZG1Lfbyl2b8rPE4tAQPoXhU="
    },
    "execa": {
      "version": "0.4.0",
      "resolved": "https://registry.npmjs.org/execa/-/execa-0.4.0.tgz",
      "integrity": "sha1-TrZGejaglfq7KXD/nV4/t7zm68M=",
      "requires": {
        "cross-spawn-async": "2.2.5",
        "is-stream": "1.1.0",
        "npm-run-path": "1.0.0",
        "object-assign": "4.1.1",
        "path-key": "1.0.0",
        "strip-eof": "1.0.0"
      }
    },
    "extend": {
      "version": "3.0.1",
      "resolved": "https://registry.npmjs.org/extend/-/extend-3.0.1.tgz",
      "integrity": "sha1-p1Xqe8Gt/MWjHOfnYtuq3F5jZEQ="
    },
    "extsprintf": {
      "version": "1.3.0",
      "resolved": "https://registry.npmjs.org/extsprintf/-/extsprintf-1.3.0.tgz",
      "integrity": "sha1-lpGEQOMEGnpBT4xS48V06zw+HgU="
    },
    "eyes": {
      "version": "0.1.8",
      "resolved": "https://registry.npmjs.org/eyes/-/eyes-0.1.8.tgz",
      "integrity": "sha1-Ys8SAjTGg3hdkCNIqADvPgzCC8A="
    },
    "fbjs": {
      "version": "0.8.12",
      "resolved": "https://registry.npmjs.org/fbjs/-/fbjs-0.8.12.tgz",
      "integrity": "sha1-ELXZL3bUVXX9Y6IX1OoCvqL47QQ=",
      "requires": {
        "core-js": "1.2.7",
        "isomorphic-fetch": "2.2.1",
        "loose-envify": "1.3.1",
        "object-assign": "4.1.1",
        "promise": "7.1.1",
        "setimmediate": "1.0.5",
        "ua-parser-js": "0.7.12"
      }
    },
    "file-uri-to-path": {
      "version": "0.0.2",
      "resolved": "https://registry.npmjs.org/file-uri-to-path/-/file-uri-to-path-0.0.2.tgz",
      "integrity": "sha1-N83RtbkFQEs/BeGyNkW+aU/3D4I="
    },
    "forever-agent": {
      "version": "0.6.1",
      "resolved": "https://registry.npmjs.org/forever-agent/-/forever-agent-0.6.1.tgz",
      "integrity": "sha1-+8cfDEGt6zf5bFd60e1C2P2sypE="
    },
    "form-data": {
      "version": "2.1.4",
      "resolved": "https://registry.npmjs.org/form-data/-/form-data-2.1.4.tgz",
      "integrity": "sha1-M8GDrPGTJ27KqYFDpp6Uv+4XUNE=",
      "requires": {
        "asynckit": "0.4.0",
        "combined-stream": "1.0.5",
        "mime-types": "2.1.16"
      }
    },
    "front-matter": {
      "version": "2.1.2",
      "resolved": "https://registry.npmjs.org/front-matter/-/front-matter-2.1.2.tgz",
      "integrity": "sha1-91mDufL0E75ljJPf172M5AePXNs=",
      "requires": {
        "js-yaml": "3.8.3"
      }
    },
    "fs-extra": {
      "version": "2.1.2",
      "resolved": "https://registry.npmjs.org/fs-extra/-/fs-extra-2.1.2.tgz",
      "integrity": "sha1-BGxwFjzvmq1GsOSn+kZ/si1x3jU=",
      "requires": {
        "graceful-fs": "4.1.11",
        "jsonfile": "2.4.0"
      }
    },
    "fs.realpath": {
      "version": "1.0.0",
      "resolved": "https://registry.npmjs.org/fs.realpath/-/fs.realpath-1.0.0.tgz",
      "integrity": "sha1-FQStJSMVjKpA20onh8sBQRmU6k8="
    },
    "fstream": {
      "version": "1.0.11",
      "resolved": "https://registry.npmjs.org/fstream/-/fstream-1.0.11.tgz",
      "integrity": "sha1-XB+x8RdHcRTwYyoOtLcbPLD9MXE=",
      "requires": {
        "graceful-fs": "4.1.11",
        "inherits": "2.0.3",
        "mkdirp": "0.5.1",
        "rimraf": "2.6.1"
      }
    },
    "getpass": {
      "version": "0.1.7",
      "resolved": "https://registry.npmjs.org/getpass/-/getpass-0.1.7.tgz",
      "integrity": "sha1-Xv+OPmhNVprkyysSgmBOi6YhSfo=",
      "requires": {
        "assert-plus": "1.0.0"
      },
      "dependencies": {
        "assert-plus": {
          "version": "1.0.0",
          "resolved": "https://registry.npmjs.org/assert-plus/-/assert-plus-1.0.0.tgz",
          "integrity": "sha1-8S4PPF13sLHN2RRpQuTpbB5N1SU="
        }
      }
    },
    "glob": {
      "version": "7.1.1",
      "resolved": "https://registry.npmjs.org/glob/-/glob-7.1.1.tgz",
      "integrity": "sha1-gFIR3wT6rxxjo2ADBs31reULLsg=",
      "requires": {
        "fs.realpath": "1.0.0",
        "inflight": "1.0.6",
        "inherits": "2.0.3",
        "minimatch": "3.0.3",
        "once": "1.4.0",
        "path-is-absolute": "1.0.1"
      }
    },
    "graceful-fs": {
      "version": "4.1.11",
      "resolved": "https://registry.npmjs.org/graceful-fs/-/graceful-fs-4.1.11.tgz",
      "integrity": "sha1-Dovf5NHduIVNZOBOp8AOKgJuVlg="
    },
    "har-schema": {
      "version": "1.0.5",
      "resolved": "https://registry.npmjs.org/har-schema/-/har-schema-1.0.5.tgz",
      "integrity": "sha1-0mMTX0MwfALGAq/I/pWXDAFRNp4="
    },
    "har-validator": {
      "version": "4.2.1",
      "resolved": "https://registry.npmjs.org/har-validator/-/har-validator-4.2.1.tgz",
      "integrity": "sha1-M0gdDxu/9gDdID11gSpqX7oALio=",
      "requires": {
        "ajv": "4.11.8",
        "har-schema": "1.0.5"
      }
    },
    "hawk": {
      "version": "3.1.3",
      "resolved": "https://registry.npmjs.org/hawk/-/hawk-3.1.3.tgz",
      "integrity": "sha1-B4REvXwWQLD+VA0sm3PVlnjo4cQ=",
      "requires": {
        "boom": "2.10.1",
        "cryptiles": "2.0.5",
        "hoek": "2.16.3",
        "sntp": "1.0.9"
      }
    },
    "highlight.js": {
      "version": "9.11.0",
      "resolved": "https://registry.npmjs.org/highlight.js/-/highlight.js-9.11.0.tgz",
      "integrity": "sha1-R/mMc5mRhwDbLK8jDe0SzsQahK4=",
      "dev": true
    },
    "hoek": {
      "version": "2.16.3",
      "resolved": "https://registry.npmjs.org/hoek/-/hoek-2.16.3.tgz",
      "integrity": "sha1-ILt0A9POo5jpHcRxCo/xuCdKJe0="
    },
    "html-entities": {
      "version": "1.2.1",
      "resolved": "https://registry.npmjs.org/html-entities/-/html-entities-1.2.1.tgz",
      "integrity": "sha1-DfKTUfByEWNRXfueVUPl9u7VFi8=",
      "dev": true
    },
    "http-signature": {
      "version": "1.1.1",
      "resolved": "https://registry.npmjs.org/http-signature/-/http-signature-1.1.1.tgz",
      "integrity": "sha1-33LiZwZs0Kxn+3at+OE0qPvPkb8=",
      "requires": {
        "assert-plus": "0.2.0",
        "jsprim": "1.4.1",
        "sshpk": "1.13.1"
      }
    },
    "humanize-plus": {
      "version": "1.8.2",
      "resolved": "https://registry.npmjs.org/humanize-plus/-/humanize-plus-1.8.2.tgz",
      "integrity": "sha1-pls0RZrWNnrbs3B6gqPJ+RYWcDA=",
      "dev": true
    },
    "iconv-lite": {
      "version": "0.4.17",
      "resolved": "https://registry.npmjs.org/iconv-lite/-/iconv-lite-0.4.17.tgz",
      "integrity": "sha1-T9qjs4rLwsAxsEXQ7c3+HsqxjI0="
    },
    "inflight": {
      "version": "1.0.6",
      "resolved": "https://registry.npmjs.org/inflight/-/inflight-1.0.6.tgz",
      "integrity": "sha1-Sb1jMdfQLQwJvJEKEHW6gWW1bfk=",
      "requires": {
        "once": "1.4.0",
        "wrappy": "1.0.2"
      }
    },
    "inherits": {
      "version": "2.0.3",
      "resolved": "https://registry.npmjs.org/inherits/-/inherits-2.0.3.tgz",
      "integrity": "sha1-Yzwsg+PaQqUC9SRmAiSA9CCCYd4="
    },
    "is-stream": {
      "version": "1.1.0",
      "resolved": "https://registry.npmjs.org/is-stream/-/is-stream-1.1.0.tgz",
      "integrity": "sha1-EtSj3U5o4Lec6428hBc66A2RykQ="
    },
    "is-typedarray": {
      "version": "1.0.0",
      "resolved": "https://registry.npmjs.org/is-typedarray/-/is-typedarray-1.0.0.tgz",
      "integrity": "sha1-5HnICFjfDBsR3dppQPlgEfzaSpo="
    },
    "isexe": {
      "version": "2.0.0",
      "resolved": "https://registry.npmjs.org/isexe/-/isexe-2.0.0.tgz",
      "integrity": "sha1-6PvzdNxVb/iUehDcsFctYz8s+hA="
    },
    "isomorphic-fetch": {
      "version": "2.2.1",
      "resolved": "https://registry.npmjs.org/isomorphic-fetch/-/isomorphic-fetch-2.2.1.tgz",
      "integrity": "sha1-YRrhrPFPXoH3KVB0coGf6XM1WKk=",
      "requires": {
        "node-fetch": "1.6.3",
        "whatwg-fetch": "2.0.3"
      }
    },
    "isstream": {
      "version": "0.1.2",
      "resolved": "https://registry.npmjs.org/isstream/-/isstream-0.1.2.tgz",
      "integrity": "sha1-R+Y/evVa+m+S4VAOaQ64uFKcCZo="
    },
    "js-tokens": {
      "version": "3.0.1",
      "resolved": "https://registry.npmjs.org/js-tokens/-/js-tokens-3.0.1.tgz",
      "integrity": "sha1-COnxMkhKLEWjCQfp3E1VZ7fxFNc="
    },
    "js-yaml": {
      "version": "3.8.3",
      "resolved": "https://registry.npmjs.org/js-yaml/-/js-yaml-3.8.3.tgz",
      "integrity": "sha1-M6BexIHIUMiHWSkWb+G+thxyh2Y=",
      "requires": {
        "argparse": "1.0.9",
        "esprima": "3.1.3"
      }
    },
    "jsbn": {
      "version": "0.1.1",
      "resolved": "https://registry.npmjs.org/jsbn/-/jsbn-0.1.1.tgz",
      "integrity": "sha1-peZUwuWi3rXyAdls77yoDA7y9RM=",
      "optional": true
    },
    "json-schema": {
      "version": "0.2.3",
      "resolved": "https://registry.npmjs.org/json-schema/-/json-schema-0.2.3.tgz",
      "integrity": "sha1-tIDIkuWaLwWVTOcnvT8qTogvnhM="
    },
    "json-stable-stringify": {
      "version": "1.0.1",
      "resolved": "https://registry.npmjs.org/json-stable-stringify/-/json-stable-stringify-1.0.1.tgz",
      "integrity": "sha1-mnWdOcXy/1A/1TAGRu1EX4jE+a8=",
      "requires": {
        "jsonify": "0.0.0"
      }
    },
    "json-stringify-safe": {
      "version": "5.0.1",
      "resolved": "https://registry.npmjs.org/json-stringify-safe/-/json-stringify-safe-5.0.1.tgz",
      "integrity": "sha1-Epai1Y/UXxmg9s4B1lcB4sc1tus="
    },
    "json5": {
      "version": "0.5.1",
      "resolved": "https://registry.npmjs.org/json5/-/json5-0.5.1.tgz",
      "integrity": "sha1-Hq3nrMASA0rYTiOWdn6tn6VJWCE=",
      "dev": true
    },
    "jsonfile": {
      "version": "2.4.0",
      "resolved": "https://registry.npmjs.org/jsonfile/-/jsonfile-2.4.0.tgz",
      "integrity": "sha1-NzaitCi4e72gzIO1P6PWM6NcKug=",
      "requires": {
        "graceful-fs": "4.1.11"
      }
    },
    "jsonify": {
      "version": "0.0.0",
      "resolved": "https://registry.npmjs.org/jsonify/-/jsonify-0.0.0.tgz",
      "integrity": "sha1-LHS27kHZPKUbe1qu6PUDYx0lKnM="
    },
    "jsprim": {
      "version": "1.4.1",
      "resolved": "https://registry.npmjs.org/jsprim/-/jsprim-1.4.1.tgz",
      "integrity": "sha1-MT5mvB5cwG5Di8G3SZwuXFastqI=",
      "requires": {
        "assert-plus": "1.0.0",
        "extsprintf": "1.3.0",
        "json-schema": "0.2.3",
        "verror": "1.10.0"
      },
      "dependencies": {
        "assert-plus": {
          "version": "1.0.0",
          "resolved": "https://registry.npmjs.org/assert-plus/-/assert-plus-1.0.0.tgz",
          "integrity": "sha1-8S4PPF13sLHN2RRpQuTpbB5N1SU="
        }
      }
    },
    "keytar": {
      "version": "4.0.4",
      "resolved": "https://registry.npmjs.org/keytar/-/keytar-4.0.4.tgz",
      "integrity": "sha512-eFRONkbOD3cqmtrgVeE3A01LDoO7i5Vkek7+I5v0vfhj8FMX9LN7DSrInmpuAQer0AIszXq7QxCjn6HAeYK01A==",
      "requires": {
        "nan": "2.5.1"
      }
    },
    "loader-utils": {
      "version": "1.1.0",
      "resolved": "https://registry.npmjs.org/loader-utils/-/loader-utils-1.1.0.tgz",
      "integrity": "sha1-yYrvSIvM7aL/teLeZG1qdUQp9c0=",
      "dev": true,
      "requires": {
        "big.js": "3.1.3",
        "emojis-list": "2.1.0",
        "json5": "0.5.1"
      }
    },
    "loose-envify": {
      "version": "1.3.1",
      "resolved": "https://registry.npmjs.org/loose-envify/-/loose-envify-1.3.1.tgz",
      "integrity": "sha1-0aitM/qc4OcT1l/dCsi3SNR4yEg=",
      "requires": {
        "js-tokens": "3.0.1"
      }
    },
    "lru-cache": {
      "version": "4.0.2",
      "resolved": "https://registry.npmjs.org/lru-cache/-/lru-cache-4.0.2.tgz",
      "integrity": "sha1-HRdnnAac2l0ECZGgnbwsDbN35V4=",
      "requires": {
        "pseudomap": "1.0.2",
        "yallist": "2.1.2"
      }
    },
    "mem": {
      "version": "0.1.1",
      "resolved": "https://registry.npmjs.org/mem/-/mem-0.1.1.tgz",
      "integrity": "sha1-JN+YjDECsDwHTBspYjnFsuZkeCU="
    },
    "mime-db": {
      "version": "1.29.0",
      "resolved": "https://registry.npmjs.org/mime-db/-/mime-db-1.29.0.tgz",
      "integrity": "sha1-SNJtI1WJZRcErFkWygYAGRQmaHg="
    },
    "mime-types": {
      "version": "2.1.16",
      "resolved": "https://registry.npmjs.org/mime-types/-/mime-types-2.1.16.tgz",
      "integrity": "sha1-K4WKUuXs1RbbiXrCvodIeDBpjiM=",
      "requires": {
        "mime-db": "1.29.0"
      }
    },
    "minimatch": {
      "version": "3.0.3",
      "resolved": "https://registry.npmjs.org/minimatch/-/minimatch-3.0.3.tgz",
      "integrity": "sha1-Kk5AkLlrLbBqnX3wEFWmKnfJt3Q=",
      "requires": {
        "brace-expansion": "1.1.7"
      }
    },
    "minimist": {
      "version": "0.0.8",
      "resolved": "https://registry.npmjs.org/minimist/-/minimist-0.0.8.tgz",
      "integrity": "sha1-hX/Kv8M5fSYluCKCYuhqp6ARsF0="
    },
    "mkdirp": {
      "version": "0.5.1",
      "resolved": "https://registry.npmjs.org/mkdirp/-/mkdirp-0.5.1.tgz",
      "integrity": "sha1-MAV0OOrGz3+MR2fzhkjWaX11yQM=",
      "requires": {
        "minimist": "0.0.8"
      }
    },
    "moment": {
      "version": "2.18.1",
      "resolved": "https://registry.npmjs.org/moment/-/moment-2.18.1.tgz",
      "integrity": "sha1-w2GT3Tzhwu7SrbfIAtu8d6gbHA8="
    },
    "nan": {
      "version": "2.5.1",
      "resolved": "https://registry.npmjs.org/nan/-/nan-2.5.1.tgz",
      "integrity": "sha1-1bAWkSUzJql6K77p5hxV2NYDUeI="
    },
    "node-fetch": {
      "version": "1.6.3",
      "resolved": "https://registry.npmjs.org/node-fetch/-/node-fetch-1.6.3.tgz",
      "integrity": "sha1-3CNO3WSJmC1Y6PDbT2lQKavNjAQ=",
      "requires": {
        "encoding": "0.1.12",
        "is-stream": "1.1.0"
      }
    },
    "npm-run-path": {
      "version": "1.0.0",
      "resolved": "https://registry.npmjs.org/npm-run-path/-/npm-run-path-1.0.0.tgz",
      "integrity": "sha1-9cMr9ZX+ga6Sfa7FLoL4sACsPI8=",
      "requires": {
        "path-key": "1.0.0"
      }
    },
    "oauth-sign": {
      "version": "0.8.2",
      "resolved": "https://registry.npmjs.org/oauth-sign/-/oauth-sign-0.8.2.tgz",
      "integrity": "sha1-Rqarfwrq2N6unsBWV4C31O/rnUM="
    },
    "object-assign": {
      "version": "4.1.1",
      "resolved": "https://registry.npmjs.org/object-assign/-/object-assign-4.1.1.tgz",
      "integrity": "sha1-IQmtx5ZYh8/AXLvUQsrIv7s2CGM="
    },
    "once": {
      "version": "1.4.0",
      "resolved": "https://registry.npmjs.org/once/-/once-1.4.0.tgz",
      "integrity": "sha1-WDsap3WWHUsROsF9nFC6753Xa9E=",
      "requires": {
        "wrappy": "1.0.2"
      }
    },
    "optimist": {
      "version": "0.3.7",
      "resolved": "https://registry.npmjs.org/optimist/-/optimist-0.3.7.tgz",
      "integrity": "sha1-yQlBrVnkJzMokjB00s8ufLxuwNk=",
      "requires": {
        "wordwrap": "0.0.3"
      }
    },
    "os-tmpdir": {
      "version": "1.0.2",
      "resolved": "https://registry.npmjs.org/os-tmpdir/-/os-tmpdir-1.0.2.tgz",
      "integrity": "sha1-u+Z0BseaqFxc/sdm/lc0VV36EnQ="
    },
    "path-is-absolute": {
      "version": "1.0.1",
      "resolved": "https://registry.npmjs.org/path-is-absolute/-/path-is-absolute-1.0.1.tgz",
      "integrity": "sha1-F0uSaHNVNP+8es5r9TpanhtcX18="
    },
    "path-key": {
      "version": "1.0.0",
      "resolved": "https://registry.npmjs.org/path-key/-/path-key-1.0.0.tgz",
      "integrity": "sha1-XVPVeAGWRsDWiADbThRua9wqx68="
    },
    "performance-now": {
      "version": "0.2.0",
      "resolved": "https://registry.npmjs.org/performance-now/-/performance-now-0.2.0.tgz",
      "integrity": "sha1-M+8wxcd9TqIcWlOGnZG1bY8lVeU="
    },
    "primer-support": {
      "version": "4.0.0",
      "resolved": "https://registry.npmjs.org/primer-support/-/primer-support-4.0.0.tgz",
      "integrity": "sha1-Pbuzfk4PLtLqYDXgt53QyzO66F4="
    },
    "progress": {
      "version": "2.0.0",
      "resolved": "https://registry.npmjs.org/progress/-/progress-2.0.0.tgz",
      "integrity": "sha1-ihvjZr+Pwj2yvSPxDG/pILQ4nR8="
    },
    "promise": {
      "version": "7.1.1",
      "resolved": "https://registry.npmjs.org/promise/-/promise-7.1.1.tgz",
      "integrity": "sha1-SJZUxpJha4qlWwck+oCbt9tJxb8=",
      "requires": {
        "asap": "2.0.5"
      }
    },
    "prop-types": {
      "version": "15.5.10",
      "resolved": "https://registry.npmjs.org/prop-types/-/prop-types-15.5.10.tgz",
      "integrity": "sha1-J5ffwxJhguOpXj37suiT3ddFYVQ=",
      "requires": {
        "fbjs": "0.8.12",
        "loose-envify": "1.3.1"
      }
    },
    "pseudomap": {
      "version": "1.0.2",
      "resolved": "https://registry.npmjs.org/pseudomap/-/pseudomap-1.0.2.tgz",
      "integrity": "sha1-8FKijacOYYkX7wqKw0wa5aaChrM="
    },
    "punycode": {
      "version": "1.4.1",
      "resolved": "https://registry.npmjs.org/punycode/-/punycode-1.4.1.tgz",
      "integrity": "sha1-wNWmOycYgArY4esPpSachN1BhF4="
    },
    "qs": {
      "version": "6.4.0",
      "resolved": "https://registry.npmjs.org/qs/-/qs-6.4.0.tgz",
      "integrity": "sha1-E+JtKK1rD/qpExLNO/cI7TUecjM="
    },
    "querystring": {
      "version": "0.2.0",
      "resolved": "https://registry.npmjs.org/querystring/-/querystring-0.2.0.tgz",
      "integrity": "sha1-sgmEkgO7Jd+CDadW50cAWHhSFiA=",
      "dev": true
    },
    "react": {
      "version": "15.6.1",
      "resolved": "https://registry.npmjs.org/react/-/react-15.6.1.tgz",
      "integrity": "sha1-uqhDTsZ4C96ZfNw4C3nNM7ljk98=",
      "requires": {
        "create-react-class": "15.6.0",
        "fbjs": "0.8.12",
        "loose-envify": "1.3.1",
        "object-assign": "4.1.1",
        "prop-types": "15.5.10"
      }
    },
    "react-addons-perf": {
      "version": "15.4.2",
      "resolved": "https://registry.npmjs.org/react-addons-perf/-/react-addons-perf-15.4.2.tgz",
      "integrity": "sha1-EQvc9cRZxPd8uF7WNLzTOXU2ODs=",
      "dev": true,
      "requires": {
        "fbjs": "0.8.12",
        "object-assign": "4.1.1"
      }
    },
    "react-addons-shallow-compare": {
      "version": "15.6.0",
      "resolved": "https://registry.npmjs.org/react-addons-shallow-compare/-/react-addons-shallow-compare-15.6.0.tgz",
      "integrity": "sha1-t6Tl/58nBMIM9obdigXdCLJt4lI=",
      "requires": {
        "fbjs": "0.8.12",
        "object-assign": "4.1.1"
      }
    },
    "react-addons-test-utils": {
      "version": "15.4.2",
      "resolved": "https://registry.npmjs.org/react-addons-test-utils/-/react-addons-test-utils-15.4.2.tgz",
      "integrity": "sha1-k7yqcY/K5zYNQuj7HAl1bMNjAqI=",
      "dev": true,
      "requires": {
        "fbjs": "0.8.12",
        "object-assign": "4.1.1"
      }
    },
    "react-dom": {
      "version": "15.6.1",
      "resolved": "https://registry.npmjs.org/react-dom/-/react-dom-15.6.1.tgz",
      "integrity": "sha1-LLDtQZEDjlPCCes6eaI+Kkz5lHA=",
      "requires": {
        "fbjs": "0.8.12",
        "loose-envify": "1.3.1",
        "object-assign": "4.1.1",
        "prop-types": "15.5.10"
      }
    },
    "react-transition-group": {
      "version": "1.2.0",
      "resolved": "https://registry.npmjs.org/react-transition-group/-/react-transition-group-1.2.0.tgz",
      "integrity": "sha1-tR/JIbDDg1p+98Vxx5/ILHPpIE8=",
      "requires": {
        "chain-function": "1.0.0",
        "dom-helpers": "3.2.1",
        "loose-envify": "1.3.1",
        "prop-types": "15.5.10",
        "warning": "3.0.0"
      }
    },
    "react-virtualized": {
      "version": "9.8.0",
      "resolved": "https://registry.npmjs.org/react-virtualized/-/react-virtualized-9.8.0.tgz",
      "integrity": "sha512-XTMLpb9pyV1CKqa57uEv70oKMDZfDCJ2WTBwwSmkVjcww/AipN672nKLdL0D7FMhYFxqiKl6t1pPoJxV5QFxsg==",
      "requires": {
        "babel-runtime": "6.25.0",
        "classnames": "2.2.5",
        "dom-helpers": "3.2.1",
        "loose-envify": "1.3.1",
        "prop-types": "15.5.10"
      }
    },
    "regenerator-runtime": {
      "version": "0.10.5",
      "resolved": "https://registry.npmjs.org/regenerator-runtime/-/regenerator-runtime-0.10.5.tgz",
      "integrity": "sha1-M2w+/BIgrc7dosn6tntaeVWjNlg="
    },
    "request": {
      "version": "2.81.0",
      "resolved": "https://registry.npmjs.org/request/-/request-2.81.0.tgz",
      "integrity": "sha1-xpKJRqDgbF+Nb4qTM0af/aRimKA=",
      "requires": {
        "aws-sign2": "0.6.0",
        "aws4": "1.6.0",
        "caseless": "0.12.0",
        "combined-stream": "1.0.5",
        "extend": "3.0.1",
        "forever-agent": "0.6.1",
        "form-data": "2.1.4",
        "har-validator": "4.2.1",
        "hawk": "3.1.3",
        "http-signature": "1.1.1",
        "is-typedarray": "1.0.0",
        "isstream": "0.1.2",
        "json-stringify-safe": "5.0.1",
        "mime-types": "2.1.16",
        "oauth-sign": "0.8.2",
        "performance-now": "0.2.0",
        "qs": "6.4.0",
        "safe-buffer": "5.1.1",
        "stringstream": "0.0.5",
        "tough-cookie": "2.3.2",
        "tunnel-agent": "0.6.0",
        "uuid": "3.0.1"
      }
    },
    "rimraf": {
      "version": "2.6.1",
      "resolved": "https://registry.npmjs.org/rimraf/-/rimraf-2.6.1.tgz",
      "integrity": "sha1-wjOOxkPfeht/5cVPqG9XQopV8z0=",
      "requires": {
        "glob": "7.1.1"
      }
    },
    "runas": {
      "version": "3.1.1",
      "resolved": "https://registry.npmjs.org/runas/-/runas-3.1.1.tgz",
      "integrity": "sha1-Ut1TjbDkF0U5lTWjRwkbpFzA6rA=",
      "requires": {
        "nan": "2.5.1"
      }
    },
    "safe-buffer": {
      "version": "5.1.1",
      "resolved": "https://registry.npmjs.org/safe-buffer/-/safe-buffer-5.1.1.tgz",
      "integrity": "sha512-kKvNJn6Mm93gAczWVJg7wH+wGYWNrDHdWvpUmHyEsgCtIwwo3bqPtV4tR5tuPaUhTOo/kvhVwd8XwwOllGYkbg=="
    },
    "semver": {
      "version": "5.3.0",
      "resolved": "https://registry.npmjs.org/semver/-/semver-5.3.0.tgz",
      "integrity": "sha1-myzl094C0XxgEq0yaqa00M9U+U8=",
      "dev": true
    },
    "setimmediate": {
      "version": "1.0.5",
      "resolved": "https://registry.npmjs.org/setimmediate/-/setimmediate-1.0.5.tgz",
      "integrity": "sha1-KQy7Iy4waULX1+qbg3Mqt4VvgoU="
    },
    "sntp": {
      "version": "1.0.9",
      "resolved": "https://registry.npmjs.org/sntp/-/sntp-1.0.9.tgz",
      "integrity": "sha1-ZUEYTMkK7qbG57NeJlkIJEPGYZg=",
      "requires": {
        "hoek": "2.16.3"
      }
    },
    "source-map": {
      "version": "0.5.6",
      "resolved": "https://registry.npmjs.org/source-map/-/source-map-0.5.6.tgz",
      "integrity": "sha1-dc449SvwczxafwwRjYEzSiu19BI="
    },
    "source-map-support": {
      "version": "0.4.15",
      "resolved": "https://registry.npmjs.org/source-map-support/-/source-map-support-0.4.15.tgz",
      "integrity": "sha1-AyAt9lwG0r2MfsI2KhkwVv7407E=",
      "requires": {
        "source-map": "0.5.6"
      }
    },
    "sprintf-js": {
      "version": "1.0.3",
      "resolved": "https://registry.npmjs.org/sprintf-js/-/sprintf-js-1.0.3.tgz",
      "integrity": "sha1-BOaSb2YolTVPPdAVIDYzuFcpfiw="
    },
    "sshpk": {
      "version": "1.13.1",
      "resolved": "https://registry.npmjs.org/sshpk/-/sshpk-1.13.1.tgz",
      "integrity": "sha1-US322mKHFEMW3EwY/hzx2UBzm+M=",
      "requires": {
        "asn1": "0.2.3",
        "assert-plus": "1.0.0",
        "bcrypt-pbkdf": "1.0.1",
        "dashdash": "1.14.1",
        "ecc-jsbn": "0.1.1",
        "getpass": "0.1.7",
        "jsbn": "0.1.1",
        "tweetnacl": "0.14.5"
      },
      "dependencies": {
        "assert-plus": {
          "version": "1.0.0",
          "resolved": "https://registry.npmjs.org/assert-plus/-/assert-plus-1.0.0.tgz",
          "integrity": "sha1-8S4PPF13sLHN2RRpQuTpbB5N1SU="
        }
      }
    },
    "stack-trace": {
      "version": "0.0.9",
      "resolved": "https://registry.npmjs.org/stack-trace/-/stack-trace-0.0.9.tgz",
      "integrity": "sha1-qPbq7KkGdMMz58Q5U/J1tFFRBpU="
    },
    "stringstream": {
      "version": "0.0.5",
      "resolved": "https://registry.npmjs.org/stringstream/-/stringstream-0.0.5.tgz",
      "integrity": "sha1-TkhM1N5aC7vuGORjB3EKioFiGHg="
    },
    "strip-ansi": {
      "version": "3.0.1",
      "resolved": "https://registry.npmjs.org/strip-ansi/-/strip-ansi-3.0.1.tgz",
      "integrity": "sha1-ajhfuIU9lS1f8F0Oiq+UJ43GPc8=",
      "dev": true,
      "requires": {
        "ansi-regex": "2.1.1"
      }
    },
    "strip-eof": {
      "version": "1.0.0",
      "resolved": "https://registry.npmjs.org/strip-eof/-/strip-eof-1.0.0.tgz",
      "integrity": "sha1-u0P/VZim6wXYm1n80SnJgzE2Br8="
    },
    "style-loader": {
      "version": "0.13.2",
      "resolved": "https://registry.npmjs.org/style-loader/-/style-loader-0.13.2.tgz",
      "integrity": "sha1-dFMzhM9pjHEEx5URULSXF63C87s=",
      "dev": true,
      "requires": {
        "loader-utils": "1.1.0"
      }
    },
    "tar": {
      "version": "2.2.1",
      "resolved": "https://registry.npmjs.org/tar/-/tar-2.2.1.tgz",
      "integrity": "sha1-jk0qJWwOIYXGsYrWlK7JaLg8sdE=",
      "requires": {
        "block-stream": "0.0.9",
        "fstream": "1.0.11",
        "inherits": "2.0.3"
      }
    },
    "temp": {
      "version": "0.8.3",
      "resolved": "https://registry.npmjs.org/temp/-/temp-0.8.3.tgz",
      "integrity": "sha1-4Ma8TSa5AxJEEOT+2BEDAU38H1k=",
      "dev": true,
      "requires": {
        "os-tmpdir": "1.0.2",
        "rimraf": "2.2.8"
      },
      "dependencies": {
        "rimraf": {
          "version": "2.2.8",
          "resolved": "https://registry.npmjs.org/rimraf/-/rimraf-2.2.8.tgz",
          "integrity": "sha1-5Dm+Kq7jJzIZUnMPmaiSnk/FBYI=",
          "dev": true
        }
      }
    },
    "textarea-caret": {
      "version": "3.0.2",
      "resolved": "https://registry.npmjs.org/textarea-caret/-/textarea-caret-3.0.2.tgz",
      "integrity": "sha1-82DEhpmqGr9xhoCkOjGoUGZcLK8="
    },
    "tough-cookie": {
      "version": "2.3.2",
      "resolved": "https://registry.npmjs.org/tough-cookie/-/tough-cookie-2.3.2.tgz",
      "integrity": "sha1-8IH3bkyFcg5sN6X6ztc3FQ2EByo=",
      "requires": {
        "punycode": "1.4.1"
      }
    },
    "tunnel-agent": {
      "version": "0.6.0",
      "resolved": "https://registry.npmjs.org/tunnel-agent/-/tunnel-agent-0.6.0.tgz",
      "integrity": "sha1-J6XeoGs2sEoKmWZ3SykIaPD8QP0=",
      "requires": {
        "safe-buffer": "5.1.1"
      }
    },
    "tweetnacl": {
      "version": "0.14.5",
      "resolved": "https://registry.npmjs.org/tweetnacl/-/tweetnacl-0.14.5.tgz",
      "integrity": "sha1-WuaBd/GS1EViadEIr6k/+HQ/T2Q=",
      "optional": true
    },
    "ua-parser-js": {
      "version": "0.7.12",
      "resolved": "https://registry.npmjs.org/ua-parser-js/-/ua-parser-js-0.7.12.tgz",
      "integrity": "sha1-BMgamb3V3FImPqKdJMa/jUgYpLs="
    },
    "untildify": {
      "version": "3.0.2",
      "resolved": "https://registry.npmjs.org/untildify/-/untildify-3.0.2.tgz",
      "integrity": "sha1-fx8wIFWz/qDz6B3HjrNnZstl4/E="
    },
    "username": {
      "version": "2.3.0",
      "resolved": "https://registry.npmjs.org/username/-/username-2.3.0.tgz",
      "integrity": "sha1-ujfdU6x9YiXndzD915JE8fwFjh4=",
      "requires": {
        "execa": "0.4.0",
        "mem": "0.1.1"
      }
    },
    "uuid": {
      "version": "3.0.1",
      "resolved": "https://registry.npmjs.org/uuid/-/uuid-3.0.1.tgz",
      "integrity": "sha1-ZUS7ot/ajBzxfmKaOjBeK7H+5sE="
    },
    "verror": {
      "version": "1.10.0",
      "resolved": "https://registry.npmjs.org/verror/-/verror-1.10.0.tgz",
      "integrity": "sha1-OhBcoXBTr1XW4nDB+CiGguGNpAA=",
      "requires": {
        "assert-plus": "1.0.0",
        "core-util-is": "1.0.2",
        "extsprintf": "1.3.0"
      },
      "dependencies": {
        "assert-plus": {
          "version": "1.0.0",
          "resolved": "https://registry.npmjs.org/assert-plus/-/assert-plus-1.0.0.tgz",
          "integrity": "sha1-8S4PPF13sLHN2RRpQuTpbB5N1SU="
        }
      }
    },
    "warning": {
      "version": "3.0.0",
      "resolved": "https://registry.npmjs.org/warning/-/warning-3.0.0.tgz",
      "integrity": "sha1-MuU3fLVy3kqwR1O9+IIcAe1gW3w=",
      "requires": {
        "loose-envify": "1.3.1"
      }
    },
    "webpack-hot-middleware": {
      "version": "2.18.0",
      "resolved": "https://registry.npmjs.org/webpack-hot-middleware/-/webpack-hot-middleware-2.18.0.tgz",
      "integrity": "sha1-oWu1Nbg6aslKeKxevOTzBZ6CdNM=",
      "dev": true,
      "requires": {
        "ansi-html": "0.0.7",
        "html-entities": "1.2.1",
        "querystring": "0.2.0",
        "strip-ansi": "3.0.1"
      }
    },
    "whatwg-fetch": {
      "version": "2.0.3",
      "resolved": "https://registry.npmjs.org/whatwg-fetch/-/whatwg-fetch-2.0.3.tgz",
      "integrity": "sha1-nITsLc9oGH/wC8ZOEnS0QhduHIQ="
    },
    "which": {
      "version": "1.2.14",
      "resolved": "https://registry.npmjs.org/which/-/which-1.2.14.tgz",
      "integrity": "sha1-mofEN48D6CfOyvGs31bHNsAcFOU=",
      "requires": {
        "isexe": "2.0.0"
      }
    },
    "wicg-focus-ring": {
      "version": "1.0.1",
      "resolved": "https://registry.npmjs.org/wicg-focus-ring/-/wicg-focus-ring-1.0.1.tgz",
      "integrity": "sha1-OGjEZO0ntcoIkTKbRMXRFEwLIJU=",
      "requires": {
        "dom-classlist": "1.0.1",
        "dom-matches": "2.0.0"
      }
    },
    "winston": {
      "version": "2.3.1",
      "resolved": "https://registry.npmjs.org/winston/-/winston-2.3.1.tgz",
      "integrity": "sha1-C0hCDZeMAYBM8CMLZIhhWYIloRk=",
      "requires": {
        "async": "1.0.0",
        "colors": "1.0.3",
        "cycle": "1.0.3",
        "eyes": "0.1.8",
        "isstream": "0.1.2",
        "stack-trace": "0.0.9"
      }
    },
    "winston-daily-rotate-file": {
      "version": "1.4.6",
      "resolved": "https://registry.npmjs.org/winston-daily-rotate-file/-/winston-daily-rotate-file-1.4.6.tgz",
      "integrity": "sha1-8gS2raGaU4b99S/pl9jhDkP/d4g="
    },
    "wordwrap": {
      "version": "0.0.3",
      "resolved": "https://registry.npmjs.org/wordwrap/-/wordwrap-0.0.3.tgz",
      "integrity": "sha1-o9XabNXAvAAI03I0u68b7WMFkQc="
    },
    "wrappy": {
      "version": "1.0.2",
      "resolved": "https://registry.npmjs.org/wrappy/-/wrappy-1.0.2.tgz",
      "integrity": "sha1-tSQ9jz7BqjXxNkYFvA0QNuMKtp8="
    },
    "yallist": {
      "version": "2.1.2",
      "resolved": "https://registry.npmjs.org/yallist/-/yallist-2.1.2.tgz",
      "integrity": "sha1-HBH5IY8HYImkfdUS+TxmmaaoHVI="
    }
  }
}<|MERGE_RESOLUTION|>--- conflicted
+++ resolved
@@ -310,24 +310,9 @@
       "integrity": "sha1-0nKLQWqHUzmA6wibhI0lPPI6dYw="
     },
     "dugite": {
-<<<<<<< HEAD
-      "version": "1.38.0",
-      "resolved": "https://registry.npmjs.org/dugite/-/dugite-1.38.0.tgz",
-      "integrity": "sha1-1zB4C6qmDv9qe/wBG8spLbi1Jus=",
-      "requires": {
-        "checksum": "0.1.1",
-        "mkdirp": "0.5.1",
-        "os-tmpdir": "1.0.2",
-        "progress": "2.0.0",
-        "request": "2.81.0",
-        "rimraf": "2.6.1",
-        "tar": "2.2.1"
-      }
-=======
       "version": "1.39.0",
       "from": "dugite@1.39.0",
       "resolved": "https://registry.npmjs.org/dugite/-/dugite-1.39.0.tgz"
->>>>>>> ad592671
     },
     "ecc-jsbn": {
       "version": "0.1.1",
