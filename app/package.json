{
  "name": "desktop",
  "productName": "GitHub Desktop",
  "bundleID": "com.github.GitHubClient",
  "companyName": "GitHub, Inc.",
<<<<<<< HEAD
  "version": "3.0.5-beta1",
=======
  "version": "3.0.4",
>>>>>>> 1b1f4507
  "main": "./main.js",
  "repository": {
    "type": "git",
    "url": "https://github.com/desktop/desktop.git"
  },
  "description": "Simple collaboration from your desktop",
  "author": {
    "name": "GitHub, Inc.",
    "email": "opensource+desktop@github.com",
    "url": "https://desktop.github.com/"
  },
  "license": "MIT",
  "dependencies": {
    "@github/alive-client": "^0.0.2",
    "app-path": "^3.3.0",
    "byline": "^5.0.0",
    "chalk": "^2.3.0",
    "classnames": "^2.2.5",
    "codemirror": "^5.60.0",
    "codemirror-mode-elixir": "^1.1.2",
    "compare-versions": "^3.6.0",
    "deep-equal": "^1.0.1",
    "desktop-notifications": "^0.2.4",
    "desktop-trampoline": "desktop/desktop-trampoline#v0.9.8",
    "dexie": "^3.2.2",
    "dompurify": "^2.3.3",
    "dugite": "^1.110.0",
    "electron-window-state": "^5.0.3",
    "event-kit": "^2.0.0",
    "focus-trap-react": "^8.1.0",
    "fs-admin": "^0.19.0",
    "fuzzaldrin-plus": "^0.6.0",
    "keytar": "^7.8.0",
    "marked": "^4.0.10",
    "mem": "^4.3.0",
    "memoize-one": "^4.0.3",
    "mri": "^1.1.0",
    "p-limit": "^2.2.0",
    "primer-support": "^4.0.0",
    "prop-types": "^15.7.2",
    "quick-lru": "^3.0.0",
    "react": "^16.8.4",
    "react-color": "^2.19.3",
    "react-css-transition-replace": "^3.0.3",
    "react-dom": "^16.8.4",
    "react-transition-group": "^4.4.1",
    "react-virtualized": "^9.20.0",
    "registry-js": "^1.15.0",
    "source-map-support": "^0.4.15",
    "strip-ansi": "^4.0.0",
    "textarea-caret": "^3.0.2",
    "triple-beam": "^1.3.0",
    "tslib": "^2.0.0",
    "untildify": "^3.0.2",
    "username": "^5.1.0",
    "uuid": "^3.0.1",
    "wicg-focus-ring": "^1.0.1",
    "winston": "^3.6.0"
  },
  "devDependencies": {
    "devtron": "^1.4.0",
    "electron-debug": "^3.1.0",
    "electron-devtools-installer": "^3.2.0",
    "temp": "^0.8.3",
    "webpack-hot-middleware": "^2.10.0"
  }
}<|MERGE_RESOLUTION|>--- conflicted
+++ resolved
@@ -3,11 +3,7 @@
   "productName": "GitHub Desktop",
   "bundleID": "com.github.GitHubClient",
   "companyName": "GitHub, Inc.",
-<<<<<<< HEAD
   "version": "3.0.5-beta1",
-=======
-  "version": "3.0.4",
->>>>>>> 1b1f4507
   "main": "./main.js",
   "repository": {
     "type": "git",
