--- conflicted
+++ resolved
@@ -19,11 +19,8 @@
   Typora = 'Typora',
   CodeRunner = 'CodeRunner',
   SlickEdit = 'SlickEdit',
-<<<<<<< HEAD
   IntelliJ = 'IntelliJ',
-=======
   Xcode = 'Xcode',
->>>>>>> 8c41d541
 }
 
 export function parse(label: string): ExternalEditor | null {
@@ -74,13 +71,11 @@
   if (label === ExternalEditor.SlickEdit) {
     return ExternalEditor.SlickEdit
   }
-<<<<<<< HEAD
   if (label === ExternalEditor.IntelliJ) {
     return ExternalEditor.IntelliJ
-=======
+  }
   if (label === ExternalEditor.Xcode) {
     return ExternalEditor.Xcode
->>>>>>> 8c41d541
   }
   return null
 }
@@ -238,11 +233,8 @@
     typoraPath,
     codeRunnerPath,
     slickeditPath,
-<<<<<<< HEAD
     intellijPath,
-=======
     xcodePath,
->>>>>>> 8c41d541
   ] = await Promise.all([
     findApplication(ExternalEditor.Atom),
     findApplication(ExternalEditor.MacVim),
@@ -259,11 +251,8 @@
     findApplication(ExternalEditor.Typora),
     findApplication(ExternalEditor.CodeRunner),
     findApplication(ExternalEditor.SlickEdit),
-<<<<<<< HEAD
     findApplication(ExternalEditor.IntelliJ),
-=======
     findApplication(ExternalEditor.Xcode),
->>>>>>> 8c41d541
   ])
 
   if (atomPath) {
@@ -329,13 +318,12 @@
     results.push({ editor: ExternalEditor.SlickEdit, path: slickeditPath })
   }
 
-<<<<<<< HEAD
   if (intellijPath) {
     results.push({ editor: ExternalEditor.IntelliJ, path: intellijPath })
-=======
+  }
+  
   if (xcodePath) {
     results.push({ editor: ExternalEditor.Xcode, path: xcodePath })
->>>>>>> 8c41d541
   }
 
   return results
