--- conflicted
+++ resolved
@@ -70,11 +70,8 @@
     items: ReadonlyArray<ISerializableMenuItem>
   ) => Promise<ReadonlyArray<number> | null>
   'open-external': (path: string) => Promise<boolean>
-<<<<<<< HEAD
   'is-in-application-folder': () => Promise<boolean | null>
-=======
   'resolve-proxy': (url: string) => Promise<string>
->>>>>>> 18d76595
   'show-open-dialog': (
     options: Electron.OpenDialogOptions
   ) => Promise<string | null>
