--- conflicted
+++ resolved
@@ -8,14 +8,11 @@
 import { VideoTagFilter } from './video-tag-filter'
 import { TeamMentionFilter } from './team-mention-filter'
 import { CommitMentionFilter } from './commit-mention-filter'
-<<<<<<< HEAD
 import {
   CloseKeywordFilter,
   isIssueClosingContext,
 } from './close-keyword-filter'
-=======
 import { CommitMentionLinkFilter } from './commit-mention-link-filter'
->>>>>>> 67513b30
 
 export interface INodeFilter {
   /**
@@ -50,7 +47,6 @@
 export const buildCustomMarkDownNodeFilterPipe = memoizeOne(
   (
     emoji: Map<string, string>,
-<<<<<<< HEAD
     repository: GitHubRepository,
     markdownContext: MarkdownContext
   ): ReadonlyArray<INodeFilter> => {
@@ -77,32 +73,13 @@
       new TeamMentionFilter(repository),
       new MentionFilter(repository),
       new CommitMentionFilter(repository),
+      new CommitMentionLinkFilter(repository),
       new VideoTagFilter(),
       new VideoLinkFilter()
     )
 
     return filterPipe
   }
-=======
-    repository: GitHubRepository
-  ): ReadonlyArray<INodeFilter> => [
-    new IssueMentionFilter(repository),
-    new IssueLinkFilter(repository),
-    new EmojiFilter(emoji),
-    // Note: TeamMentionFilter was placed before MentionFilter as they search
-    // for similar patterns with TeamMentionFilter having a larger application.
-    // @org/something vs @username. Thus, even tho the MentionFilter regex is
-    // meant to prevent this, in case a username could be encapsulated in the
-    // team mention like @username/something, we do the team mentions first to
-    // eliminate the possibility.
-    new TeamMentionFilter(repository),
-    new MentionFilter(repository),
-    new CommitMentionFilter(repository),
-    new CommitMentionLinkFilter(repository),
-    new VideoTagFilter(),
-    new VideoLinkFilter(),
-  ]
->>>>>>> 67513b30
 )
 
 /**
