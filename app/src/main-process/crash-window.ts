--- conflicted
+++ resolved
@@ -94,13 +94,8 @@
       }
     })
 
-<<<<<<< HEAD
     ipcMain.on('crash-ready', (event: Electron.IpcMessageEvent) => {
-      logDebug(`Crash process is ready`)
-=======
-    ipcMain.on('crash-ready', (event: Electron.IpcMainEvent) => {
       log.debug(`Crash process is ready`)
->>>>>>> b4060f20
 
       this.hasSentReadyEvent = true
 
@@ -108,13 +103,8 @@
       this.maybeEmitDidLoad()
     })
 
-<<<<<<< HEAD
     ipcMain.on('crash-quit', (event: Electron.IpcMessageEvent) => {
-      logDebug('Got quit signal from crash process')
-=======
-    ipcMain.on('crash-quit', (event: Electron.IpcMainEvent) => {
       log.debug('Got quit signal from crash process')
->>>>>>> b4060f20
       this.window.close()
     })
 
