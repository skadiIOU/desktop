--- conflicted
+++ resolved
@@ -284,9 +284,6 @@
   const window = new AppWindow(sharedProcess!)
 
   if (__DEV__) {
-<<<<<<< HEAD
-    installExtenstions()
-=======
     const installer = require('electron-devtools-installer')
     require('electron-debug')({ showDevTools: true })
 
@@ -299,7 +296,6 @@
         installer.default(installer[name])
       } catch (e) {}
     }
->>>>>>> ad1dff47
   }
 
   window.onClose(() => {
