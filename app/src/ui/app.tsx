import * as React from 'react'
import * as crypto from 'crypto'
import { remote } from 'electron'
import { TransitionGroup, CSSTransition } from 'react-transition-group'

import {
  IAppState,
  RepositorySectionTab,
  FoldoutType,
  SelectionType,
  HistoryTabMode,
} from '../lib/app-state'
import { Dispatcher } from './dispatcher'
import { AppStore, GitHubUserStore, IssuesStore } from '../lib/stores'
import { assertNever } from '../lib/fatal-error'
import { shell } from '../lib/app-shell'
import { updateStore, UpdateStatus } from './lib/update-store'
import { RetryAction } from '../models/retry-actions'
import { shouldRenderApplicationMenu } from './lib/features'
import { matchExistingRepository } from '../lib/repository-matching'
import { getDotComAPIEndpoint } from '../lib/api'
import { getVersion, getName } from './lib/app-proxy'
import { getOS } from '../lib/get-os'
import { validatedRepositoryPath } from '../lib/stores/helpers/validated-repository-path'
import { MenuEvent } from '../main-process/menu'
import {
  Repository,
  getGitHubHtmlUrl,
  getNonForkGitHubRepository,
  isRepositoryWithGitHubRepository,
} from '../models/repository'
import { Branch } from '../models/branch'
import { PreferencesTab } from '../models/preferences'
import { findItemByAccessKey, itemIsSelectable } from '../models/app-menu'
import { Account } from '../models/account'
import { TipState } from '../models/tip'
import { CloneRepositoryTab } from '../models/clone-repository-tab'
import { CloningRepository } from '../models/cloning-repository'

import { TitleBar, ZoomInfo, FullScreenInfo } from './window'

import { RepositoriesList } from './repositories-list'
import { RepositoryView } from './repository'
import { RenameBranch } from './rename-branch'
import { DeleteBranch, DeleteRemoteBranch } from './delete-branch'
import { CloningRepositoryView } from './cloning-repository'
import {
  Toolbar,
  ToolbarDropdown,
  DropdownState,
  PushPullButton,
  BranchDropdown,
  RevertProgress,
} from './toolbar'
import { iconForRepository, OcticonSymbolType } from './octicons'
import * as OcticonSymbol from './octicons/octicons.generated'
import {
  showCertificateTrustDialog,
  sendReady,
<<<<<<< HEAD
  isInApplicationFolder,
=======
  selectAllWindowContents,
>>>>>>> dad9ed57
} from './main-process-proxy'
import { DiscardChanges } from './discard-changes'
import { Welcome } from './welcome'
import { AppMenuBar } from './app-menu'
import { UpdateAvailable, renderBanner } from './banners'
import { Preferences } from './preferences'
import { RepositorySettings } from './repository-settings'
import { AppError } from './app-error'
import { MissingRepository } from './missing-repository'
import { AddExistingRepository, CreateRepository } from './add-repository'
import { CloneRepository } from './clone-repository'
import { CreateBranch } from './create-branch'
import { SignIn } from './sign-in'
import { InstallGit } from './install-git'
import { EditorError } from './editor'
import { About } from './about'
import { Publish } from './publish-repository'
import { Acknowledgements } from './acknowledgements'
import { UntrustedCertificate } from './untrusted-certificate'
import { NoRepositoriesView } from './no-repositories'
import { ConfirmRemoveRepository } from './remove-repository'
import { TermsAndConditions } from './terms-and-conditions'
import { PushBranchCommits } from './branches'
import { CLIInstalled } from './cli-installed'
import { GenericGitAuthentication } from './generic-git-auth'
import { ShellError } from './shell'
import { InitializeLFS, AttributeMismatch } from './lfs'
import { UpstreamAlreadyExists } from './upstream-already-exists'
import { ReleaseNotes } from './release-notes'
import { DeletePullRequest } from './delete-branch/delete-pull-request-dialog'
import { CommitConflictsWarning } from './merge-conflicts'
import { AppTheme } from './app-theme'
import { ApplicationTheme } from './lib/application-theme'
import { RepositoryStateCache } from '../lib/stores/repository-state-cache'
import { PopupType, Popup } from '../models/popup'
import { OversizedFiles } from './changes/oversized-files-warning'
import { PushNeedsPullWarning } from './push-needs-pull'
import { isCurrentBranchForcePush } from '../lib/rebase'
import { Banner, BannerType } from '../models/banner'
import { StashAndSwitchBranch } from './stash-changes/stash-and-switch-branch-dialog'
import { OverwriteStash } from './stash-changes/overwrite-stashed-changes-dialog'
import { ConfirmDiscardStashDialog } from './stashing/confirm-discard-stash'
import { CreateTutorialRepositoryDialog } from './no-repositories/create-tutorial-repository-dialog'
import { ConfirmExitTutorial } from './tutorial'
import { TutorialStep, isValidTutorialStep } from '../models/tutorial-step'
import { WorkflowPushRejectedDialog } from './workflow-push-rejected/workflow-push-rejected'
import { SAMLReauthRequiredDialog } from './saml-reauth-required/saml-reauth-required'
import { CreateForkDialog } from './forks/create-fork-dialog'
import { findDefaultUpstreamBranch } from '../lib/branch'
import {
  GitHubRepository,
  hasWritePermission,
} from '../models/github-repository'
import { CreateTag } from './create-tag'
import { DeleteTag } from './delete-tag'
import { ChooseForkSettings } from './choose-fork-settings'
import { DiscardSelection } from './discard-changes/discard-selection-dialog'
import { LocalChangesOverwrittenDialog } from './local-changes-overwritten/local-changes-overwritten-dialog'
import memoizeOne from 'memoize-one'
import { AheadBehindStore } from '../lib/stores/ahead-behind-store'
import { getAccountForRepository } from '../lib/get-account-for-repository'
import { CommitOneLine } from '../models/commit'
import { CommitDragElement } from './drag-elements/commit-drag-element'
import classNames from 'classnames'
import { MoveToApplicationsFolder } from './move-to-applications-folder'
import { ChangeRepositoryAlias } from './change-repository-alias/change-repository-alias-dialog'
import { ThankYou } from './thank-you'
import {
  getUserContributions,
  hasUserAlreadyBeenCheckedOrThanked,
  updateLastThankYou,
} from '../lib/thank-you'
import { ReleaseNote } from '../models/release-notes'
import { CommitMessageDialog } from './commit-message/commit-message-dialog'
import { buildAutocompletionProviders } from './autocompletion'
import { DragType, DropTargetSelector } from '../models/drag-drop'
import { enableSquashing } from '../lib/feature-flag'
import { dragAndDropManager } from '../lib/drag-and-drop-manager'
import { MultiCommitOperation } from './multi-commit-operation/multi-commit-operation'
import { WarnLocalChangesBeforeUndo } from './undo/warn-local-changes-before-undo'
import { WarningBeforeReset } from './reset/warning-before-reset'
import { InvalidatedToken } from './invalidated-token/invalidated-token'
import { MultiCommitOperationKind } from '../models/multi-commit-operation'
import { AddSSHHost } from './ssh/add-ssh-host'
import { SSHKeyPassphrase } from './ssh/ssh-key-passphrase'
import { getMultiCommitOperationChooseBranchStep } from '../lib/multi-commit-operation'
import { ConfirmForcePush } from './rebase/confirm-force-push'
import { PullRequestChecksFailed } from './notifications/pull-request-checks-failed'
import { CICheckRunRerunDialog } from './check-runs/ci-check-run-rerun-dialog'
import { WarnForcePushDialog } from './multi-commit-operation/dialog/warn-force-push-dialog'
import { clamp } from '../lib/clamp'
import * as ipcRenderer from '../lib/ipc-renderer'

const MinuteInMilliseconds = 1000 * 60
const HourInMilliseconds = MinuteInMilliseconds * 60

/**
 * Check for updates every 4 hours
 */
const UpdateCheckInterval = 4 * HourInMilliseconds

/**
 * Send usage stats every 4 hours
 */
const SendStatsInterval = 4 * HourInMilliseconds

interface IAppProps {
  readonly dispatcher: Dispatcher
  readonly repositoryStateManager: RepositoryStateCache
  readonly appStore: AppStore
  readonly issuesStore: IssuesStore
  readonly gitHubUserStore: GitHubUserStore
  readonly aheadBehindStore: AheadBehindStore
  readonly startTime: number
}

export const dialogTransitionTimeout = {
  enter: 250,
  exit: 100,
}

export const bannerTransitionTimeout = { enter: 500, exit: 400 }

/**
 * The time to delay (in ms) from when we've loaded the initial state to showing
 * the window. This is try to give Chromium enough time to flush our latest DOM
 * changes. See https://github.com/desktop/desktop/issues/1398.
 */
const ReadyDelay = 100
export class App extends React.Component<IAppProps, IAppState> {
  private loading = true

  /**
   * Used on non-macOS platforms to support the Alt key behavior for
   * the custom application menu. See the event handlers for window
   * keyup and keydown.
   */
  private lastKeyPressed: string | null = null

  private updateIntervalHandle?: number

  private repositoryViewRef = React.createRef<RepositoryView>()

  /**
   * Gets a value indicating whether or not we're currently showing a
   * modal dialog such as the preferences, or an error dialog.
   */
  private get isShowingModal() {
    return this.state.currentPopup !== null || this.state.errors.length > 0
  }

  /**
   * Returns a memoized instance of onPopupDismissed() bound to the
   * passed popupType, so it can be used in render() without creating
   * multiple instances when the component gets re-rendered.
   */
  private getOnPopupDismissedFn = memoizeOne((popupType: PopupType) => {
    return () => this.onPopupDismissed(popupType)
  })

  public constructor(props: IAppProps) {
    super(props)

    props.dispatcher.loadInitialState().then(() => {
      this.loading = false
      this.forceUpdate()

      requestIdleCallback(
        () => {
          const now = performance.now()
          sendReady(now - props.startTime)

          requestIdleCallback(() => {
            this.performDeferredLaunchActions()
          })
        },
        { timeout: ReadyDelay }
      )
    })

    this.state = props.appStore.getState()
    props.appStore.onDidUpdate(state => {
      this.setState(state)
    })

    props.appStore.onDidError(error => {
      props.dispatcher.postError(error)
    })

    ipcRenderer.on('menu-event', (_, name) => this.onMenuEvent(name))

    updateStore.onDidChange(state => {
      const status = state.status

      if (
        !(
          __RELEASE_CHANNEL__ === 'development' ||
          __RELEASE_CHANNEL__ === 'test'
        ) &&
        status === UpdateStatus.UpdateReady
      ) {
        this.props.dispatcher.setUpdateBannerVisibility(true)
      }
    })

    updateStore.onError(error => {
      log.error(`Error checking for updates`, error)

      this.props.dispatcher.postError(error)
    })

    ipcRenderer.on('launch-timing-stats', (_, stats) => {
      console.info(`App ready time: ${stats.mainReadyTime}ms`)
      console.info(`Load time: ${stats.loadTime}ms`)
      console.info(`Renderer ready time: ${stats.rendererReadyTime}ms`)

      this.props.dispatcher.recordLaunchStats(stats)
    })

    ipcRenderer.on('certificate-error', (_, certificate, error, url) => {
      this.props.dispatcher.showPopup({
        type: PopupType.UntrustedCertificate,
        certificate,
        url,
      })
    })

    dragAndDropManager.onDragEnded(this.onDragEnd)
  }

  public componentWillUnmount() {
    window.clearInterval(this.updateIntervalHandle)
  }

  private async performDeferredLaunchActions() {
    // Loading emoji is super important but maybe less important that loading
    // the app. So defer it until we have some breathing space.
    this.props.appStore.loadEmoji()

    this.props.dispatcher.reportStats()
    setInterval(() => this.props.dispatcher.reportStats(), SendStatsInterval)

    this.props.dispatcher.installGlobalLFSFilters(false)

    setInterval(() => this.checkForUpdates(true), UpdateCheckInterval)
    this.checkForUpdates(true)

    log.info(`launching: ${getVersion()} (${getOS()})`)
    log.info(`execPath: '${process.execPath}'`)

    // Only show the popup in beta/production releases and mac machines
    if (
      __DEV__ === false &&
      this.state.askToMoveToApplicationsFolderSetting &&
      __DARWIN__ &&
      (await isInApplicationFolder()) === false
    ) {
      this.showPopup({ type: PopupType.MoveToApplicationsFolder })
    }

    this.checkIfThankYouIsInOrder()
  }

  private onMenuEvent(name: MenuEvent): any {
    // Don't react to menu events when an error dialog is shown.
    if (this.state.errors.length) {
      return
    }

    switch (name) {
      case 'push':
        return this.push()
      case 'force-push':
        return this.push({ forceWithLease: true })
      case 'pull':
        return this.pull()
      case 'show-changes':
        return this.showChanges()
      case 'show-history':
        return this.showHistory()
      case 'choose-repository':
        return this.chooseRepository()
      case 'add-local-repository':
        return this.showAddLocalRepo()
      case 'create-branch':
        return this.showCreateBranch()
      case 'show-branches':
        return this.showBranches()
      case 'remove-repository':
        return this.removeRepository(this.getRepository())
      case 'create-repository':
        return this.showCreateRepository()
      case 'rename-branch':
        return this.renameBranch()
      case 'delete-branch':
        return this.deleteBranch()
      case 'discard-all-changes':
        return this.discardAllChanges()
      case 'stash-all-changes':
        return this.stashAllChanges()
      case 'show-preferences':
        return this.props.dispatcher.showPopup({ type: PopupType.Preferences })
      case 'open-working-directory':
        return this.openCurrentRepositoryWorkingDirectory()
      case 'update-branch':
        this.props.dispatcher.recordMenuInitiatedUpdate()
        return this.updateBranch()
      case 'compare-to-branch':
        return this.showHistory(true)
      case 'merge-branch':
        this.props.dispatcher.recordMenuInitiatedMerge()
        return this.mergeBranch()
      case 'squash-and-merge-branch':
        this.props.dispatcher.recordMenuInitiatedMerge(true)
        return this.mergeBranch(true)
      case 'rebase-branch':
        this.props.dispatcher.recordMenuInitiatedRebase()
        return this.showRebaseDialog()
      case 'show-repository-settings':
        return this.showRepositorySettings()
      case 'view-repository-on-github':
        return this.viewRepositoryOnGitHub()
      case 'compare-on-github':
        return this.compareBranchOnDotcom()
      case 'create-issue-in-repository-on-github':
        return this.openIssueCreationOnGitHub()
      case 'open-in-shell':
        return this.openCurrentRepositoryInShell()
      case 'clone-repository':
        return this.showCloneRepo()
      case 'show-about':
        return this.showAbout()
      case 'boomtown':
        return this.boomtown()
      case 'go-to-commit-message':
        return this.goToCommitMessage()
      case 'open-pull-request':
        return this.openPullRequest()
      case 'install-cli':
        return this.props.dispatcher.installCLI()
      case 'open-external-editor':
        return this.openCurrentRepositoryInExternalEditor()
      case 'select-all':
        return this.selectAll()
      case 'show-release-notes-popup':
        return this.showFakeReleaseNotesPopup()
      case 'show-stashed-changes':
        return this.showStashedChanges()
      case 'hide-stashed-changes':
        return this.hideStashedChanges()
      case 'test-prune-branches':
        return this.testPruneBranches()
      case 'find-text':
        return this.findText()
      default:
        return assertNever(name, `Unknown menu event name: ${name}`)
    }
  }

  /**
   * Show a release notes popup for a fake release, intended only to
   * make it easier to verify changes to the popup. Has no meaning
   * about a new release being available.
   */
  private showFakeReleaseNotesPopup() {
    if (__DEV__) {
      this.props.dispatcher.showPopup({
        type: PopupType.ReleaseNotes,
        newRelease: {
          latestVersion: '42.7.99',
          datePublished: 'Awesomeber 71, 2025',
          pretext:
            'There is something so different here that we wanted to include some pretext for it',
          enhancements: [
            {
              kind: 'new',
              message: 'An awesome new feature!',
            },
            {
              kind: 'improved',
              message: 'This is so much better',
            },
            {
              kind: 'improved',
              message:
                'Testing links to profile pages by a mention to @shiftkey',
            },
          ],
          bugfixes: [
            {
              kind: 'fixed',
              message: 'Fixed this one thing',
            },
            {
              kind: 'fixed',
              message: 'Fixed this thing over here too',
            },
            {
              kind: 'fixed',
              message:
                'Testing links to issues by calling out #42. Assuming it is fixed by now.',
            },
          ],
          other: [
            {
              kind: 'other',
              message: 'In other news...',
            },
          ],
          thankYous: [
            {
              kind: 'other',
              message: 'In other news... . Thanks @some-body-to-thank!',
            },
          ],
        },
      })
    }
  }

  private testPruneBranches() {
    if (!__DEV__) {
      return
    }

    this.props.appStore._testPruneBranches()
  }

  /**
   * Handler for the 'select-all' menu event, dispatches
   * a custom DOM event originating from the element which
   * currently has keyboard focus. Components have a chance
   * to intercept this event and implement their own 'select
   * all' logic.
   */
  private selectAll() {
    const event = new CustomEvent('select-all', {
      bubbles: true,
      cancelable: true,
    })

    if (
      document.activeElement != null &&
      document.activeElement.dispatchEvent(event)
    ) {
      selectAllWindowContents()
    }
  }

  /**
   * Handler for the 'find-text' menu event, dispatches
   * a custom DOM event originating from the element which
   * currently has keyboard focus (or the document if no element
   * has focus). Components have a chance to intercept this
   * event and implement their own 'find-text' logic. One
   * example of this custom event is the text diff which
   * will trigger a search dialog when seeing this event.
   */
  private findText() {
    const event = new CustomEvent('find-text', {
      bubbles: true,
      cancelable: true,
    })

    if (document.activeElement != null) {
      document.activeElement.dispatchEvent(event)
    } else {
      document.dispatchEvent(event)
    }
  }

  private boomtown() {
    setImmediate(() => {
      throw new Error('Boomtown!')
    })
  }

  private async goToCommitMessage() {
    await this.showChanges()
    this.props.dispatcher.setCommitMessageFocus(true)
  }

  private checkForUpdates(inBackground: boolean) {
    if (__LINUX__) {
      return
    }

    if (
      __RELEASE_CHANNEL__ === 'development' ||
      __RELEASE_CHANNEL__ === 'test'
    ) {
      return
    }

    updateStore.checkForUpdates(inBackground)
  }

  private getDotComAccount(): Account | null {
    const dotComAccount = this.state.accounts.find(
      a => a.endpoint === getDotComAPIEndpoint()
    )
    return dotComAccount || null
  }

  private getEnterpriseAccount(): Account | null {
    const enterpriseAccount = this.state.accounts.find(
      a => a.endpoint !== getDotComAPIEndpoint()
    )
    return enterpriseAccount || null
  }

  private updateBranch() {
    const { selectedState } = this.state
    if (
      selectedState == null ||
      selectedState.type !== SelectionType.Repository
    ) {
      return
    }

    const { state, repository } = selectedState
    const defaultBranch = state.branchesState.defaultBranch
    if (!defaultBranch) {
      return
    }

    this.props.dispatcher.initializeMergeOperation(
      repository,
      false,
      defaultBranch
    )

    const { mergeStatus } = state.compareState
    this.props.dispatcher.mergeBranch(repository, defaultBranch, mergeStatus)
  }

  private mergeBranch(isSquash: boolean = false) {
    const selectedState = this.state.selectedState
    if (
      selectedState == null ||
      selectedState.type !== SelectionType.Repository
    ) {
      return
    }
    const { repository } = selectedState
    this.props.dispatcher.startMergeBranchOperation(repository, isSquash)
  }

  private compareBranchOnDotcom() {
    const htmlURL = this.getCurrentRepositoryGitHubURL()
    if (!htmlURL) {
      return
    }

    const state = this.state.selectedState
    if (state == null || state.type !== SelectionType.Repository) {
      return
    }

    const branchTip = state.state.branchesState.tip
    if (
      branchTip.kind !== TipState.Valid ||
      !branchTip.branch.upstreamWithoutRemote
    ) {
      return
    }

    const compareURL = `${htmlURL}/compare/${branchTip.branch.upstreamWithoutRemote}`
    this.props.dispatcher.openInBrowser(compareURL)
  }

  private openCurrentRepositoryWorkingDirectory() {
    const state = this.state.selectedState
    if (state == null || state.type !== SelectionType.Repository) {
      return
    }

    this.showRepository(state.repository)
  }

  private renameBranch() {
    const state = this.state.selectedState
    if (state == null || state.type !== SelectionType.Repository) {
      return
    }

    const tip = state.state.branchesState.tip
    if (tip.kind === TipState.Valid) {
      this.props.dispatcher.showPopup({
        type: PopupType.RenameBranch,
        repository: state.repository,
        branch: tip.branch,
      })
    }
  }

  private deleteBranch() {
    const state = this.state.selectedState
    if (state === null || state.type !== SelectionType.Repository) {
      return
    }

    const tip = state.state.branchesState.tip

    if (tip.kind === TipState.Valid) {
      const currentPullRequest = state.state.branchesState.currentPullRequest
      if (currentPullRequest !== null) {
        this.props.dispatcher.showPopup({
          type: PopupType.DeletePullRequest,
          repository: state.repository,
          branch: tip.branch,
          pullRequest: currentPullRequest,
        })
      } else {
        const existsOnRemote = state.state.aheadBehind !== null

        this.props.dispatcher.showPopup({
          type: PopupType.DeleteBranch,
          repository: state.repository,
          branch: tip.branch,
          existsOnRemote: existsOnRemote,
        })
      }
    }
  }

  private discardAllChanges() {
    const state = this.state.selectedState

    if (state == null || state.type !== SelectionType.Repository) {
      return
    }

    const { workingDirectory } = state.state.changesState

    this.props.dispatcher.showPopup({
      type: PopupType.ConfirmDiscardChanges,
      repository: state.repository,
      files: workingDirectory.files,
      showDiscardChangesSetting: false,
      discardingAllChanges: true,
    })
  }

  private stashAllChanges() {
    const repository = this.getRepository()

    if (repository !== null && repository instanceof Repository) {
      this.props.dispatcher.createStashForCurrentBranch(repository)
    }
  }

  private showAddLocalRepo = () => {
    return this.props.dispatcher.showPopup({ type: PopupType.AddRepository })
  }

  private showCreateRepository = () => {
    this.props.dispatcher.showPopup({
      type: PopupType.CreateRepository,
    })
  }

  private showCloneRepo = (cloneUrl?: string) => {
    let initialURL: string | null = null

    if (cloneUrl !== undefined) {
      this.props.dispatcher.changeCloneRepositoriesTab(
        CloneRepositoryTab.Generic
      )
      initialURL = cloneUrl
    }

    return this.props.dispatcher.showPopup({
      type: PopupType.CloneRepository,
      initialURL,
    })
  }

  private showCreateTutorialRepositoryPopup = () => {
    const account = this.getDotComAccount() || this.getEnterpriseAccount()

    if (account === null) {
      return
    }

    this.props.dispatcher.showPopup({
      type: PopupType.CreateTutorialRepository,
      account,
    })
  }

  private onResumeTutorialRepository = () => {
    const tutorialRepository = this.getSelectedTutorialRepository()
    if (!tutorialRepository) {
      return
    }

    this.props.dispatcher.resumeTutorial(tutorialRepository)
  }

  private getSelectedTutorialRepository() {
    const { selectedState } = this.state
    const selectedRepository =
      selectedState && selectedState.type === SelectionType.Repository
        ? selectedState.repository
        : null

    const isTutorialRepository =
      selectedRepository && selectedRepository.isTutorialRepository

    return isTutorialRepository ? selectedRepository : null
  }

  private showAbout() {
    this.props.dispatcher.showPopup({ type: PopupType.About })
  }

  private async showHistory(showBranchList: boolean = false) {
    const state = this.state.selectedState
    if (state == null || state.type !== SelectionType.Repository) {
      return
    }

    await this.props.dispatcher.closeCurrentFoldout()

    await this.props.dispatcher.initializeCompare(state.repository, {
      kind: HistoryTabMode.History,
    })

    await this.props.dispatcher.changeRepositorySection(
      state.repository,
      RepositorySectionTab.History
    )

    await this.props.dispatcher.updateCompareForm(state.repository, {
      filterText: '',
      showBranchList,
    })
  }

  private showChanges() {
    const state = this.state.selectedState
    if (state == null || state.type !== SelectionType.Repository) {
      return
    }

    this.props.dispatcher.closeCurrentFoldout()
    return this.props.dispatcher.changeRepositorySection(
      state.repository,
      RepositorySectionTab.Changes
    )
  }

  private chooseRepository() {
    if (
      this.state.currentFoldout &&
      this.state.currentFoldout.type === FoldoutType.Repository
    ) {
      return this.props.dispatcher.closeFoldout(FoldoutType.Repository)
    }

    return this.props.dispatcher.showFoldout({
      type: FoldoutType.Repository,
    })
  }

  private showBranches() {
    const state = this.state.selectedState
    if (state == null || state.type !== SelectionType.Repository) {
      return
    }

    if (
      this.state.currentFoldout &&
      this.state.currentFoldout.type === FoldoutType.Branch
    ) {
      return this.props.dispatcher.closeFoldout(FoldoutType.Branch)
    }

    return this.props.dispatcher.showFoldout({ type: FoldoutType.Branch })
  }

  private push(options?: { forceWithLease: boolean }) {
    const state = this.state.selectedState
    if (state == null || state.type !== SelectionType.Repository) {
      return
    }

    if (options && options.forceWithLease) {
      this.props.dispatcher.confirmOrForcePush(state.repository)
    } else {
      this.props.dispatcher.push(state.repository)
    }
  }

  private async pull() {
    const state = this.state.selectedState
    if (state == null || state.type !== SelectionType.Repository) {
      return
    }

    this.props.dispatcher.pull(state.repository)
  }

  private showStashedChanges() {
    const state = this.state.selectedState
    if (state == null || state.type !== SelectionType.Repository) {
      return
    }

    this.props.dispatcher.selectStashedFile(state.repository)
  }

  private hideStashedChanges() {
    const state = this.state.selectedState
    if (state == null || state.type !== SelectionType.Repository) {
      return
    }

    this.props.dispatcher.hideStashedChanges(state.repository)
  }

  public componentDidMount() {
    document.ondragover = e => {
      if (e.dataTransfer != null) {
        if (this.isShowingModal) {
          e.dataTransfer.dropEffect = 'none'
        } else {
          e.dataTransfer.dropEffect = 'copy'
        }
      }

      e.preventDefault()
    }

    document.ondrop = e => {
      e.preventDefault()
    }

    document.body.ondrop = e => {
      if (this.isShowingModal) {
        return
      }
      if (e.dataTransfer != null) {
        const files = e.dataTransfer.files
        this.handleDragAndDrop(files)
      }
      e.preventDefault()
    }

    if (shouldRenderApplicationMenu()) {
      window.addEventListener('keydown', this.onWindowKeyDown)
      window.addEventListener('keyup', this.onWindowKeyUp)
    }
  }

  /**
   * On Windows pressing the Alt key and holding it down should
   * highlight the application menu.
   *
   * This method in conjunction with the onWindowKeyUp sets the
   * appMenuToolbarHighlight state when the Alt key (and only the
   * Alt key) is pressed.
   */
  private onWindowKeyDown = (event: KeyboardEvent) => {
    if (event.defaultPrevented) {
      return
    }

    if (this.isShowingModal) {
      return
    }

    if (shouldRenderApplicationMenu()) {
      if (event.key === 'Shift' && event.altKey) {
        this.props.dispatcher.setAccessKeyHighlightState(false)
      } else if (event.key === 'Alt') {
        if (event.shiftKey) {
          return
        }
        // Immediately close the menu if open and the user hits Alt. This is
        // a Windows convention.
        if (
          this.state.currentFoldout &&
          this.state.currentFoldout.type === FoldoutType.AppMenu
        ) {
          // Only close it the menu when the key is pressed if there's an open
          // menu. If there isn't we should close it when the key is released
          // instead and that's taken care of in the onWindowKeyUp function.
          if (this.state.appMenuState.length > 1) {
            this.props.dispatcher.setAppMenuState(menu => menu.withReset())
            this.props.dispatcher.closeFoldout(FoldoutType.AppMenu)
          }
        }

        this.props.dispatcher.setAccessKeyHighlightState(true)
      } else if (event.altKey && !event.ctrlKey && !event.metaKey) {
        if (this.state.appMenuState.length) {
          const candidates = this.state.appMenuState[0].items
          const menuItemForAccessKey = findItemByAccessKey(
            event.key,
            candidates
          )

          if (menuItemForAccessKey && itemIsSelectable(menuItemForAccessKey)) {
            if (menuItemForAccessKey.type === 'submenuItem') {
              this.props.dispatcher.setAppMenuState(menu =>
                menu
                  .withReset()
                  .withSelectedItem(menuItemForAccessKey)
                  .withOpenedMenu(menuItemForAccessKey, true)
              )

              this.props.dispatcher.showFoldout({
                type: FoldoutType.AppMenu,
                enableAccessKeyNavigation: true,
                openedWithAccessKey: true,
              })
            } else {
              this.props.dispatcher.executeMenuItem(menuItemForAccessKey)
            }

            event.preventDefault()
          }
        }
      } else if (!event.altKey) {
        this.props.dispatcher.setAccessKeyHighlightState(false)
      }
    }

    this.lastKeyPressed = event.key
  }

  /**
   * Open the application menu foldout when the Alt key is pressed.
   *
   * See onWindowKeyDown for more information.
   */
  private onWindowKeyUp = (event: KeyboardEvent) => {
    if (event.defaultPrevented) {
      return
    }

    if (shouldRenderApplicationMenu()) {
      if (event.key === 'Alt') {
        this.props.dispatcher.setAccessKeyHighlightState(false)

        if (this.lastKeyPressed === 'Alt') {
          if (
            this.state.currentFoldout &&
            this.state.currentFoldout.type === FoldoutType.AppMenu
          ) {
            this.props.dispatcher.setAppMenuState(menu => menu.withReset())
            this.props.dispatcher.closeFoldout(FoldoutType.AppMenu)
          } else {
            this.props.dispatcher.showFoldout({
              type: FoldoutType.AppMenu,
              enableAccessKeyNavigation: true,
              openedWithAccessKey: false,
            })
          }
        }
      }
    }
  }

  private async handleDragAndDrop(fileList: FileList) {
    const paths = [...fileList].map(x => x.path)
    const { dispatcher } = this.props

    // If they're bulk adding repositories then just blindly try to add them.
    // But if they just dragged one, use the dialog so that they can initialize
    // it if needed.
    if (paths.length > 1) {
      const addedRepositories = await dispatcher.addRepositories(paths)

      if (addedRepositories.length > 0) {
        dispatcher.recordAddExistingRepository()
        await dispatcher.selectRepository(addedRepositories[0])
      }
    } else if (paths.length === 1) {
      // user may accidentally provide a folder within the repository
      // this ensures we use the repository root, if it is actually a repository
      // otherwise we consider it an untracked repository
      const first = paths[0]
      const path = (await validatedRepositoryPath(first)) ?? first

      const { repositories } = this.state
      const existingRepository = matchExistingRepository(repositories, path)

      if (existingRepository) {
        await dispatcher.selectRepository(existingRepository)
      } else {
        await this.showPopup({ type: PopupType.AddRepository, path })
      }
    }
  }

  private removeRepository = (
    repository: Repository | CloningRepository | null
  ) => {
    if (!repository) {
      return
    }

    if (repository instanceof CloningRepository || repository.missing) {
      this.props.dispatcher.removeRepository(repository, false)
      return
    }

    if (this.state.askForConfirmationOnRepositoryRemoval) {
      this.props.dispatcher.showPopup({
        type: PopupType.RemoveRepository,
        repository,
      })
    } else {
      this.props.dispatcher.removeRepository(repository, false)
    }
  }

  private onConfirmRepoRemoval = async (
    repository: Repository,
    deleteRepoFromDisk: boolean
  ) => {
    await this.props.dispatcher.removeRepository(repository, deleteRepoFromDisk)
  }

  private getRepository(): Repository | CloningRepository | null {
    const state = this.state.selectedState
    if (state == null) {
      return null
    }

    return state.repository
  }

  private showRebaseDialog() {
    const repository = this.getRepository()

    if (!repository || repository instanceof CloningRepository) {
      return
    }

    this.props.dispatcher.showRebaseDialog(repository)
  }

  private showRepositorySettings() {
    const repository = this.getRepository()

    if (!repository || repository instanceof CloningRepository) {
      return
    }
    this.props.dispatcher.showPopup({
      type: PopupType.RepositorySettings,
      repository,
    })
  }

  /**
   * Opens a browser to the issue creation page
   * of the current GitHub repository.
   */
  private openIssueCreationOnGitHub() {
    const repository = this.getRepository()
    // this will likely never be null since we disable the
    // issue creation menu item for non-GitHub repositories
    if (repository instanceof Repository) {
      this.props.dispatcher.openIssueCreationPage(repository)
    }
  }

  private viewRepositoryOnGitHub() {
    const repository = this.getRepository()

    this.viewOnGitHub(repository)
  }

  /** Returns the URL to the current repository if hosted on GitHub */
  private getCurrentRepositoryGitHubURL() {
    const repository = this.getRepository()

    if (
      !repository ||
      repository instanceof CloningRepository ||
      !repository.gitHubRepository
    ) {
      return null
    }

    return repository.gitHubRepository.htmlURL
  }

  private openCurrentRepositoryInShell = () => {
    const repository = this.getRepository()
    if (!repository) {
      return
    }

    this.openInShell(repository)
  }

  private openCurrentRepositoryInExternalEditor() {
    const repository = this.getRepository()
    if (!repository) {
      return
    }

    this.openInExternalEditor(repository)
  }

  /**
   * Conditionally renders a menu bar. The menu bar is currently only rendered
   * on Windows.
   */
  private renderAppMenuBar() {
    // We only render the app menu bar on Windows
    if (!__WIN32__) {
      return null
    }

    // Have we received an app menu from the main process yet?
    if (!this.state.appMenuState.length) {
      return null
    }

    // Don't render the menu bar during the welcome flow
    if (this.state.showWelcomeFlow) {
      return null
    }

    const currentFoldout = this.state.currentFoldout

    // AppMenuBar requires us to pass a strongly typed AppMenuFoldout state or
    // null if the AppMenu foldout is not currently active.
    const foldoutState =
      currentFoldout && currentFoldout.type === FoldoutType.AppMenu
        ? currentFoldout
        : null

    return (
      <AppMenuBar
        appMenu={this.state.appMenuState}
        dispatcher={this.props.dispatcher}
        highlightAppMenuAccessKeys={this.state.highlightAccessKeys}
        foldoutState={foldoutState}
        onLostFocus={this.onMenuBarLostFocus}
      />
    )
  }

  private onMenuBarLostFocus = () => {
    // Note: This event is emitted in an animation frame separate from
    // that of the AppStore. See onLostFocusWithin inside of the AppMenuBar
    // for more details. This means that it's possible that the current
    // app state in this component's state might be out of date so take
    // caution when considering app state in this method.
    this.props.dispatcher.closeFoldout(FoldoutType.AppMenu)
    this.props.dispatcher.setAppMenuState(menu => menu.withReset())
  }

  private renderTitlebar() {
    const inFullScreen = this.state.windowState === 'full-screen'

    const menuBarActive =
      this.state.currentFoldout &&
      this.state.currentFoldout.type === FoldoutType.AppMenu

    // When we're in full-screen mode on Windows we only need to render
    // the title bar when the menu bar is active. On other platforms we
    // never render the title bar while in full-screen mode.
    if (inFullScreen) {
      if (!__WIN32__ || !menuBarActive) {
        return null
      }
    }

    const showAppIcon = __WIN32__ && !this.state.showWelcomeFlow
    const inWelcomeFlow = this.state.showWelcomeFlow
    const inNoRepositoriesView = this.inNoRepositoriesViewState()

    // The light title bar style should only be used while we're in
    // the welcome flow as well as the no-repositories blank slate
    // on macOS. The latter case has to do with the application menu
    // being part of the title bar on Windows. We need to render
    // the app menu in the no-repositories blank slate on Windows but
    // the menu doesn't support the light style at the moment so we're
    // forcing it to use the dark style.
    const titleBarStyle =
      inWelcomeFlow || (__DARWIN__ && inNoRepositoriesView) ? 'light' : 'dark'

    return (
      <TitleBar
        showAppIcon={showAppIcon}
        titleBarStyle={titleBarStyle}
        windowState={this.state.windowState}
        windowZoomFactor={this.state.windowZoomFactor}
      >
        {this.renderAppMenuBar()}
      </TitleBar>
    )
  }

  private onPopupDismissed = (popupType: PopupType) => {
    return this.props.dispatcher.closePopup(popupType)
  }

  private onContinueWithUntrustedCertificate = (
    certificate: Electron.Certificate
  ) => {
    showCertificateTrustDialog(
      certificate,
      'Could not securely connect to the server, because its certificate is not trusted. Attackers might be trying to steal your information.\n\nTo connect unsafely, which may put your data at risk, you can “Always trust” the certificate and try again.'
    )
  }

  private onUpdateAvailableDismissed = () =>
    this.props.dispatcher.setUpdateBannerVisibility(false)

  private currentPopupContent(): JSX.Element | null {
    // Hide any dialogs while we're displaying an error
    if (this.state.errors.length) {
      return null
    }

    const popup = this.state.currentPopup

    if (!popup) {
      return null
    }

    const onPopupDismissedFn = this.getOnPopupDismissedFn(popup.type)

    switch (popup.type) {
      case PopupType.RenameBranch:
        const stash =
          this.state.selectedState !== null &&
          this.state.selectedState.type === SelectionType.Repository
            ? this.state.selectedState.state.changesState.stashEntry
            : null
        return (
          <RenameBranch
            key="rename-branch"
            dispatcher={this.props.dispatcher}
            repository={popup.repository}
            branch={popup.branch}
            stash={stash}
            onDismissed={onPopupDismissedFn}
          />
        )
      case PopupType.DeleteBranch:
        return (
          <DeleteBranch
            key="delete-branch"
            dispatcher={this.props.dispatcher}
            repository={popup.repository}
            branch={popup.branch}
            existsOnRemote={popup.existsOnRemote}
            onDismissed={onPopupDismissedFn}
            onDeleted={this.onBranchDeleted}
          />
        )
      case PopupType.DeleteRemoteBranch:
        return (
          <DeleteRemoteBranch
            key="delete-remote-branch"
            dispatcher={this.props.dispatcher}
            repository={popup.repository}
            branch={popup.branch}
            onDismissed={onPopupDismissedFn}
            onDeleted={this.onBranchDeleted}
          />
        )
      case PopupType.ConfirmDiscardChanges:
        const showSetting =
          popup.showDiscardChangesSetting === undefined
            ? true
            : popup.showDiscardChangesSetting
        const discardingAllChanges =
          popup.discardingAllChanges === undefined
            ? false
            : popup.discardingAllChanges

        return (
          <DiscardChanges
            key="discard-changes"
            repository={popup.repository}
            dispatcher={this.props.dispatcher}
            files={popup.files}
            confirmDiscardChanges={
              this.state.askForConfirmationOnDiscardChanges
            }
            showDiscardChangesSetting={showSetting}
            discardingAllChanges={discardingAllChanges}
            onDismissed={onPopupDismissedFn}
            onConfirmDiscardChangesChanged={this.onConfirmDiscardChangesChanged}
          />
        )
      case PopupType.ConfirmDiscardSelection:
        return (
          <DiscardSelection
            key="discard-selection"
            repository={popup.repository}
            dispatcher={this.props.dispatcher}
            file={popup.file}
            diff={popup.diff}
            selection={popup.selection}
            onDismissed={onPopupDismissedFn}
          />
        )
      case PopupType.Preferences:
        let repository = this.getRepository()

        if (repository instanceof CloningRepository) {
          repository = null
        }

        return (
          <Preferences
            key="preferences"
            initialSelectedTab={popup.initialSelectedTab}
            dispatcher={this.props.dispatcher}
            dotComAccount={this.getDotComAccount()}
            confirmRepositoryRemoval={
              this.state.askForConfirmationOnRepositoryRemoval
            }
            confirmDiscardChanges={
              this.state.askForConfirmationOnDiscardChanges
            }
            confirmForcePush={this.state.askForConfirmationOnForcePush}
            uncommittedChangesStrategy={this.state.uncommittedChangesStrategy}
            selectedExternalEditor={this.state.selectedExternalEditor}
            useWindowsOpenSSH={this.state.useWindowsOpenSSH}
            notificationsEnabled={this.state.notificationsEnabled}
            optOutOfUsageTracking={this.state.optOutOfUsageTracking}
            enterpriseAccount={this.getEnterpriseAccount()}
            repository={repository}
            onDismissed={onPopupDismissedFn}
            selectedShell={this.state.selectedShell}
            selectedTheme={this.state.selectedTheme}
            customTheme={this.state.customTheme}
            repositoryIndicatorsEnabled={this.state.repositoryIndicatorsEnabled}
          />
        )
      case PopupType.RepositorySettings: {
        const repository = popup.repository
        const state = this.props.repositoryStateManager.get(repository)
        const repositoryAccount = getAccountForRepository(
          this.state.accounts,
          repository
        )

        return (
          <RepositorySettings
            key={`repository-settings-${repository.hash}`}
            initialSelectedTab={popup.initialSelectedTab}
            remote={state.remote}
            dispatcher={this.props.dispatcher}
            repository={repository}
            repositoryAccount={repositoryAccount}
            onDismissed={onPopupDismissedFn}
          />
        )
      }
      case PopupType.SignIn:
        return (
          <SignIn
            key="sign-in"
            signInState={this.state.signInState}
            dispatcher={this.props.dispatcher}
            onDismissed={onPopupDismissedFn}
          />
        )
      case PopupType.AddRepository:
        return (
          <AddExistingRepository
            key="add-existing-repository"
            onDismissed={onPopupDismissedFn}
            dispatcher={this.props.dispatcher}
            path={popup.path}
          />
        )
      case PopupType.CreateRepository:
        return (
          <CreateRepository
            key="create-repository"
            onDismissed={onPopupDismissedFn}
            dispatcher={this.props.dispatcher}
            initialPath={popup.path}
          />
        )
      case PopupType.CloneRepository:
        return (
          <CloneRepository
            key="clone-repository"
            dotComAccount={this.getDotComAccount()}
            enterpriseAccount={this.getEnterpriseAccount()}
            initialURL={popup.initialURL}
            onDismissed={onPopupDismissedFn}
            dispatcher={this.props.dispatcher}
            selectedTab={this.state.selectedCloneRepositoryTab}
            onTabSelected={this.onCloneRepositoriesTabSelected}
            apiRepositories={this.state.apiRepositories}
            onRefreshRepositories={this.onRefreshRepositories}
          />
        )
      case PopupType.CreateBranch: {
        const state = this.props.repositoryStateManager.get(popup.repository)
        const branchesState = state.branchesState
        const repository = popup.repository

        if (branchesState.tip.kind === TipState.Unknown) {
          onPopupDismissedFn()
          return null
        }

        let upstreamGhRepo: GitHubRepository | null = null
        let upstreamDefaultBranch: Branch | null = null

        if (isRepositoryWithGitHubRepository(repository)) {
          upstreamGhRepo = getNonForkGitHubRepository(repository)
          upstreamDefaultBranch = findDefaultUpstreamBranch(
            repository,
            branchesState.allBranches
          )
        }

        return (
          <CreateBranch
            key="create-branch"
            tip={branchesState.tip}
            defaultBranch={branchesState.defaultBranch}
            upstreamDefaultBranch={upstreamDefaultBranch}
            allBranches={branchesState.allBranches}
            repository={repository}
            targetCommit={popup.targetCommit}
            upstreamGitHubRepository={upstreamGhRepo}
            onBranchCreatedFromCommit={this.onBranchCreatedFromCommit}
            onDismissed={onPopupDismissedFn}
            dispatcher={this.props.dispatcher}
            initialName={popup.initialName || ''}
          />
        )
      }
      case PopupType.InstallGit:
        return (
          <InstallGit
            key="install-git"
            onDismissed={onPopupDismissedFn}
            onOpenShell={this.onOpenShellIgnoreWarning}
            path={popup.path}
          />
        )
      case PopupType.About:
        const version = __DEV__ ? __SHA__.substr(0, 10) : getVersion()

        return (
          <About
            key="about"
            onDismissed={onPopupDismissedFn}
            applicationName={getName()}
            applicationVersion={version}
            applicationArchitecture={process.arch}
            onCheckForUpdates={this.onCheckForUpdates}
            onShowAcknowledgements={this.showAcknowledgements}
            onShowTermsAndConditions={this.showTermsAndConditions}
          />
        )
      case PopupType.PublishRepository:
        return (
          <Publish
            key="publish"
            dispatcher={this.props.dispatcher}
            repository={popup.repository}
            accounts={this.state.accounts}
            onDismissed={onPopupDismissedFn}
          />
        )
      case PopupType.UntrustedCertificate:
        return (
          <UntrustedCertificate
            key="untrusted-certificate"
            certificate={popup.certificate}
            url={popup.url}
            onDismissed={onPopupDismissedFn}
            onContinue={this.onContinueWithUntrustedCertificate}
          />
        )
      case PopupType.Acknowledgements:
        return (
          <Acknowledgements
            key="acknowledgements"
            onDismissed={onPopupDismissedFn}
            applicationVersion={getVersion()}
          />
        )
      case PopupType.RemoveRepository:
        return (
          <ConfirmRemoveRepository
            key="confirm-remove-repository"
            repository={popup.repository}
            onConfirmation={this.onConfirmRepoRemoval}
            onDismissed={onPopupDismissedFn}
          />
        )
      case PopupType.TermsAndConditions:
        return (
          <TermsAndConditions
            key="terms-and-conditions"
            onDismissed={onPopupDismissedFn}
          />
        )
      case PopupType.PushBranchCommits:
        return (
          <PushBranchCommits
            key="push-branch-commits"
            dispatcher={this.props.dispatcher}
            repository={popup.repository}
            branch={popup.branch}
            unPushedCommits={popup.unPushedCommits}
            onConfirm={this.openCreatePullRequestInBrowser}
            onDismissed={onPopupDismissedFn}
          />
        )
      case PopupType.CLIInstalled:
        return (
          <CLIInstalled key="cli-installed" onDismissed={onPopupDismissedFn} />
        )
      case PopupType.GenericGitAuthentication:
        return (
          <GenericGitAuthentication
            key="generic-git-authentication"
            hostname={popup.hostname}
            onDismiss={onPopupDismissedFn}
            onSave={this.onSaveCredentials}
            retryAction={popup.retryAction}
          />
        )
      case PopupType.ExternalEditorFailed:
        const openPreferences = popup.openPreferences
        const suggestDefaultEditor = popup.suggestDefaultEditor

        return (
          <EditorError
            key="editor-error"
            message={popup.message}
            onDismissed={onPopupDismissedFn}
            showPreferencesDialog={this.onShowAdvancedPreferences}
            viewPreferences={openPreferences}
            suggestDefaultEditor={suggestDefaultEditor}
          />
        )
      case PopupType.OpenShellFailed:
        return (
          <ShellError
            key="shell-error"
            message={popup.message}
            onDismissed={onPopupDismissedFn}
            showPreferencesDialog={this.onShowAdvancedPreferences}
          />
        )
      case PopupType.InitializeLFS:
        return (
          <InitializeLFS
            key="initialize-lfs"
            repositories={popup.repositories}
            onDismissed={onPopupDismissedFn}
            onInitialize={this.initializeLFS}
          />
        )
      case PopupType.LFSAttributeMismatch:
        return (
          <AttributeMismatch
            key="lsf-attribute-mismatch"
            onDismissed={onPopupDismissedFn}
            onUpdateExistingFilters={this.updateExistingLFSFilters}
          />
        )
      case PopupType.UpstreamAlreadyExists:
        return (
          <UpstreamAlreadyExists
            key="upstream-already-exists"
            repository={popup.repository}
            existingRemote={popup.existingRemote}
            onDismissed={onPopupDismissedFn}
            onUpdate={this.onUpdateExistingUpstreamRemote}
            onIgnore={this.onIgnoreExistingUpstreamRemote}
          />
        )
      case PopupType.ReleaseNotes:
        return (
          <ReleaseNotes
            key="release-notes"
            emoji={this.state.emoji}
            newRelease={popup.newRelease}
            onDismissed={onPopupDismissedFn}
          />
        )
      case PopupType.DeletePullRequest:
        return (
          <DeletePullRequest
            key="delete-pull-request"
            dispatcher={this.props.dispatcher}
            repository={popup.repository}
            branch={popup.branch}
            onDismissed={onPopupDismissedFn}
            pullRequest={popup.pullRequest}
          />
        )
      case PopupType.OversizedFiles:
        return (
          <OversizedFiles
            key="oversized-files"
            oversizedFiles={popup.oversizedFiles}
            onDismissed={onPopupDismissedFn}
            dispatcher={this.props.dispatcher}
            context={popup.context}
            repository={popup.repository}
          />
        )
      case PopupType.CommitConflictsWarning:
        return (
          <CommitConflictsWarning
            key="commit-conflicts-warning"
            dispatcher={this.props.dispatcher}
            files={popup.files}
            repository={popup.repository}
            context={popup.context}
            onDismissed={onPopupDismissedFn}
          />
        )
      case PopupType.PushNeedsPull:
        return (
          <PushNeedsPullWarning
            key="push-needs-pull"
            dispatcher={this.props.dispatcher}
            repository={popup.repository}
            onDismissed={onPopupDismissedFn}
          />
        )
      case PopupType.ConfirmForcePush: {
        const { askForConfirmationOnForcePush } = this.state

        return (
          <ConfirmForcePush
            key="confirm-force-push"
            dispatcher={this.props.dispatcher}
            repository={popup.repository}
            upstreamBranch={popup.upstreamBranch}
            askForConfirmationOnForcePush={askForConfirmationOnForcePush}
            onDismissed={onPopupDismissedFn}
          />
        )
      }
      case PopupType.StashAndSwitchBranch: {
        const { repository, branchToCheckout } = popup
        const {
          branchesState,
          changesState,
        } = this.props.repositoryStateManager.get(repository)
        const { tip } = branchesState

        if (tip.kind !== TipState.Valid) {
          return null
        }

        const currentBranch = tip.branch
        const hasAssociatedStash = changesState.stashEntry !== null

        return (
          <StashAndSwitchBranch
            key="stash-and-switch-branch"
            dispatcher={this.props.dispatcher}
            repository={popup.repository}
            currentBranch={currentBranch}
            branchToCheckout={branchToCheckout}
            hasAssociatedStash={hasAssociatedStash}
            onDismissed={onPopupDismissedFn}
          />
        )
      }
      case PopupType.ConfirmOverwriteStash: {
        const { repository, branchToCheckout: branchToCheckout } = popup
        return (
          <OverwriteStash
            key="overwrite-stash"
            dispatcher={this.props.dispatcher}
            repository={repository}
            branchToCheckout={branchToCheckout}
            onDismissed={onPopupDismissedFn}
          />
        )
      }
      case PopupType.ConfirmDiscardStash: {
        const { repository, stash } = popup

        return (
          <ConfirmDiscardStashDialog
            key="confirm-discard-stash-dialog"
            dispatcher={this.props.dispatcher}
            repository={repository}
            stash={stash}
            onDismissed={onPopupDismissedFn}
          />
        )
      }
      case PopupType.CreateTutorialRepository: {
        return (
          <CreateTutorialRepositoryDialog
            key="create-tutorial-repository-dialog"
            account={popup.account}
            progress={popup.progress}
            onDismissed={onPopupDismissedFn}
            onCreateTutorialRepository={this.onCreateTutorialRepository}
          />
        )
      }
      case PopupType.ConfirmExitTutorial: {
        return (
          <ConfirmExitTutorial
            key="confirm-exit-tutorial"
            onDismissed={onPopupDismissedFn}
            onContinue={this.onExitTutorialToHomeScreen}
          />
        )
      }
      case PopupType.PushRejectedDueToMissingWorkflowScope:
        return (
          <WorkflowPushRejectedDialog
            onDismissed={onPopupDismissedFn}
            rejectedPath={popup.rejectedPath}
            dispatcher={this.props.dispatcher}
            repository={popup.repository}
          />
        )
      case PopupType.SAMLReauthRequired:
        return (
          <SAMLReauthRequiredDialog
            onDismissed={onPopupDismissedFn}
            organizationName={popup.organizationName}
            endpoint={popup.endpoint}
            retryAction={popup.retryAction}
            dispatcher={this.props.dispatcher}
          />
        )
      case PopupType.CreateFork:
        return (
          <CreateForkDialog
            onDismissed={onPopupDismissedFn}
            dispatcher={this.props.dispatcher}
            repository={popup.repository}
            account={popup.account}
          />
        )
      case PopupType.CreateTag: {
        return (
          <CreateTag
            key="create-tag"
            repository={popup.repository}
            onDismissed={onPopupDismissedFn}
            dispatcher={this.props.dispatcher}
            targetCommitSha={popup.targetCommitSha}
            initialName={popup.initialName}
            localTags={popup.localTags}
          />
        )
      }
      case PopupType.DeleteTag: {
        return (
          <DeleteTag
            key="delete-tag"
            repository={popup.repository}
            onDismissed={onPopupDismissedFn}
            dispatcher={this.props.dispatcher}
            tagName={popup.tagName}
          />
        )
      }
      case PopupType.ChooseForkSettings: {
        return (
          <ChooseForkSettings
            repository={popup.repository}
            onDismissed={onPopupDismissedFn}
            dispatcher={this.props.dispatcher}
          />
        )
      }
      case PopupType.LocalChangesOverwritten:
        const selectedState = this.state.selectedState

        const existingStash =
          selectedState !== null &&
          selectedState.type === SelectionType.Repository
            ? selectedState.state.changesState.stashEntry
            : null

        return (
          <LocalChangesOverwrittenDialog
            repository={popup.repository}
            dispatcher={this.props.dispatcher}
            hasExistingStash={existingStash !== null}
            retryAction={popup.retryAction}
            onDismissed={onPopupDismissedFn}
            files={popup.files}
          />
        )
      case PopupType.MoveToApplicationsFolder: {
        return (
          <MoveToApplicationsFolder
            dispatcher={this.props.dispatcher}
            onDismissed={onPopupDismissedFn}
          />
        )
      }
      case PopupType.ChangeRepositoryAlias: {
        return (
          <ChangeRepositoryAlias
            dispatcher={this.props.dispatcher}
            repository={popup.repository}
            onDismissed={onPopupDismissedFn}
          />
        )
      }
      case PopupType.ThankYou:
        return (
          <ThankYou
            key="thank-you"
            emoji={this.state.emoji}
            userContributions={popup.userContributions}
            friendlyName={popup.friendlyName}
            latestVersion={popup.latestVersion}
            onDismissed={onPopupDismissedFn}
          />
        )
      case PopupType.CommitMessage:
        const repositoryState = this.props.repositoryStateManager.get(
          popup.repository
        )

        const { tip } = repositoryState.branchesState
        const currentBranchName: string | null =
          tip.kind === TipState.Valid ? tip.branch.name : null

        const hasWritePermissionForRepository =
          popup.repository.gitHubRepository === null ||
          hasWritePermission(popup.repository.gitHubRepository)

        const autocompletionProviders = buildAutocompletionProviders(
          popup.repository,
          this.props.dispatcher,
          this.state.emoji,
          this.props.issuesStore,
          this.props.gitHubUserStore,
          this.state.accounts
        )

        return (
          <CommitMessageDialog
            key="commit-message"
            autocompletionProviders={autocompletionProviders}
            branch={currentBranchName}
            coAuthors={popup.coAuthors}
            commitAuthor={repositoryState.commitAuthor}
            commitMessage={popup.commitMessage}
            commitSpellcheckEnabled={this.state.commitSpellcheckEnabled}
            dialogButtonText={popup.dialogButtonText}
            dialogTitle={popup.dialogTitle}
            dispatcher={this.props.dispatcher}
            prepopulateCommitSummary={popup.prepopulateCommitSummary}
            repository={popup.repository}
            showBranchProtected={
              repositoryState.changesState.currentBranchProtected
            }
            showCoAuthoredBy={popup.showCoAuthoredBy}
            showNoWriteAccess={!hasWritePermissionForRepository}
            onDismissed={onPopupDismissedFn}
            onSubmitCommitMessage={popup.onSubmitCommitMessage}
          />
        )
      case PopupType.MultiCommitOperation: {
        const { selectedState, emoji } = this.state

        if (
          selectedState === null ||
          selectedState.type !== SelectionType.Repository
        ) {
          return null
        }

        const { changesState, multiCommitOperationState } = selectedState.state
        const { workingDirectory, conflictState } = changesState
        if (multiCommitOperationState === null) {
          log.warn(
            '[App] invalid state encountered - multi commit flow should not be active when step is null'
          )
          return null
        }

        return (
          <MultiCommitOperation
            key="multi-commit-operation"
            repository={popup.repository}
            dispatcher={this.props.dispatcher}
            state={multiCommitOperationState}
            conflictState={conflictState}
            emoji={emoji}
            workingDirectory={workingDirectory}
            askForConfirmationOnForcePush={
              this.state.askForConfirmationOnForcePush
            }
            openFileInExternalEditor={this.openFileInExternalEditor}
            resolvedExternalEditor={this.state.resolvedExternalEditor}
            openRepositoryInShell={this.openCurrentRepositoryInShell}
          />
        )
      }
      case PopupType.WarnLocalChangesBeforeUndo: {
        const { repository, commit, isWorkingDirectoryClean } = popup
        return (
          <WarnLocalChangesBeforeUndo
            key="warn-local-changes-before-undo"
            dispatcher={this.props.dispatcher}
            repository={repository}
            commit={commit}
            isWorkingDirectoryClean={isWorkingDirectoryClean}
            onDismissed={onPopupDismissedFn}
          />
        )
      }
      case PopupType.WarningBeforeReset: {
        const { repository, commit } = popup
        return (
          <WarningBeforeReset
            key="warning-before-reset"
            dispatcher={this.props.dispatcher}
            repository={repository}
            commit={commit}
            onDismissed={onPopupDismissedFn}
          />
        )
      }
      case PopupType.InvalidatedToken: {
        return (
          <InvalidatedToken
            key="invalidated-token"
            dispatcher={this.props.dispatcher}
            account={popup.account}
            onDismissed={onPopupDismissedFn}
          />
        )
      }
      case PopupType.AddSSHHost: {
        return (
          <AddSSHHost
            key="add-ssh-host"
            host={popup.host}
            ip={popup.ip}
            keyType={popup.keyType}
            fingerprint={popup.fingerprint}
            onSubmit={popup.onSubmit}
            onDismissed={onPopupDismissedFn}
          />
        )
      }
      case PopupType.SSHKeyPassphrase: {
        return (
          <SSHKeyPassphrase
            key="ssh-key-passphrase"
            keyPath={popup.keyPath}
            onSubmit={popup.onSubmit}
            onDismissed={onPopupDismissedFn}
          />
        )
      }
      case PopupType.PullRequestChecksFailed: {
        return (
          <PullRequestChecksFailed
            key="pull-request-checks-failed"
            dispatcher={this.props.dispatcher}
            shouldChangeRepository={popup.needsSelectRepository}
            repository={popup.repository}
            pullRequest={popup.pullRequest}
            commitMessage={popup.commitMessage}
            commitSha={popup.commitSha}
            checks={popup.checks}
            accounts={this.state.accounts}
            onSubmit={onPopupDismissedFn}
            onDismissed={onPopupDismissedFn}
          />
        )
      }
      case PopupType.CICheckRunRerun: {
        return (
          <CICheckRunRerunDialog
            key="rerun-check-runs"
            checkRuns={popup.checkRuns}
            dispatcher={this.props.dispatcher}
            repository={popup.repository}
            prRef={popup.prRef}
            onDismissed={onPopupDismissedFn}
          />
        )
      }
      case PopupType.WarnForcePush: {
        const { askForConfirmationOnForcePush } = this.state
        return (
          <WarnForcePushDialog
            key="warn-force-push"
            dispatcher={this.props.dispatcher}
            operation={popup.operation}
            askForConfirmationOnForcePush={askForConfirmationOnForcePush}
            onBegin={this.getWarnForcePushDialogOnBegin(
              popup.onBegin,
              onPopupDismissedFn
            )}
            onDismissed={onPopupDismissedFn}
          />
        )
      }
      default:
        return assertNever(popup, `Unknown popup type: ${popup}`)
    }
  }

  private getWarnForcePushDialogOnBegin(
    onBegin: () => void,
    onPopupDismissedFn: () => void
  ) {
    return () => {
      onBegin()
      onPopupDismissedFn()
    }
  }

  private onExitTutorialToHomeScreen = () => {
    const tutorialRepository = this.getSelectedTutorialRepository()
    if (!tutorialRepository) {
      return false
    }

    this.props.dispatcher.pauseTutorial(tutorialRepository)
    return true
  }

  private onCreateTutorialRepository = (account: Account) => {
    this.props.dispatcher.createTutorialRepository(account)
  }

  private onUpdateExistingUpstreamRemote = (repository: Repository) => {
    this.props.dispatcher.updateExistingUpstreamRemote(repository)
  }

  private onIgnoreExistingUpstreamRemote = (repository: Repository) => {
    this.props.dispatcher.ignoreExistingUpstreamRemote(repository)
  }

  private updateExistingLFSFilters = () => {
    this.props.dispatcher.installGlobalLFSFilters(true)
  }

  private initializeLFS = (repositories: ReadonlyArray<Repository>) => {
    this.props.dispatcher.installLFSHooks(repositories)
  }

  private onCloneRepositoriesTabSelected = (tab: CloneRepositoryTab) => {
    this.props.dispatcher.changeCloneRepositoriesTab(tab)
  }

  private onRefreshRepositories = (account: Account) => {
    this.props.dispatcher.refreshApiRepositories(account)
  }

  private onShowAdvancedPreferences = () => {
    this.props.dispatcher.showPopup({
      type: PopupType.Preferences,
      initialSelectedTab: PreferencesTab.Advanced,
    })
  }

  private onBranchCreatedFromCommit = () => {
    const repositoryView = this.repositoryViewRef.current
    if (repositoryView !== null) {
      repositoryView.scrollCompareListToTop()
    }
  }

  private onOpenShellIgnoreWarning = (path: string) => {
    this.props.dispatcher.openShell(path, true)
  }

  private onSaveCredentials = async (
    hostname: string,
    username: string,
    password: string,
    retryAction: RetryAction
  ) => {
    await this.props.dispatcher.saveGenericGitCredentials(
      hostname,
      username,
      password
    )

    this.props.dispatcher.performRetry(retryAction)
  }

  private onCheckForUpdates = () => this.checkForUpdates(false)

  private showAcknowledgements = () => {
    this.props.dispatcher.showPopup({ type: PopupType.Acknowledgements })
  }

  private showTermsAndConditions = () => {
    this.props.dispatcher.showPopup({ type: PopupType.TermsAndConditions })
  }

  private renderPopup() {
    const popupContent = this.currentPopupContent()

    return (
      <TransitionGroup>
        {popupContent && (
          <CSSTransition classNames="modal" timeout={dialogTransitionTimeout}>
            {popupContent}
          </CSSTransition>
        )}
      </TransitionGroup>
    )
  }

  private renderDragElement() {
    return <div id="dragElement">{this.renderCurrentDragElement()}</div>
  }

  /**
   * Render the current drag element based on it's type. Used in conjunction
   * with the `Draggable` component.
   */
  private renderCurrentDragElement(): JSX.Element | null {
    const { currentDragElement, emoji } = this.state
    if (currentDragElement === null) {
      return null
    }

    const { gitHubRepository, commit, selectedCommits } = currentDragElement
    switch (currentDragElement.type) {
      case DragType.Commit:
        return (
          <CommitDragElement
            gitHubRepository={gitHubRepository}
            commit={commit}
            selectedCommits={selectedCommits}
            emoji={emoji}
          />
        )
      default:
        return assertNever(
          currentDragElement.type,
          `Unknown drag element type: ${currentDragElement}`
        )
    }
  }

  private renderZoomInfo() {
    return <ZoomInfo windowZoomFactor={this.state.windowZoomFactor} />
  }

  private renderFullScreenInfo() {
    return <FullScreenInfo windowState={this.state.windowState} />
  }

  private clearError = (error: Error) => this.props.dispatcher.clearError(error)

  private onConfirmDiscardChangesChanged = (value: boolean) => {
    this.props.dispatcher.setConfirmDiscardChangesSetting(value)
  }

  private renderAppError() {
    return (
      <AppError
        errors={this.state.errors}
        onClearError={this.clearError}
        onShowPopup={this.showPopup}
        onRetryAction={this.onRetryAction}
      />
    )
  }

  private onRetryAction = (retryAction: RetryAction) => {
    this.props.dispatcher.performRetry(retryAction)
  }

  private showPopup = (popup: Popup) => {
    this.props.dispatcher.showPopup(popup)
  }

  private getDesktopAppContentsClassNames = (): string => {
    const { currentDragElement } = this.state
    const isCommitBeingDragged =
      currentDragElement !== null && currentDragElement.type === DragType.Commit
    return classNames({
      'commit-being-dragged': isCommitBeingDragged,
      // 'squashing-enabled' is due to feature flagging. If feature flag is
      // removed, we can just delete this line with adjustment to the css file
      'squashing-enabled': isCommitBeingDragged && enableSquashing(),
    })
  }

  private renderApp() {
    return (
      <div
        id="desktop-app-contents"
        className={this.getDesktopAppContentsClassNames()}
      >
        {this.renderToolbar()}
        {this.renderBanner()}
        {this.renderRepository()}
        {this.renderPopup()}
        {this.renderAppError()}
        {this.renderDragElement()}
      </div>
    )
  }

  private renderRepositoryList = (): JSX.Element => {
    const selectedRepository = this.state.selectedState
      ? this.state.selectedState.repository
      : null
    const externalEditorLabel = this.state.selectedExternalEditor
      ? this.state.selectedExternalEditor
      : undefined
    const shellLabel = this.state.selectedShell
    const filterText = this.state.repositoryFilterText
    return (
      <RepositoriesList
        filterText={filterText}
        onFilterTextChanged={this.onRepositoryFilterTextChanged}
        selectedRepository={selectedRepository}
        onSelectionChanged={this.onSelectionChanged}
        repositories={this.state.repositories}
        recentRepositories={this.state.recentRepositories}
        localRepositoryStateLookup={this.state.localRepositoryStateLookup}
        askForConfirmationOnRemoveRepository={
          this.state.askForConfirmationOnRepositoryRemoval
        }
        onRemoveRepository={this.removeRepository}
        onViewOnGitHub={this.viewOnGitHub}
        onOpenInShell={this.openInShell}
        onShowRepository={this.showRepository}
        onOpenInExternalEditor={this.openInExternalEditor}
        externalEditorLabel={externalEditorLabel}
        shellLabel={shellLabel}
        dispatcher={this.props.dispatcher}
      />
    )
  }

  private viewOnGitHub = (
    repository: Repository | CloningRepository | null
  ) => {
    if (!(repository instanceof Repository)) {
      return
    }

    const url = getGitHubHtmlUrl(repository)

    if (url) {
      this.props.dispatcher.openInBrowser(url)
    }
  }

  private openInShell = (repository: Repository | CloningRepository) => {
    if (!(repository instanceof Repository)) {
      return
    }

    this.props.dispatcher.openShell(repository.path)
  }

  private openFileInExternalEditor = (fullPath: string) => {
    this.props.dispatcher.openInExternalEditor(fullPath)
  }

  private openInExternalEditor = (
    repository: Repository | CloningRepository
  ) => {
    if (!(repository instanceof Repository)) {
      return
    }

    this.props.dispatcher.openInExternalEditor(repository.path)
  }

  private showRepository = (repository: Repository | CloningRepository) => {
    if (!(repository instanceof Repository)) {
      return
    }

    shell.showFolderContents(repository.path)
  }

  private onRepositoryDropdownStateChanged = (newState: DropdownState) => {
    if (newState === 'open') {
      this.props.dispatcher.showFoldout({ type: FoldoutType.Repository })
    } else {
      this.props.dispatcher.closeFoldout(FoldoutType.Repository)
    }
  }

  private onExitTutorial = () => {
    if (
      this.state.repositories.length === 1 &&
      isValidTutorialStep(this.state.currentOnboardingTutorialStep)
    ) {
      // If the only repository present is the tutorial repo,
      // prompt for confirmation and exit to the BlankSlateView
      this.props.dispatcher.showPopup({
        type: PopupType.ConfirmExitTutorial,
      })
    } else {
      // Otherwise pop open repositories panel
      this.onRepositoryDropdownStateChanged('open')
    }
  }

  private renderRepositoryToolbarButton() {
    const selection = this.state.selectedState

    const repository = selection ? selection.repository : null

    let icon: OcticonSymbolType
    let title: string
    if (repository) {
      const alias = repository instanceof Repository ? repository.alias : null
      icon = iconForRepository(repository)
      title = alias ?? repository.name
    } else if (this.state.repositories.length > 0) {
      icon = OcticonSymbol.repo
      title = __DARWIN__ ? 'Select a Repository' : 'Select a repository'
    } else {
      icon = OcticonSymbol.repo
      title = __DARWIN__ ? 'No Repositories' : 'No repositories'
    }

    const isOpen =
      this.state.currentFoldout &&
      this.state.currentFoldout.type === FoldoutType.Repository

    const currentState: DropdownState = isOpen ? 'open' : 'closed'

    const tooltip = repository && !isOpen ? repository.path : undefined

    const foldoutWidth = clamp(this.state.sidebarWidth)

    const foldoutStyle: React.CSSProperties = {
      position: 'absolute',
      marginLeft: 0,
      width: foldoutWidth,
      minWidth: foldoutWidth,
      height: '100%',
      top: 0,
    }

    return (
      <ToolbarDropdown
        icon={icon}
        title={title}
        description={__DARWIN__ ? 'Current Repository' : 'Current repository'}
        tooltip={tooltip}
        foldoutStyle={foldoutStyle}
        onDropdownStateChanged={this.onRepositoryDropdownStateChanged}
        dropdownContentRenderer={this.renderRepositoryList}
        dropdownState={currentState}
      />
    )
  }

  private renderPushPullToolbarButton() {
    const selection = this.state.selectedState
    if (!selection || selection.type !== SelectionType.Repository) {
      return null
    }

    const state = selection.state
    const revertProgress = state.revertProgress
    if (revertProgress) {
      return <RevertProgress progress={revertProgress} />
    }

    let remoteName = state.remote ? state.remote.name : null
    const progress = state.pushPullFetchProgress

    const { conflictState } = state.changesState

    const rebaseInProgress =
      conflictState !== null && conflictState.kind === 'rebase'

    const { aheadBehind, branchesState } = state
    const { pullWithRebase, tip } = branchesState

    if (tip.kind === TipState.Valid && tip.branch.upstreamRemoteName !== null) {
      remoteName = tip.branch.upstreamRemoteName
    }

    const isForcePush = isCurrentBranchForcePush(branchesState, aheadBehind)

    return (
      <PushPullButton
        dispatcher={this.props.dispatcher}
        repository={selection.repository}
        aheadBehind={state.aheadBehind}
        numTagsToPush={state.tagsToPush !== null ? state.tagsToPush.length : 0}
        remoteName={remoteName}
        lastFetched={state.lastFetched}
        networkActionInProgress={state.isPushPullFetchInProgress}
        progress={progress}
        tipState={tip.kind}
        pullWithRebase={pullWithRebase}
        rebaseInProgress={rebaseInProgress}
        isForcePush={isForcePush}
        shouldNudge={
          this.state.currentOnboardingTutorialStep === TutorialStep.PushBranch
        }
      />
    )
  }

  private showCreateBranch = () => {
    const selection = this.state.selectedState

    // NB: This should never happen but in the case someone
    // manages to delete the last repository while the drop down is
    // open we'll just bail here.
    if (!selection || selection.type !== SelectionType.Repository) {
      return
    }

    // We explicitly disable the menu item in this scenario so this
    // should never happen.
    if (selection.state.branchesState.tip.kind === TipState.Unknown) {
      return
    }

    const repository = selection.repository

    return this.props.dispatcher.showPopup({
      type: PopupType.CreateBranch,
      repository,
    })
  }

  private openPullRequest = () => {
    const state = this.state.selectedState

    if (state == null || state.type !== SelectionType.Repository) {
      return
    }

    const currentPullRequest = state.state.branchesState.currentPullRequest
    const dispatcher = this.props.dispatcher

    if (currentPullRequest == null) {
      dispatcher.createPullRequest(state.repository)
      dispatcher.recordCreatePullRequest()
    } else {
      dispatcher.showPullRequest(state.repository)
    }
  }

  private openCreatePullRequestInBrowser = (
    repository: Repository,
    branch: Branch
  ) => {
    this.props.dispatcher.openCreatePullRequestInBrowser(repository, branch)
  }

  private onBranchDropdownStateChanged = (newState: DropdownState) => {
    if (newState === 'open') {
      this.props.dispatcher.showFoldout({ type: FoldoutType.Branch })
    } else {
      this.props.dispatcher.closeFoldout(FoldoutType.Branch)
    }
  }

  private renderBranchToolbarButton(): JSX.Element | null {
    const selection = this.state.selectedState

    if (selection == null || selection.type !== SelectionType.Repository) {
      return null
    }

    const currentFoldout = this.state.currentFoldout

    const isOpen =
      currentFoldout !== null && currentFoldout.type === FoldoutType.Branch

    const repository = selection.repository
    const { branchesState } = selection.state

    return (
      <BranchDropdown
        dispatcher={this.props.dispatcher}
        isOpen={isOpen}
        onDropDownStateChanged={this.onBranchDropdownStateChanged}
        repository={repository}
        repositoryState={selection.state}
        selectedTab={this.state.selectedBranchesTab}
        pullRequests={branchesState.openPullRequests}
        currentPullRequest={branchesState.currentPullRequest}
        isLoadingPullRequests={branchesState.isLoadingPullRequests}
        shouldNudge={
          this.state.currentOnboardingTutorialStep === TutorialStep.CreateBranch
        }
        showCIStatusPopover={this.state.showCIStatusPopover}
        emoji={this.state.emoji}
      />
    )
  }

  // we currently only render one banner at a time
  private renderBanner(): JSX.Element | null {
    // The inset light title bar style without the toolbar
    // can't support banners at the moment. So for the
    // no-repositories blank slate we'll have to live without
    // them.
    if (this.inNoRepositoriesViewState()) {
      return null
    }

    let banner = null
    if (this.state.currentBanner !== null) {
      banner = renderBanner(
        this.state.currentBanner,
        this.props.dispatcher,
        this.onBannerDismissed
      )
    } else if (this.state.isUpdateAvailableBannerVisible) {
      banner = this.renderUpdateBanner()
    }
    return (
      <TransitionGroup>
        {banner && (
          <CSSTransition classNames="banner" timeout={bannerTransitionTimeout}>
            {banner}
          </CSSTransition>
        )}
      </TransitionGroup>
    )
  }

  private renderUpdateBanner() {
    return (
      <UpdateAvailable
        dispatcher={this.props.dispatcher}
        newRelease={updateStore.state.newRelease}
        onDismissed={this.onUpdateAvailableDismissed}
        key={'update-available'}
      />
    )
  }

  private onBannerDismissed = () => {
    this.props.dispatcher.clearBanner()
  }

  private renderToolbar() {
    /**
     * No toolbar if we're in the blank slate view.
     */
    if (this.inNoRepositoriesViewState()) {
      return null
    }

    const width = clamp(this.state.sidebarWidth)

    return (
      <Toolbar id="desktop-app-toolbar">
        <div className="sidebar-section" style={{ width }}>
          {this.renderRepositoryToolbarButton()}
        </div>
        {this.renderBranchToolbarButton()}
        {this.renderPushPullToolbarButton()}
      </Toolbar>
    )
  }

  private renderRepository() {
    const state = this.state
    if (this.inNoRepositoriesViewState()) {
      return (
        <NoRepositoriesView
          dotComAccount={this.getDotComAccount()}
          enterpriseAccount={this.getEnterpriseAccount()}
          onCreate={this.showCreateRepository}
          onClone={this.showCloneRepo}
          onAdd={this.showAddLocalRepo}
          onCreateTutorialRepository={this.showCreateTutorialRepositoryPopup}
          onResumeTutorialRepository={this.onResumeTutorialRepository}
          tutorialPaused={this.isTutorialPaused()}
          apiRepositories={state.apiRepositories}
          onRefreshRepositories={this.onRefreshRepositories}
        />
      )
    }

    const selectedState = state.selectedState
    if (!selectedState) {
      return <NoRepositorySelected />
    }

    if (selectedState.type === SelectionType.Repository) {
      const externalEditorLabel = state.selectedExternalEditor
        ? state.selectedExternalEditor
        : undefined

      return (
        <RepositoryView
          ref={this.repositoryViewRef}
          // When switching repositories we want to remount the RepositoryView
          // component to reset the scroll positions.
          key={selectedState.repository.hash}
          repository={selectedState.repository}
          state={selectedState.state}
          dispatcher={this.props.dispatcher}
          emoji={state.emoji}
          sidebarWidth={state.sidebarWidth}
          commitSummaryWidth={state.commitSummaryWidth}
          stashedFilesWidth={state.stashedFilesWidth}
          issuesStore={this.props.issuesStore}
          gitHubUserStore={this.props.gitHubUserStore}
          onViewCommitOnGitHub={this.onViewCommitOnGitHub}
          imageDiffType={state.imageDiffType}
          hideWhitespaceInChangesDiff={state.hideWhitespaceInChangesDiff}
          hideWhitespaceInHistoryDiff={state.hideWhitespaceInHistoryDiff}
          showSideBySideDiff={state.showSideBySideDiff}
          focusCommitMessage={state.focusCommitMessage}
          askForConfirmationOnDiscardChanges={
            state.askForConfirmationOnDiscardChanges
          }
          accounts={state.accounts}
          externalEditorLabel={externalEditorLabel}
          resolvedExternalEditor={state.resolvedExternalEditor}
          onOpenInExternalEditor={this.openFileInExternalEditor}
          appMenu={state.appMenuState[0]}
          currentTutorialStep={state.currentOnboardingTutorialStep}
          onExitTutorial={this.onExitTutorial}
          isShowingModal={this.isShowingModal}
          isShowingFoldout={this.state.currentFoldout !== null}
          aheadBehindStore={this.props.aheadBehindStore}
          commitSpellcheckEnabled={this.state.commitSpellcheckEnabled}
          onCherryPick={this.startCherryPickWithoutBranch}
          dragAndDropIntroTypesShown={this.state.dragAndDropIntroTypesShown}
        />
      )
    } else if (selectedState.type === SelectionType.CloningRepository) {
      return (
        <CloningRepositoryView
          repository={selectedState.repository}
          progress={selectedState.progress}
        />
      )
    } else if (selectedState.type === SelectionType.MissingRepository) {
      return (
        <MissingRepository
          repository={selectedState.repository}
          dispatcher={this.props.dispatcher}
        />
      )
    } else {
      return assertNever(selectedState, `Unknown state: ${selectedState}`)
    }
  }

  private renderWelcomeFlow() {
    return (
      <Welcome
        dispatcher={this.props.dispatcher}
        optOut={this.state.optOutOfUsageTracking}
        accounts={this.state.accounts}
        signInState={this.state.signInState}
      />
    )
  }

  public render() {
    if (this.loading) {
      return null
    }

    const className = this.state.appIsFocused ? 'focused' : 'blurred'

    const currentTheme = this.state.showWelcomeFlow
      ? ApplicationTheme.Light
      : this.state.currentTheme

    return (
      <div id="desktop-app-chrome" className={className}>
        <AppTheme
          theme={currentTheme}
          customTheme={this.state.customTheme}
          useCustomTheme={
            this.state.selectedTheme === ApplicationTheme.HighContrast
          }
        />
        {this.renderTitlebar()}
        {this.state.showWelcomeFlow
          ? this.renderWelcomeFlow()
          : this.renderApp()}
        {this.renderZoomInfo()}
        {this.renderFullScreenInfo()}
      </div>
    )
  }

  private onRepositoryFilterTextChanged = (text: string) => {
    this.props.dispatcher.setRepositoryFilterText(text)
  }

  private onSelectionChanged = (repository: Repository | CloningRepository) => {
    this.props.dispatcher.selectRepository(repository)
    this.props.dispatcher.closeFoldout(FoldoutType.Repository)
  }

  private onViewCommitOnGitHub = async (SHA: string, filePath?: string) => {
    const repository = this.getRepository()

    if (
      !repository ||
      repository instanceof CloningRepository ||
      !repository.gitHubRepository
    ) {
      return
    }

    const baseURL = repository.gitHubRepository.htmlURL

    let fileSuffix = ''
    if (filePath != null) {
      const fileHash = crypto
        .createHash('sha256')
        .update(filePath)
        .digest('hex')
      fileSuffix = '#diff-' + fileHash
    }

    if (baseURL) {
      this.props.dispatcher.openInBrowser(
        `${baseURL}/commit/${SHA}${fileSuffix}`
      )
    }
  }

  private onBranchDeleted = (repository: Repository) => {
    // In the event a user is in the middle of a compare
    // we need to exit out of the compare state after the
    // branch has been deleted. Calling executeCompare allows
    // us to do just that.
    this.props.dispatcher.executeCompare(repository, {
      kind: HistoryTabMode.History,
    })
  }

  private inNoRepositoriesViewState() {
    return this.state.repositories.length === 0 || this.isTutorialPaused()
  }

  private isTutorialPaused() {
    return this.state.currentOnboardingTutorialStep === TutorialStep.Paused
  }

  /**
   * When starting cherry pick from context menu, we need to initialize the
   * cherry pick state flow step with the ChooseTargetBranch as opposed
   * to drag and drop which will start at the ShowProgress step.
   *
   * Step initialization must be done before and outside of the
   * `currentPopupContent` method because it is a rendering method that is
   * re-run on every update. It will just keep showing the step initialized
   * there otherwise - not allowing for other flow steps.
   */
  private startCherryPickWithoutBranch = (
    repository: Repository,
    commits: ReadonlyArray<CommitOneLine>
  ) => {
    const repositoryState = this.props.repositoryStateManager.get(repository)

    const { tip } = repositoryState.branchesState
    let currentBranch: Branch | null = null

    if (tip.kind === TipState.Valid) {
      currentBranch = tip.branch
    } else {
      throw new Error(
        'Tip is not in a valid state, which is required to start the cherry-pick flow'
      )
    }

    this.props.dispatcher.initializeMultiCommitOperation(
      repository,
      {
        kind: MultiCommitOperationKind.CherryPick,
        sourceBranch: currentBranch,
        branchCreated: false,
        commits,
      },
      tip.branch,
      commits,
      tip.branch.tip.sha
    )

    const initialStep = getMultiCommitOperationChooseBranchStep(repositoryState)

    this.props.dispatcher.setMultiCommitOperationStep(repository, initialStep)
    this.props.dispatcher.recordCherryPickViaContextMenu()

    this.showPopup({
      type: PopupType.MultiCommitOperation,
      repository,
    })
  }

  /**
   * Check if the user signed into their dotCom account has been tagged in
   * our release notes or if they already have received a thank you card.
   *
   * Notes: A user signed into a GHE account should not be contributing to
   * Desktop as that account should be used for GHE repos. Tho, technically it
   * is possible through commit misattribution and we are intentionally ignoring
   * this scenario as it would be expected any misattributed commit would not
   * be able to be detected.
   */
  private async checkIfThankYouIsInOrder(): Promise<void> {
    const dotComAccount = this.getDotComAccount()
    if (dotComAccount === null) {
      // The user is not signed in or is a GHE user who should not have any.
      return
    }

    const { lastThankYou } = this.state
    const { login } = dotComAccount
    if (hasUserAlreadyBeenCheckedOrThanked(lastThankYou, login, getVersion())) {
      return
    }

    const isOnlyLastRelease =
      lastThankYou !== undefined && lastThankYou.checkedUsers.includes(login)
    const userContributions = await getUserContributions(
      isOnlyLastRelease,
      login
    )
    if (userContributions === null) {
      // This will prevent unnecessary release note retrieval on every time the
      // app is opened for a non-contributor.
      updateLastThankYou(
        this.props.dispatcher,
        lastThankYou,
        login,
        getVersion()
      )
      return
    }

    // If this is the first time user has seen the card, we want to thank them
    // for all previous versions. Thus, only specify current version if they
    // have been thanked before.
    const displayVersion = isOnlyLastRelease ? getVersion() : null
    const banner: Banner = {
      type: BannerType.OpenThankYouCard,
      // Grab emoji's by reference because we could still be loading emoji's
      emoji: this.state.emoji,
      onOpenCard: () =>
        this.openThankYouCard(userContributions, displayVersion),
      onThrowCardAway: () => {
        updateLastThankYou(
          this.props.dispatcher,
          lastThankYou,
          login,
          getVersion()
        )
      },
    }
    this.props.dispatcher.setBanner(banner)
  }

  private openThankYouCard = (
    userContributions: ReadonlyArray<ReleaseNote>,
    latestVersion: string | null = null
  ) => {
    const dotComAccount = this.getDotComAccount()

    if (dotComAccount === null) {
      // The user is not signed in or is a GHE user who should not have any.
      return
    }
    const { friendlyName } = dotComAccount

    this.props.dispatcher.showPopup({
      type: PopupType.ThankYou,
      userContributions,
      friendlyName,
      latestVersion,
    })
  }

  private onDragEnd = (dropTargetSelector: DropTargetSelector | undefined) => {
    this.props.dispatcher.closeFoldout(FoldoutType.Branch)
    if (dropTargetSelector === undefined) {
      this.props.dispatcher.recordDragStartedAndCanceled()
    }
  }
}

function NoRepositorySelected() {
  return <div className="panel blankslate">No repository selected</div>
}<|MERGE_RESOLUTION|>--- conflicted
+++ resolved
@@ -1,6 +1,5 @@
 import * as React from 'react'
 import * as crypto from 'crypto'
-import { remote } from 'electron'
 import { TransitionGroup, CSSTransition } from 'react-transition-group'
 
 import {
@@ -57,11 +56,8 @@
 import {
   showCertificateTrustDialog,
   sendReady,
-<<<<<<< HEAD
   isInApplicationFolder,
-=======
   selectAllWindowContents,
->>>>>>> dad9ed57
 } from './main-process-proxy'
 import { DiscardChanges } from './discard-changes'
 import { Welcome } from './welcome'
