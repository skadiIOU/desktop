import * as React from 'react'
import { ipcRenderer, remote } from 'electron'
import { CSSTransitionGroup } from 'react-transition-group'

import {
  IAppState,
  RepositorySectionTab,
  FoldoutType,
  SelectionType,
  HistoryTabMode,
  SuccessfulMergeBannerState,
  MergeConflictsBannerState,
} from '../lib/app-state'
import { Dispatcher } from '../lib/dispatcher'
import { AppStore, GitHubUserStore, IssuesStore } from '../lib/stores'
import { assertNever } from '../lib/fatal-error'
import { shell } from '../lib/app-shell'
import { updateStore, UpdateStatus } from './lib/update-store'
import { RetryAction } from '../models/retry-actions'
import { shouldRenderApplicationMenu } from './lib/features'
import { matchExistingRepository } from '../lib/repository-matching'
import { getDotComAPIEndpoint } from '../lib/api'
import { ILaunchStats, SamplesURL } from '../lib/stats'
import { getVersion, getName } from './lib/app-proxy'
import { getOS } from '../lib/get-os'
import { validatedRepositoryPath } from '../lib/stores/helpers/validated-repository-path'
import { MenuEvent } from '../main-process/menu'
import { Repository } from '../models/repository'
import { Branch } from '../models/branch'
import { PreferencesTab } from '../models/preferences'
import { findItemByAccessKey, itemIsSelectable } from '../models/app-menu'
import { Account } from '../models/account'
import { TipState } from '../models/tip'
import { CloneRepositoryTab } from '../models/clone-repository-tab'
import { CloningRepository } from '../models/cloning-repository'

import { TitleBar, ZoomInfo, FullScreenInfo } from './window'

import { RepositoriesList } from './repositories-list'
import { RepositoryView } from './repository'
import { RenameBranch } from './rename-branch'
import { DeleteBranch } from './delete-branch'
import { CloningRepositoryView } from './cloning-repository'
import {
  Toolbar,
  ToolbarDropdown,
  DropdownState,
  PushPullButton,
  BranchDropdown,
  RevertProgress,
} from './toolbar'
import { OcticonSymbol, iconForRepository } from './octicons'
import {
  showCertificateTrustDialog,
  registerContextualMenuActionDispatcher,
  sendReady,
} from './main-process-proxy'
import { DiscardChanges } from './discard-changes'
import { Welcome } from './welcome'
import { AppMenuBar } from './app-menu'
import { UpdateAvailable } from './banners'
import { Preferences } from './preferences'
import { Merge } from './merge-branch'
import { RepositorySettings } from './repository-settings'
import { AppError } from './app-error'
import { MissingRepository } from './missing-repository'
import { AddExistingRepository, CreateRepository } from './add-repository'
import { CloneRepository } from './clone-repository'
import { CreateBranch } from './create-branch'
import { SignIn } from './sign-in'
import { InstallGit } from './install-git'
import { EditorError } from './editor'
import { About } from './about'
import { Publish } from './publish-repository'
import { Acknowledgements } from './acknowledgements'
import { UntrustedCertificate } from './untrusted-certificate'
import { BlankSlateView } from './blank-slate'
import { ConfirmRemoveRepository } from './remove-repository'
import { TermsAndConditions } from './terms-and-conditions'
import { PushBranchCommits } from './branches'
import { CLIInstalled } from './cli-installed'
import { GenericGitAuthentication } from './generic-git-auth'
import { ShellError } from './shell'
import { InitializeLFS, AttributeMismatch } from './lfs'
import { UpstreamAlreadyExists } from './upstream-already-exists'
import { ReleaseNotes } from './release-notes'
import { DeletePullRequest } from './delete-branch/delete-pull-request-dialog'
import { MergeConflictsDialog, CommitConflictsWarning } from './merge-conflicts'
import { AppTheme } from './app-theme'
import { ApplicationTheme } from './lib/application-theme'
import { RepositoryStateCache } from '../lib/stores/repository-state-cache'
import { AbortMergeWarning } from './abort-merge'
import { isConflictedFile } from '../lib/status'
import { PopupType, Popup } from '../models/popup'
import { SuccessfulMerge, MergeConflictsBanner } from './banners'
import { OversizedFiles } from './changes/oversized-files-warning'
import { UsageStatsChange } from './usage-stats-change'

const MinuteInMilliseconds = 1000 * 60
const HourInMilliseconds = MinuteInMilliseconds * 60

/**
 * Check for updates every 4 hours
 */
const UpdateCheckInterval = 4 * HourInMilliseconds

/**
 * Send usage stats every 4 hours
 */
const SendStatsInterval = 4 * HourInMilliseconds

<<<<<<< HEAD
/**
 * How often to prune stale local branhces.
 * 24 Hours
 */
const PruneStaleBranchesInterval = 24 * HourInMilliseconds

=======
>>>>>>> 23e19e12
/**
 * Wait 2 minutes before refreshing repository indicators
 */
const InitialRepositoryIndicatorTimeout = 2 * MinuteInMilliseconds

/**
 * Refresh repository indicators every 15 minutes.
 */
const UpdateRepositoryIndicatorInterval = 15 * MinuteInMilliseconds

interface IAppProps {
  readonly dispatcher: Dispatcher
  readonly repositoryStateManager: RepositoryStateCache
  readonly appStore: AppStore
  readonly issuesStore: IssuesStore
  readonly gitHubUserStore: GitHubUserStore
  readonly startTime: number
}

export const dialogTransitionEnterTimeout = 250
export const dialogTransitionLeaveTimeout = 100

/**
 * The time to delay (in ms) from when we've loaded the initial state to showing
 * the window. This is try to give Chromium enough time to flush our latest DOM
 * changes. See https://github.com/desktop/desktop/issues/1398.
 */
const ReadyDelay = 100

export class App extends React.Component<IAppProps, IAppState> {
  private loading = true

  /**
   * Used on non-macOS platforms to support the Alt key behavior for
   * the custom application menu. See the event handlers for window
   * keyup and keydown.
   */
  private lastKeyPressed: string | null = null

  private updateIntervalHandle?: number

  /**
   * Gets a value indicating whether or not we're currently showing a
   * modal dialog such as the preferences, or an error dialog.
   */
  private get isShowingModal() {
    return this.state.currentPopup !== null || this.state.errors.length > 0
  }

  public constructor(props: IAppProps) {
    super(props)

    registerContextualMenuActionDispatcher()

    props.dispatcher.loadInitialState().then(() => {
      this.loading = false
      this.forceUpdate()

      requestIdleCallback(
        () => {
          const now = performance.now()
          sendReady(now - props.startTime)

          requestIdleCallback(() => {
            this.performDeferredLaunchActions()
          })
        },
        { timeout: ReadyDelay }
      )

      const initialTimeout = window.setTimeout(async () => {
        window.clearTimeout(initialTimeout)

        await this.props.appStore.refreshAllIndicators()

        this.updateIntervalHandle = window.setInterval(() => {
          this.props.appStore.refreshAllIndicators()
        }, UpdateRepositoryIndicatorInterval)
      }, InitialRepositoryIndicatorTimeout)
    })

    this.state = props.appStore.getState()
    props.appStore.onDidUpdate(state => {
      this.setState(state)
    })

    props.appStore.onDidError(error => {
      props.dispatcher.postError(error)
    })

    ipcRenderer.on(
      'menu-event',
      (event: Electron.IpcMessageEvent, { name }: { name: MenuEvent }) => {
        this.onMenuEvent(name)
      }
    )

    updateStore.onDidChange(state => {
      const status = state.status

      if (
        !(
          __RELEASE_CHANNEL__ === 'development' ||
          __RELEASE_CHANNEL__ === 'test'
        ) &&
        status === UpdateStatus.UpdateReady
      ) {
        this.props.dispatcher.setUpdateBannerVisibility(true)
      }
    })

    updateStore.onError(error => {
      log.error(`Error checking for updates`, error)

      this.props.dispatcher.postError(error)
    })

    ipcRenderer.on(
      'launch-timing-stats',
      (event: Electron.IpcMessageEvent, { stats }: { stats: ILaunchStats }) => {
        console.info(`App ready time: ${stats.mainReadyTime}ms`)
        console.info(`Load time: ${stats.loadTime}ms`)
        console.info(`Renderer ready time: ${stats.rendererReadyTime}ms`)

        this.props.dispatcher.recordLaunchStats(stats)
      }
    )

    ipcRenderer.on(
      'certificate-error',
      (
        event: Electron.IpcMessageEvent,
        {
          certificate,
          error,
          url,
        }: { certificate: Electron.Certificate; error: string; url: string }
      ) => {
        this.props.dispatcher.showPopup({
          type: PopupType.UntrustedCertificate,
          certificate,
          url,
        })
      }
    )
  }

  public componentWillUnmount() {
    window.clearInterval(this.updateIntervalHandle)
  }

  private performDeferredLaunchActions() {
    // Loading emoji is super important but maybe less important that loading
    // the app. So defer it until we have some breathing space.
    this.props.appStore.loadEmoji()

    this.props.dispatcher.reportStats()
    setInterval(() => this.props.dispatcher.reportStats(), SendStatsInterval)

    this.props.dispatcher.installGlobalLFSFilters(false)

    setInterval(() => this.checkForUpdates(true), UpdateCheckInterval)
    this.checkForUpdates(true)

    setInterval(() => this.pruneStaleBranches(), PruneStaleBranchesInterval)

    log.info(`launching: ${getVersion()} (${getOS()})`)
    log.info(`execPath: '${process.execPath}'`)
  }

  private onMenuEvent(name: MenuEvent): any {
    // Don't react to menu events when an error dialog is shown.
    if (this.state.errors.length) {
      return
    }

    switch (name) {
      case 'push':
        return this.push()
      case 'pull':
        return this.pull()
      case 'show-changes':
        return this.showChanges()
      case 'show-history':
        return this.showHistory()
      case 'choose-repository':
        return this.chooseRepository()
      case 'add-local-repository':
        return this.showAddLocalRepo()
      case 'create-branch':
        return this.showCreateBranch()
      case 'show-branches':
        return this.showBranches()
      case 'remove-repository':
        return this.removeRepository(this.getRepository())
      case 'create-repository':
        return this.showCreateRepository()
      case 'rename-branch':
        return this.renameBranch()
      case 'delete-branch':
        return this.deleteBranch()
      case 'show-preferences':
        return this.props.dispatcher.showPopup({ type: PopupType.Preferences })
      case 'open-working-directory':
        return this.openCurrentRepositoryWorkingDirectory()
      case 'update-branch': {
        this.props.dispatcher.recordMenuInitiatedUpdate()
        return this.updateBranch()
      }
      case 'compare-to-branch': {
        return this.showHistory(true)
      }
      case 'merge-branch': {
        this.props.dispatcher.recordMenuInitiatedMerge()
        return this.mergeBranch()
      }
      case 'show-repository-settings':
        return this.showRepositorySettings()
      case 'view-repository-on-github':
        return this.viewRepositoryOnGitHub()
      case 'compare-on-github':
        return this.compareBranchOnDotcom()
      case 'open-in-shell':
        return this.openCurrentRepositoryInShell()
      case 'clone-repository':
        return this.showCloneRepo()
      case 'show-about':
        return this.showAbout()
      case 'boomtown':
        return this.boomtown()
      case 'go-to-commit-message':
        return this.goToCommitMessage()
      case 'open-pull-request': {
        return this.openPullRequest()
      }
      case 'install-cli':
        return this.props.dispatcher.installCLI()
      case 'open-external-editor':
        return this.openCurrentRepositoryInExternalEditor()
      case 'select-all':
        return this.selectAll()
      case 'show-release-notes-popup':
        return this.showFakeReleaseNotesPopup()
    }

    return assertNever(name, `Unknown menu event name: ${name}`)
  }

  /**
   * Show a release notes popup for a fake release, intended only to
   * make it easier to verify changes to the popup. Has no meaning
   * about a new release being available.
   */
  private showFakeReleaseNotesPopup() {
    if (__DEV__) {
      this.props.dispatcher.showPopup({
        type: PopupType.ReleaseNotes,
        newRelease: {
          latestVersion: '42.7.99',
          datePublished: 'Awesomeber 71, 2025',
          pretext:
            'There is something so different here that we wanted to include some pretext for it',
          enhancements: [
            {
              kind: 'new',
              message: 'An awesome new feature!',
            },
            {
              kind: 'improved',
              message: 'This is so much better',
            },
            {
              kind: 'improved',
              message:
                'Testing links to profile pages by a mention to @shiftkey',
            },
          ],
          bugfixes: [
            {
              kind: 'fixed',
              message: 'Fixed this one thing',
            },
            {
              kind: 'fixed',
              message: 'Fixed this thing over here too',
            },
            {
              kind: 'fixed',
              message:
                'Testing links to issues by calling out #42. Assuming it is fixed by now.',
            },
          ],
          other: [
            {
              kind: 'other',
              message: 'In other news...',
            },
          ],
        },
      })
    }
  }

  /**
   * Handler for the 'select-all' menu event, dispatches
   * a custom DOM event originating from the element which
   * currently has keyboard focus. Components have a chance
   * to intercept this event and implement their own 'select
   * all' logic.
   */
  private selectAll() {
    const event = new CustomEvent('select-all', {
      bubbles: true,
      cancelable: true,
    })

    if (
      document.activeElement != null &&
      document.activeElement.dispatchEvent(event)
    ) {
      remote.getCurrentWebContents().selectAll()
    }
  }

  private boomtown() {
    setImmediate(() => {
      throw new Error('Boomtown!')
    })
  }

  private async goToCommitMessage() {
    await this.showChanges()
    this.props.dispatcher.setCommitMessageFocus(true)
  }

  private checkForUpdates(inBackground: boolean) {
    if (__LINUX__) {
      return
    }

    if (
      __RELEASE_CHANNEL__ === 'development' ||
      __RELEASE_CHANNEL__ === 'test'
    ) {
      return
    }

    updateStore.checkForUpdates(inBackground)
  }

  private getDotComAccount(): Account | null {
    const state = this.props.appStore.getState()
    const accounts = state.accounts
    const dotComAccount = accounts.find(
      a => a.endpoint === getDotComAPIEndpoint()
    )
    return dotComAccount || null
  }

  private getEnterpriseAccount(): Account | null {
    const state = this.props.appStore.getState()
    const accounts = state.accounts
    const enterpriseAccount = accounts.find(
      a => a.endpoint !== getDotComAPIEndpoint()
    )
    return enterpriseAccount || null
  }

  private updateBranch() {
    const { selectedState } = this.state
    if (
      selectedState == null ||
      selectedState.type !== SelectionType.Repository
    ) {
      return
    }

    const { state } = selectedState
    const defaultBranch = state.branchesState.defaultBranch
    if (!defaultBranch) {
      return
    }

    const { mergeStatus } = state.compareState
    this.props.dispatcher.mergeBranch(
      selectedState.repository,
      defaultBranch.name,
      mergeStatus
    )
  }

  private mergeBranch() {
    const state = this.state.selectedState
    if (state == null || state.type !== SelectionType.Repository) {
      return
    }

    this.props.dispatcher.showPopup({
      type: PopupType.MergeBranch,
      repository: state.repository,
    })
  }

  private compareBranchOnDotcom() {
    const htmlURL = this.getCurrentRepositoryGitHubURL()
    if (!htmlURL) {
      return
    }

    const state = this.state.selectedState
    if (state == null || state.type !== SelectionType.Repository) {
      return
    }

    const branchTip = state.state.branchesState.tip
    if (
      branchTip.kind !== TipState.Valid ||
      !branchTip.branch.upstreamWithoutRemote
    ) {
      return
    }

    const compareURL = `${htmlURL}/compare/${
      branchTip.branch.upstreamWithoutRemote
    }`
    this.props.dispatcher.openInBrowser(compareURL)
  }

  private openCurrentRepositoryWorkingDirectory() {
    const state = this.state.selectedState
    if (state == null || state.type !== SelectionType.Repository) {
      return
    }

    this.showRepository(state.repository)
  }

  private renameBranch() {
    const state = this.state.selectedState
    if (state == null || state.type !== SelectionType.Repository) {
      return
    }

    const tip = state.state.branchesState.tip
    if (tip.kind === TipState.Valid) {
      this.props.dispatcher.showPopup({
        type: PopupType.RenameBranch,
        repository: state.repository,
        branch: tip.branch,
      })
    }
  }

  private deleteBranch() {
    const state = this.state.selectedState
    if (state === null || state.type !== SelectionType.Repository) {
      return
    }

    const tip = state.state.branchesState.tip

    if (tip.kind === TipState.Valid) {
      const currentPullRequest = state.state.branchesState.currentPullRequest
      if (currentPullRequest !== null) {
        this.props.dispatcher.showPopup({
          type: PopupType.DeletePullRequest,
          repository: state.repository,
          branch: tip.branch,
          pullRequest: currentPullRequest,
        })
      } else {
        const existsOnRemote = state.state.aheadBehind !== null

        this.props.dispatcher.showPopup({
          type: PopupType.DeleteBranch,
          repository: state.repository,
          branch: tip.branch,
          existsOnRemote: existsOnRemote,
        })
      }
    }
  }

  private showAddLocalRepo = () => {
    return this.props.dispatcher.showPopup({ type: PopupType.AddRepository })
  }

  private showCreateRepository = () => {
    this.props.dispatcher.showPopup({
      type: PopupType.CreateRepository,
    })
  }

  private showCloneRepo = (cloneUrl?: string) => {
    let initialURL: string | null = null

    if (cloneUrl !== undefined) {
      this.props.dispatcher.changeCloneRepositoriesTab(
        CloneRepositoryTab.Generic
      )
      initialURL = cloneUrl
    }

    return this.props.dispatcher.showPopup({
      type: PopupType.CloneRepository,
      initialURL,
    })
  }

  private showAbout() {
    this.props.dispatcher.showPopup({ type: PopupType.About })
  }

  private async showHistory(showBranchList: boolean = false) {
    const state = this.state.selectedState
    if (state == null || state.type !== SelectionType.Repository) {
      return
    }

    await this.props.dispatcher.closeCurrentFoldout()

    await this.props.dispatcher.initializeCompare(state.repository, {
      kind: HistoryTabMode.History,
    })

    await this.props.dispatcher.changeRepositorySection(
      state.repository,
      RepositorySectionTab.History
    )

    await this.props.dispatcher.updateCompareForm(state.repository, {
      filterText: '',
      showBranchList,
    })
  }

  private showChanges() {
    const state = this.state.selectedState
    if (state == null || state.type !== SelectionType.Repository) {
      return
    }

    this.props.dispatcher.closeCurrentFoldout()
    return this.props.dispatcher.changeRepositorySection(
      state.repository,
      RepositorySectionTab.Changes
    )
  }

  private chooseRepository() {
    if (
      this.state.currentFoldout &&
      this.state.currentFoldout.type === FoldoutType.Repository
    ) {
      return this.props.dispatcher.closeFoldout(FoldoutType.Repository)
    }

    return this.props.dispatcher.showFoldout({
      type: FoldoutType.Repository,
    })
  }

  private showBranches() {
    const state = this.state.selectedState
    if (state == null || state.type !== SelectionType.Repository) {
      return
    }

    if (
      this.state.currentFoldout &&
      this.state.currentFoldout.type === FoldoutType.Branch
    ) {
      return this.props.dispatcher.closeFoldout(FoldoutType.Branch)
    }

    return this.props.dispatcher.showFoldout({ type: FoldoutType.Branch })
  }

  private push() {
    const state = this.state.selectedState
    if (state == null || state.type !== SelectionType.Repository) {
      return
    }

    this.props.dispatcher.push(state.repository)
  }

  private async pull() {
    const state = this.state.selectedState
    if (state == null || state.type !== SelectionType.Repository) {
      return
    }

    this.props.dispatcher.pull(state.repository)
  }

  public componentDidMount() {
    document.ondragover = e => {
      if (e.dataTransfer != null) {
        if (this.isShowingModal) {
          e.dataTransfer.dropEffect = 'none'
        } else {
          e.dataTransfer.dropEffect = 'copy'
        }
      }

      e.preventDefault()
    }

    document.ondrop = e => {
      e.preventDefault()
    }

    document.body.ondrop = e => {
      if (this.isShowingModal) {
        return
      }
      if (e.dataTransfer != null) {
        const files = e.dataTransfer.files
        this.handleDragAndDrop(files)
      }
      e.preventDefault()
    }

    if (shouldRenderApplicationMenu()) {
      window.addEventListener('keydown', this.onWindowKeyDown)
      window.addEventListener('keyup', this.onWindowKeyUp)
    }
  }

  /**
   * On Windows pressing the Alt key and holding it down should
   * highlight the application menu.
   *
   * This method in conjunction with the onWindowKeyUp sets the
   * appMenuToolbarHighlight state when the Alt key (and only the
   * Alt key) is pressed.
   */
  private onWindowKeyDown = (event: KeyboardEvent) => {
    if (event.defaultPrevented) {
      return
    }

    if (this.isShowingModal) {
      return
    }

    if (shouldRenderApplicationMenu()) {
      if (event.key === 'Alt') {
        // Immediately close the menu if open and the user hits Alt. This is
        // a Windows convention.
        if (
          this.state.currentFoldout &&
          this.state.currentFoldout.type === FoldoutType.AppMenu
        ) {
          // Only close it the menu when the key is pressed if there's an open
          // menu. If there isn't we should close it when the key is released
          // instead and that's taken care of in the onWindowKeyUp function.
          if (this.state.appMenuState.length > 1) {
            this.props.dispatcher.setAppMenuState(menu => menu.withReset())
            this.props.dispatcher.closeFoldout(FoldoutType.AppMenu)
          }
        }

        this.props.dispatcher.setAccessKeyHighlightState(true)
      } else if (event.altKey && !event.ctrlKey && !event.metaKey) {
        if (this.state.appMenuState.length) {
          const candidates = this.state.appMenuState[0].items
          const menuItemForAccessKey = findItemByAccessKey(
            event.key,
            candidates
          )

          if (menuItemForAccessKey && itemIsSelectable(menuItemForAccessKey)) {
            if (menuItemForAccessKey.type === 'submenuItem') {
              this.props.dispatcher.setAppMenuState(menu =>
                menu
                  .withReset()
                  .withSelectedItem(menuItemForAccessKey)
                  .withOpenedMenu(menuItemForAccessKey, true)
              )

              this.props.dispatcher.showFoldout({
                type: FoldoutType.AppMenu,
                enableAccessKeyNavigation: true,
                openedWithAccessKey: true,
              })
            } else {
              this.props.dispatcher.executeMenuItem(menuItemForAccessKey)
            }

            event.preventDefault()
          }
        }
      } else if (!event.altKey) {
        this.props.dispatcher.setAccessKeyHighlightState(false)
      }
    }

    this.lastKeyPressed = event.key
  }

  /**
   * Open the application menu foldout when the Alt key is pressed.
   *
   * See onWindowKeyDown for more information.
   */
  private onWindowKeyUp = (event: KeyboardEvent) => {
    if (event.defaultPrevented) {
      return
    }

    if (shouldRenderApplicationMenu()) {
      if (event.key === 'Alt') {
        this.props.dispatcher.setAccessKeyHighlightState(false)

        if (this.lastKeyPressed === 'Alt') {
          if (
            this.state.currentFoldout &&
            this.state.currentFoldout.type === FoldoutType.AppMenu
          ) {
            this.props.dispatcher.setAppMenuState(menu => menu.withReset())
            this.props.dispatcher.closeFoldout(FoldoutType.AppMenu)
          } else {
            this.props.dispatcher.showFoldout({
              type: FoldoutType.AppMenu,
              enableAccessKeyNavigation: true,
              openedWithAccessKey: false,
            })
          }
        }
      }
    }
  }

  private async handleDragAndDrop(fileList: FileList) {
    const paths: string[] = []
    for (let i = 0; i < fileList.length; i++) {
      const file = fileList[i]
      paths.push(file.path)
    }

    // If they're bulk adding repositories then just blindly try to add them.
    // But if they just dragged one, use the dialog so that they can initialize
    // it if needed.
    if (paths.length > 1) {
      const addedRepositories = await this.addRepositories(paths)
      if (addedRepositories.length) {
        this.props.dispatcher.recordAddExistingRepository()
      }
    } else {
      // user may accidentally provide a folder within the repository
      // this ensures we use the repository root, if it is actually a repository
      // otherwise we consider it an untracked repository
      const first = paths[0]
      const path = (await validatedRepositoryPath(first)) || first

      const existingRepository = matchExistingRepository(
        this.state.repositories,
        path
      )

      if (existingRepository) {
        await this.props.dispatcher.selectRepository(existingRepository)
      } else {
        await this.showPopup({
          type: PopupType.AddRepository,
          path,
        })
      }
    }
  }

  private removeRepository = (
    repository: Repository | CloningRepository | null
  ) => {
    if (!repository) {
      return
    }

    if (repository instanceof CloningRepository || repository.missing) {
      this.props.dispatcher.removeRepositories([repository], false)
      return
    }

    if (this.state.askForConfirmationOnRepositoryRemoval) {
      this.props.dispatcher.showPopup({
        type: PopupType.RemoveRepository,
        repository,
      })
    } else {
      this.props.dispatcher.removeRepositories([repository], false)
    }
  }

  private onConfirmRepoRemoval = (
    repository: Repository,
    deleteRepoFromDisk: boolean
  ) => {
    this.props.dispatcher.removeRepositories([repository], deleteRepoFromDisk)
  }

  private getRepository(): Repository | CloningRepository | null {
    const state = this.state.selectedState
    if (state == null) {
      return null
    }

    return state.repository
  }

  private async addRepositories(paths: ReadonlyArray<string>) {
    const repositories = await this.props.dispatcher.addRepositories(paths)
    if (repositories.length) {
      this.props.dispatcher.selectRepository(repositories[0])
    }

    return repositories
  }

  private showRepositorySettings() {
    const repository = this.getRepository()

    if (!repository || repository instanceof CloningRepository) {
      return
    }
    this.props.dispatcher.showPopup({
      type: PopupType.RepositorySettings,
      repository,
    })
  }

  private viewRepositoryOnGitHub() {
    const url = this.getCurrentRepositoryGitHubURL()

    if (url) {
      this.props.dispatcher.openInBrowser(url)
      return
    }
  }

  /** Returns the URL to the current repository if hosted on GitHub */
  private getCurrentRepositoryGitHubURL() {
    const repository = this.getRepository()

    if (
      !repository ||
      repository instanceof CloningRepository ||
      !repository.gitHubRepository
    ) {
      return null
    }

    return repository.gitHubRepository.htmlURL
  }

  private openCurrentRepositoryInShell() {
    const repository = this.getRepository()
    if (!repository) {
      return
    }

    this.openInShell(repository)
  }

  private openCurrentRepositoryInExternalEditor() {
    const repository = this.getRepository()
    if (!repository) {
      return
    }

    this.openInExternalEditor(repository)
  }

  /**
   * Conditionally renders a menu bar. The menu bar is currently only rendered
   * on Windows.
   */
  private renderAppMenuBar() {
    // We only render the app menu bar on Windows
    if (!__WIN32__) {
      return null
    }

    // Have we received an app menu from the main process yet?
    if (!this.state.appMenuState.length) {
      return null
    }

    // Don't render the menu bar during the welcome flow
    if (this.state.showWelcomeFlow) {
      return null
    }

    const currentFoldout = this.state.currentFoldout

    // AppMenuBar requires us to pass a strongly typed AppMenuFoldout state or
    // null if the AppMenu foldout is not currently active.
    const foldoutState =
      currentFoldout && currentFoldout.type === FoldoutType.AppMenu
        ? currentFoldout
        : null

    return (
      <AppMenuBar
        appMenu={this.state.appMenuState}
        dispatcher={this.props.dispatcher}
        highlightAppMenuAccessKeys={this.state.highlightAccessKeys}
        foldoutState={foldoutState}
        onLostFocus={this.onMenuBarLostFocus}
      />
    )
  }

  private onMenuBarLostFocus = () => {
    // Note: This event is emitted in an animation frame separate from
    // that of the AppStore. See onLostFocusWithin inside of the AppMenuBar
    // for more details. This means that it's possible that the current
    // app state in this component's state might be out of date so take
    // caution when considering app state in this method.
    this.props.dispatcher.closeFoldout(FoldoutType.AppMenu)
    this.props.dispatcher.setAppMenuState(menu => menu.withReset())
  }

  private renderTitlebar() {
    const inFullScreen = this.state.windowState === 'full-screen'

    const menuBarActive =
      this.state.currentFoldout &&
      this.state.currentFoldout.type === FoldoutType.AppMenu

    // When we're in full-screen mode on Windows we only need to render
    // the title bar when the menu bar is active. On other platforms we
    // never render the title bar while in full-screen mode.
    if (inFullScreen) {
      if (!__WIN32__ || !menuBarActive) {
        return null
      }
    }

    const showAppIcon = __WIN32__ && !this.state.showWelcomeFlow

    return (
      <TitleBar
        showAppIcon={showAppIcon}
        titleBarStyle={this.state.titleBarStyle}
        windowState={this.state.windowState}
        windowZoomFactor={this.state.windowZoomFactor}
      >
        {this.renderAppMenuBar()}
      </TitleBar>
    )
  }

  private onPopupDismissed = () => this.props.dispatcher.closePopup()

  private onSignInDialogDismissed = () => {
    this.props.dispatcher.resetSignInState()
    this.onPopupDismissed()
  }

  private onContinueWithUntrustedCertificate = (
    certificate: Electron.Certificate
  ) => {
    this.props.dispatcher.closePopup()
    showCertificateTrustDialog(
      certificate,
      'Could not securely connect to the server, because its certificate is not trusted. Attackers might be trying to steal your information.\n\nTo connect unsafely, which may put your data at risk, you can “Always trust” the certificate and try again.'
    )
  }

  private onUpdateAvailableDismissed = () =>
    this.props.dispatcher.setUpdateBannerVisibility(false)

  private onSuccessfulMergeDismissed = () =>
    this.props.dispatcher.setSuccessfulMergeBannerState(null)

  private onMergeConflictsBannerDismissed = () =>
    this.props.dispatcher.setMergeConflictsBannerState(null)

  private currentPopupContent(): JSX.Element | null {
    // Hide any dialogs while we're displaying an error
    if (this.state.errors.length) {
      return null
    }

    const popup = this.state.currentPopup

    if (!popup) {
      return null
    }

    switch (popup.type) {
      case PopupType.RenameBranch:
        return (
          <RenameBranch
            key="rename-branch"
            dispatcher={this.props.dispatcher}
            repository={popup.repository}
            branch={popup.branch}
          />
        )
      case PopupType.DeleteBranch:
        return (
          <DeleteBranch
            key="delete-branch"
            dispatcher={this.props.dispatcher}
            repository={popup.repository}
            branch={popup.branch}
            existsOnRemote={popup.existsOnRemote}
            onDismissed={this.onPopupDismissed}
            onDeleted={this.onBranchDeleted}
          />
        )
      case PopupType.ConfirmDiscardChanges:
        const showSetting =
          popup.showDiscardChangesSetting === undefined
            ? true
            : popup.showDiscardChangesSetting
        const discardingAllChanges =
          popup.discardingAllChanges === undefined
            ? false
            : popup.discardingAllChanges

        return (
          <DiscardChanges
            key="discard-changes"
            repository={popup.repository}
            dispatcher={this.props.dispatcher}
            files={popup.files}
            confirmDiscardChanges={
              this.state.askForConfirmationOnDiscardChanges
            }
            showDiscardChangesSetting={showSetting}
            discardingAllChanges={discardingAllChanges}
            onDismissed={this.onPopupDismissed}
            onConfirmDiscardChangesChanged={this.onConfirmDiscardChangesChanged}
          />
        )
      case PopupType.Preferences:
        return (
          <Preferences
            key="preferences"
            initialSelectedTab={popup.initialSelectedTab}
            dispatcher={this.props.dispatcher}
            dotComAccount={this.getDotComAccount()}
            confirmRepositoryRemoval={
              this.state.askForConfirmationOnRepositoryRemoval
            }
            confirmDiscardChanges={
              this.state.askForConfirmationOnDiscardChanges
            }
            selectedExternalEditor={this.state.selectedExternalEditor}
            optOutOfUsageTracking={this.props.appStore.getStatsOptOut()}
            enterpriseAccount={this.getEnterpriseAccount()}
            onDismissed={this.onPopupDismissed}
            selectedShell={this.state.selectedShell}
            selectedTheme={this.state.selectedTheme}
          />
        )
      case PopupType.MergeBranch: {
        const { repository, branch } = popup
        const state = this.props.repositoryStateManager.get(repository)

        const tip = state.branchesState.tip

        // we should never get in this state since we disable the menu
        // item in a detatched HEAD state, this check is so TSC is happy
        if (tip.kind !== TipState.Valid) {
          return null
        }

        const currentBranch = tip.branch

        return (
          <Merge
            key="merge-branch"
            dispatcher={this.props.dispatcher}
            repository={repository}
            allBranches={state.branchesState.allBranches}
            defaultBranch={state.branchesState.defaultBranch}
            recentBranches={state.branchesState.recentBranches}
            currentBranch={currentBranch}
            initialBranch={branch}
            onDismissed={this.onPopupDismissed}
          />
        )
      }
      case PopupType.RepositorySettings: {
        const repository = popup.repository
        const state = this.props.repositoryStateManager.get(repository)

        return (
          <RepositorySettings
            key="repository-settings"
            remote={state.remote}
            dispatcher={this.props.dispatcher}
            repository={repository}
            onDismissed={this.onPopupDismissed}
          />
        )
      }
      case PopupType.SignIn:
        return (
          <SignIn
            key="sign-in"
            signInState={this.state.signInState}
            dispatcher={this.props.dispatcher}
            onDismissed={this.onSignInDialogDismissed}
          />
        )
      case PopupType.AddRepository:
        return (
          <AddExistingRepository
            key="add-existing-repository"
            onDismissed={this.onPopupDismissed}
            dispatcher={this.props.dispatcher}
            path={popup.path}
          />
        )
      case PopupType.CreateRepository:
        return (
          <CreateRepository
            key="create-repository"
            onDismissed={this.onPopupDismissed}
            dispatcher={this.props.dispatcher}
            initialPath={popup.path}
          />
        )
      case PopupType.CloneRepository:
        return (
          <CloneRepository
            key="clone-repository"
            dotComAccount={this.getDotComAccount()}
            enterpriseAccount={this.getEnterpriseAccount()}
            initialURL={popup.initialURL}
            onDismissed={this.onPopupDismissed}
            dispatcher={this.props.dispatcher}
            selectedTab={this.state.selectedCloneRepositoryTab}
            onTabSelected={this.onCloneRepositoriesTabSelected}
            apiRepositories={this.state.apiRepositories}
            onRefreshRepositories={this.onRefreshRepositories}
          />
        )
      case PopupType.CreateBranch: {
        const state = this.props.repositoryStateManager.get(popup.repository)
        const branchesState = state.branchesState
        const repository = popup.repository

        if (branchesState.tip.kind === TipState.Unknown) {
          this.props.dispatcher.closePopup()
          return null
        }

        return (
          <CreateBranch
            key="create-branch"
            tip={branchesState.tip}
            defaultBranch={branchesState.defaultBranch}
            allBranches={branchesState.allBranches}
            repository={repository}
            onDismissed={this.onPopupDismissed}
            dispatcher={this.props.dispatcher}
            initialName={popup.initialName || ''}
          />
        )
      }
      case PopupType.InstallGit:
        return (
          <InstallGit
            key="install-git"
            onDismissed={this.onPopupDismissed}
            onOpenShell={this.onOpenShellIgnoreWarning}
            path={popup.path}
          />
        )
      case PopupType.About:
        return (
          <About
            key="about"
            onDismissed={this.onPopupDismissed}
            applicationName={getName()}
            applicationVersion={getVersion()}
            onCheckForUpdates={this.onCheckForUpdates}
            onShowAcknowledgements={this.showAcknowledgements}
            onShowTermsAndConditions={this.showTermsAndConditions}
          />
        )
      case PopupType.PublishRepository:
        return (
          <Publish
            key="publish"
            dispatcher={this.props.dispatcher}
            repository={popup.repository}
            accounts={this.state.accounts}
            onDismissed={this.onPopupDismissed}
          />
        )
      case PopupType.UntrustedCertificate:
        return (
          <UntrustedCertificate
            key="untrusted-certificate"
            certificate={popup.certificate}
            url={popup.url}
            onDismissed={this.onPopupDismissed}
            onContinue={this.onContinueWithUntrustedCertificate}
          />
        )
      case PopupType.Acknowledgements:
        return (
          <Acknowledgements
            key="acknowledgements"
            onDismissed={this.onPopupDismissed}
            applicationVersion={getVersion()}
          />
        )
      case PopupType.RemoveRepository:
        return (
          <ConfirmRemoveRepository
            repository={popup.repository}
            onConfirmation={this.onConfirmRepoRemoval}
            onDismissed={this.onPopupDismissed}
          />
        )
      case PopupType.TermsAndConditions:
        return <TermsAndConditions onDismissed={this.onPopupDismissed} />
      case PopupType.PushBranchCommits:
        return (
          <PushBranchCommits
            dispatcher={this.props.dispatcher}
            repository={popup.repository}
            branch={popup.branch}
            unPushedCommits={popup.unPushedCommits}
            onConfirm={this.openCreatePullRequestInBrowser}
            onDismissed={this.onPopupDismissed}
          />
        )
      case PopupType.CLIInstalled:
        return <CLIInstalled onDismissed={this.onPopupDismissed} />
      case PopupType.GenericGitAuthentication:
        return (
          <GenericGitAuthentication
            hostname={popup.hostname}
            onDismiss={this.onPopupDismissed}
            onSave={this.onSaveCredentials}
            retryAction={popup.retryAction}
          />
        )
      case PopupType.ExternalEditorFailed:
        const openPreferences = popup.openPreferences
        const suggestAtom = popup.suggestAtom

        return (
          <EditorError
            key="editor-error"
            message={popup.message}
            onDismissed={this.onPopupDismissed}
            showPreferencesDialog={this.onShowAdvancedPreferences}
            viewPreferences={openPreferences}
            suggestAtom={suggestAtom}
          />
        )
      case PopupType.OpenShellFailed:
        return (
          <ShellError
            key="shell-error"
            message={popup.message}
            onDismissed={this.onPopupDismissed}
            showPreferencesDialog={this.onShowAdvancedPreferences}
          />
        )
      case PopupType.InitializeLFS:
        return (
          <InitializeLFS
            repositories={popup.repositories}
            onDismissed={this.onPopupDismissed}
            onInitialize={this.initializeLFS}
          />
        )
      case PopupType.LFSAttributeMismatch:
        return (
          <AttributeMismatch
            onDismissed={this.onPopupDismissed}
            onUpdateExistingFilters={this.updateExistingLFSFilters}
          />
        )
      case PopupType.UpstreamAlreadyExists:
        return (
          <UpstreamAlreadyExists
            repository={popup.repository}
            existingRemote={popup.existingRemote}
            onDismissed={this.onPopupDismissed}
            onUpdate={this.onUpdateExistingUpstreamRemote}
            onIgnore={this.onIgnoreExistingUpstreamRemote}
          />
        )
      case PopupType.ReleaseNotes:
        return (
          <ReleaseNotes
            emoji={this.state.emoji}
            newRelease={popup.newRelease}
            onDismissed={this.onPopupDismissed}
          />
        )
      case PopupType.DeletePullRequest:
        return (
          <DeletePullRequest
            dispatcher={this.props.dispatcher}
            repository={popup.repository}
            branch={popup.branch}
            onDismissed={this.onPopupDismissed}
            pullRequest={popup.pullRequest}
          />
        )
      case PopupType.MergeConflicts: {
        const { selectedState } = this.state
        if (
          selectedState === null ||
          selectedState.type !== SelectionType.Repository
        ) {
          return null
        }

        const {
          workingDirectory,
          conflictState,
        } = selectedState.state.changesState

        if (conflictState === null) {
          return null
        }

        return (
          <MergeConflictsDialog
            dispatcher={this.props.dispatcher}
            repository={popup.repository}
            workingDirectory={workingDirectory}
            onDismissed={this.onPopupDismissed}
            openFileInExternalEditor={this.openFileInExternalEditor}
            resolvedExternalEditor={this.state.resolvedExternalEditor}
            openRepositoryInShell={this.openInShell}
            ourBranch={popup.ourBranch}
            theirBranch={popup.theirBranch}
          />
        )
      }
      case PopupType.OversizedFiles:
        return (
          <OversizedFiles
            oversizedFiles={popup.oversizedFiles}
            onDismissed={this.onPopupDismissed}
            dispatcher={this.props.dispatcher}
            context={popup.context}
            repository={popup.repository}
          />
        )
      case PopupType.AbortMerge: {
        const { selectedState } = this.state
        if (
          selectedState === null ||
          selectedState.type !== SelectionType.Repository
        ) {
          return null
        }
        const { workingDirectory } = selectedState.state.changesState
        // double check that this repository is actually in merge
        const isInConflictedMerge = workingDirectory.files.some(file =>
          isConflictedFile(file.status)
        )
        if (!isInConflictedMerge) {
          return null
        }

        return (
          <AbortMergeWarning
            dispatcher={this.props.dispatcher}
            repository={popup.repository}
            onDismissed={this.onPopupDismissed}
            ourBranch={popup.ourBranch}
            theirBranch={popup.theirBranch}
          />
        )
      }
      case PopupType.UsageReportingChanges:
        return (
          <UsageStatsChange
            onOpenUsageDataUrl={this.openUsageDataUrl}
            onDismissed={this.onUsageReportingDismissed}
          />
        )
      case PopupType.CommitConflictsWarning:
        return (
          <CommitConflictsWarning
            dispatcher={this.props.dispatcher}
            files={popup.files}
            repository={popup.repository}
            context={popup.context}
            onDismissed={this.onPopupDismissed}
          />
        )
      default:
        return assertNever(popup, `Unknown popup type: ${popup}`)
    }
  }

  private onUsageReportingDismissed = (optOut: boolean) => {
    this.props.appStore.setStatsOptOut(optOut, true)
    this.props.appStore.markUsageStatsNoteSeen()
    this.onPopupDismissed()
    this.props.appStore._reportStats()
  }

  private openUsageDataUrl = () => {
    this.props.dispatcher.openInBrowser(SamplesURL)
  }

  private onUpdateExistingUpstreamRemote = (repository: Repository) => {
    this.props.dispatcher.updateExistingUpstreamRemote(repository)
  }

  private onIgnoreExistingUpstreamRemote = (repository: Repository) => {
    this.props.dispatcher.ignoreExistingUpstreamRemote(repository)
  }

  private updateExistingLFSFilters = () => {
    this.props.dispatcher.installGlobalLFSFilters(true)
    this.onPopupDismissed()
  }

  private initializeLFS = (repositories: ReadonlyArray<Repository>) => {
    this.props.dispatcher.installLFSHooks(repositories)
    this.onPopupDismissed()
  }

  private onCloneRepositoriesTabSelected = (tab: CloneRepositoryTab) => {
    this.props.dispatcher.changeCloneRepositoriesTab(tab)
  }

  private onRefreshRepositories = (account: Account) => {
    this.props.dispatcher.refreshApiRepositories(account)
  }

  private onShowAdvancedPreferences = () => {
    this.props.dispatcher.showPopup({
      type: PopupType.Preferences,
      initialSelectedTab: PreferencesTab.Advanced,
    })
  }

  private onOpenShellIgnoreWarning = (path: string) => {
    this.props.dispatcher.openShell(path, true)
    this.onPopupDismissed()
  }

  private onSaveCredentials = async (
    hostname: string,
    username: string,
    password: string,
    retryAction: RetryAction
  ) => {
    this.onPopupDismissed()

    await this.props.dispatcher.saveGenericGitCredentials(
      hostname,
      username,
      password
    )

    this.props.dispatcher.performRetry(retryAction)
  }

  private onCheckForUpdates = () => this.checkForUpdates(false)

  private showAcknowledgements = () => {
    this.props.dispatcher.showPopup({ type: PopupType.Acknowledgements })
  }

  private showTermsAndConditions = () => {
    this.props.dispatcher.showPopup({ type: PopupType.TermsAndConditions })
  }

  private renderPopup() {
    return (
      <CSSTransitionGroup
        transitionName="modal"
        component="div"
        transitionEnterTimeout={dialogTransitionEnterTimeout}
        transitionLeaveTimeout={dialogTransitionLeaveTimeout}
      >
        {this.currentPopupContent()}
      </CSSTransitionGroup>
    )
  }

  private renderZoomInfo() {
    return <ZoomInfo windowZoomFactor={this.state.windowZoomFactor} />
  }

  private renderFullScreenInfo() {
    return <FullScreenInfo windowState={this.state.windowState} />
  }

  private clearError = (error: Error) => this.props.dispatcher.clearError(error)

  private onConfirmDiscardChangesChanged = (value: boolean) => {
    this.props.dispatcher.setConfirmDiscardChangesSetting(value)
  }

  private renderAppError() {
    return (
      <AppError
        errors={this.state.errors}
        onClearError={this.clearError}
        onShowPopup={this.showPopup}
      />
    )
  }

  private showPopup = (popup: Popup) => {
    this.props.dispatcher.showPopup(popup)
  }

  private renderApp() {
    return (
      <div id="desktop-app-contents">
        {this.renderToolbar()}
        {this.renderBanner()}
        {this.renderRepository()}
        {this.renderPopup()}
        {this.renderAppError()}
      </div>
    )
  }

  private renderRepositoryList = (): JSX.Element => {
    const selectedRepository = this.state.selectedState
      ? this.state.selectedState.repository
      : null
    const externalEditorLabel = this.state.selectedExternalEditor
    const shellLabel = this.state.selectedShell
    const filterText = this.state.repositoryFilterText
    return (
      <RepositoriesList
        filterText={filterText}
        onFilterTextChanged={this.onRepositoryFilterTextChanged}
        selectedRepository={selectedRepository}
        onSelectionChanged={this.onSelectionChanged}
        repositories={this.state.repositories}
        localRepositoryStateLookup={this.state.localRepositoryStateLookup}
        askForConfirmationOnRemoveRepository={
          this.state.askForConfirmationOnRepositoryRemoval
        }
        onRemoveRepository={this.removeRepository}
        onOpenInShell={this.openInShell}
        onShowRepository={this.showRepository}
        onOpenInExternalEditor={this.openInExternalEditor}
        externalEditorLabel={externalEditorLabel}
        shellLabel={shellLabel}
        dispatcher={this.props.dispatcher}
      />
    )
  }

  private openInShell = (repository: Repository | CloningRepository) => {
    if (!(repository instanceof Repository)) {
      return
    }

    this.props.dispatcher.openShell(repository.path)
  }

  private openFileInExternalEditor = (fullPath: string) => {
    this.props.dispatcher.openInExternalEditor(fullPath)
  }

  private openInExternalEditor = (
    repository: Repository | CloningRepository
  ) => {
    if (!(repository instanceof Repository)) {
      return
    }

    this.props.dispatcher.openInExternalEditor(repository.path)
  }

  private showRepository = (repository: Repository | CloningRepository) => {
    if (!(repository instanceof Repository)) {
      return
    }

    shell.showItemInFolder(repository.path)
  }

  private onRepositoryDropdownStateChanged = (newState: DropdownState) => {
    if (newState === 'open') {
      this.props.dispatcher.showFoldout({ type: FoldoutType.Repository })
    } else {
      this.props.dispatcher.closeFoldout(FoldoutType.Repository)
    }
  }

  private renderRepositoryToolbarButton() {
    const selection = this.state.selectedState

    const repository = selection ? selection.repository : null

    let icon: OcticonSymbol
    let title: string
    if (repository) {
      icon = iconForRepository(repository)
      title = repository.name
    } else if (this.state.repositories.length > 0) {
      icon = OcticonSymbol.repo
      title = __DARWIN__ ? 'Select a Repository' : 'Select a repository'
    } else {
      icon = OcticonSymbol.repo
      title = __DARWIN__ ? 'No Repositories' : 'No repositories'
    }

    const isOpen =
      this.state.currentFoldout &&
      this.state.currentFoldout.type === FoldoutType.Repository

    const currentState: DropdownState = isOpen ? 'open' : 'closed'

    const tooltip = repository && !isOpen ? repository.path : undefined

    const foldoutStyle: React.CSSProperties = {
      position: 'absolute',
      marginLeft: 0,
      width: this.state.sidebarWidth,
      minWidth: this.state.sidebarWidth,
      height: '100%',
      top: 0,
    }

    return (
      <ToolbarDropdown
        icon={icon}
        title={title}
        description={__DARWIN__ ? 'Current Repository' : 'Current repository'}
        tooltip={tooltip}
        foldoutStyle={foldoutStyle}
        onDropdownStateChanged={this.onRepositoryDropdownStateChanged}
        dropdownContentRenderer={this.renderRepositoryList}
        dropdownState={currentState}
      />
    )
  }

  private renderPushPullToolbarButton() {
    const selection = this.state.selectedState
    if (!selection || selection.type !== SelectionType.Repository) {
      return null
    }

    const state = selection.state
    const revertProgress = state.revertProgress
    if (revertProgress) {
      return <RevertProgress progress={revertProgress} />
    }

    const remoteName = state.remote ? state.remote.name : null
    const progress = state.pushPullFetchProgress

    const tipState = state.branchesState.tip.kind

    return (
      <PushPullButton
        dispatcher={this.props.dispatcher}
        repository={selection.repository}
        aheadBehind={state.aheadBehind}
        remoteName={remoteName}
        lastFetched={state.lastFetched}
        networkActionInProgress={state.isPushPullFetchInProgress}
        progress={progress}
        tipState={tipState}
      />
    )
  }

  private showCreateBranch = () => {
    const selection = this.state.selectedState

    // NB: This should never happen but in the case someone
    // manages to delete the last repository while the drop down is
    // open we'll just bail here.
    if (!selection || selection.type !== SelectionType.Repository) {
      return
    }

    // We explicitly disable the menu item in this scenario so this
    // should never happen.
    if (selection.state.branchesState.tip.kind === TipState.Unknown) {
      return
    }

    const repository = selection.repository

    return this.props.dispatcher.showPopup({
      type: PopupType.CreateBranch,
      repository,
    })
  }

  private openPullRequest = () => {
    const state = this.state.selectedState

    if (state == null || state.type !== SelectionType.Repository) {
      return
    }

    const currentPullRequest = state.state.branchesState.currentPullRequest
    const dispatcher = this.props.dispatcher

    if (currentPullRequest == null) {
      dispatcher.createPullRequest(state.repository)
    } else {
      dispatcher.showPullRequest(state.repository)
    }
  }

  private openCreatePullRequestInBrowser = (
    repository: Repository,
    branch: Branch
  ) => {
    this.props.dispatcher.openCreatePullRequestInBrowser(repository, branch)
  }

  private onBranchDropdownStateChanged = (newState: DropdownState) => {
    if (newState === 'open') {
      this.props.dispatcher.showFoldout({ type: FoldoutType.Branch })
    } else {
      this.props.dispatcher.closeFoldout(FoldoutType.Branch)
    }
  }

  private renderBranchToolbarButton(): JSX.Element | null {
    const selection = this.state.selectedState

    if (selection == null || selection.type !== SelectionType.Repository) {
      return null
    }

    const currentFoldout = this.state.currentFoldout
    const isOpen =
      !!currentFoldout && currentFoldout.type === FoldoutType.Branch

    const repository = selection.repository
    const branchesState = selection.state.branchesState

    return (
      <BranchDropdown
        dispatcher={this.props.dispatcher}
        isOpen={isOpen}
        onDropDownStateChanged={this.onBranchDropdownStateChanged}
        repository={repository}
        repositoryState={selection.state}
        selectedTab={this.state.selectedBranchesTab}
        pullRequests={branchesState.openPullRequests}
        currentPullRequest={branchesState.currentPullRequest}
        isLoadingPullRequests={branchesState.isLoadingPullRequests}
      />
    )
  }

  // we currently only render one banner at a time
  private renderBanner(): JSX.Element | null {
    // The inset light title bar style without the toolbar
    // can't support banners at the moment. So for the
    // no-repositories blank slate we'll have to live without
    // them.
    if (this.state.repositories.length === 0) {
      return null
    }

    let banner = null
    if (this.state.successfulMergeBannerState !== null) {
      banner = this.renderSuccessfulMergeBanner(
        this.state.successfulMergeBannerState
      )
    } else if (this.state.mergeConflictsBannerState !== null) {
      banner = this.renderMergeConflictsBanner(
        this.state.mergeConflictsBannerState
      )
    } else if (this.state.isUpdateAvailableBannerVisible) {
      banner = this.renderUpdateBanner()
    }
    return (
      <CSSTransitionGroup
        transitionName="banner"
        component="div"
        transitionEnterTimeout={500}
        transitionLeaveTimeout={400}
      >
        {banner}
      </CSSTransitionGroup>
    )
  }
  private renderMergeConflictsBanner(
    mergeConflictsBannerState: MergeConflictsBannerState
  ): JSX.Element | null {
    if (mergeConflictsBannerState === null) {
      return null
    }
    return (
      <MergeConflictsBanner
        dispatcher={this.props.dispatcher}
        ourBranch={mergeConflictsBannerState.ourBranch}
        popup={mergeConflictsBannerState.popup}
        onDismissed={this.onMergeConflictsBannerDismissed}
        key={'merge-conflicts'}
      />
    )
  }

  private renderUpdateBanner() {
    return (
      <UpdateAvailable
        dispatcher={this.props.dispatcher}
        newRelease={updateStore.state.newRelease}
        onDismissed={this.onUpdateAvailableDismissed}
        key={'update-available'}
      />
    )
  }

  private renderSuccessfulMergeBanner(
    successfulMergeBannerState: SuccessfulMergeBannerState
  ) {
    if (successfulMergeBannerState === null) {
      return null
    }
    return (
      <SuccessfulMerge
        ourBranch={successfulMergeBannerState.ourBranch}
        theirBranch={successfulMergeBannerState.theirBranch}
        onDismissed={this.onSuccessfulMergeDismissed}
        key={'successful-merge'}
      />
    )
  }

  private renderToolbar() {
    /**
     * No toolbar if we're in the blank slate view.
     */
    if (this.state.repositories.length === 0) {
      return null
    }

    return (
      <Toolbar id="desktop-app-toolbar">
        <div
          className="sidebar-section"
          style={{ width: this.state.sidebarWidth }}
        >
          {this.renderRepositoryToolbarButton()}
        </div>
        {this.renderBranchToolbarButton()}
        {this.renderPushPullToolbarButton()}
      </Toolbar>
    )
  }

  private renderRepository() {
    const state = this.state
    if (state.repositories.length < 1) {
      return (
        <BlankSlateView
          dotComAccount={this.getDotComAccount()}
          enterpriseAccount={this.getEnterpriseAccount()}
          onCreate={this.showCreateRepository}
          onClone={this.showCloneRepo}
          onAdd={this.showAddLocalRepo}
          apiRepositories={this.state.apiRepositories}
          onRefreshRepositories={this.onRefreshRepositories}
        />
      )
    }

    const selectedState = state.selectedState
    if (!selectedState) {
      return <NoRepositorySelected />
    }

    if (selectedState.type === SelectionType.Repository) {
      const externalEditorLabel = state.selectedExternalEditor

      return (
        <RepositoryView
          repository={selectedState.repository}
          state={selectedState.state}
          dispatcher={this.props.dispatcher}
          emoji={state.emoji}
          sidebarWidth={state.sidebarWidth}
          commitSummaryWidth={state.commitSummaryWidth}
          issuesStore={this.props.issuesStore}
          gitHubUserStore={this.props.gitHubUserStore}
          onViewCommitOnGitHub={this.onViewCommitOnGitHub}
          imageDiffType={state.imageDiffType}
          focusCommitMessage={state.focusCommitMessage}
          askForConfirmationOnDiscardChanges={
            state.askForConfirmationOnDiscardChanges
          }
          accounts={state.accounts}
          externalEditorLabel={externalEditorLabel}
          onOpenInExternalEditor={this.openFileInExternalEditor}
        />
      )
    } else if (selectedState.type === SelectionType.CloningRepository) {
      return (
        <CloningRepositoryView
          repository={selectedState.repository}
          progress={selectedState.progress}
        />
      )
    } else if (selectedState.type === SelectionType.MissingRepository) {
      return (
        <MissingRepository
          repository={selectedState.repository}
          dispatcher={this.props.dispatcher}
        />
      )
    } else {
      return assertNever(selectedState, `Unknown state: ${selectedState}`)
    }
  }

  private renderWelcomeFlow() {
    return (
      <Welcome
        dispatcher={this.props.dispatcher}
        appStore={this.props.appStore}
        signInState={this.state.signInState}
      />
    )
  }

  public render() {
    if (this.loading) {
      return null
    }

    const className = this.state.appIsFocused ? 'focused' : 'blurred'

    const currentTheme = this.state.showWelcomeFlow
      ? ApplicationTheme.Light
      : this.state.selectedTheme

    return (
      <div id="desktop-app-chrome" className={className}>
        <AppTheme theme={currentTheme} />
        {this.renderTitlebar()}
        {this.state.showWelcomeFlow
          ? this.renderWelcomeFlow()
          : this.renderApp()}
        {this.renderZoomInfo()}
        {this.renderFullScreenInfo()}
      </div>
    )
  }

  private onRepositoryFilterTextChanged = (text: string) => {
    this.props.dispatcher.setRepositoryFilterText(text)
  }

  private onSelectionChanged = (repository: Repository | CloningRepository) => {
    this.props.dispatcher.selectRepository(repository)
    this.props.dispatcher.closeFoldout(FoldoutType.Repository)
  }

  private onViewCommitOnGitHub = async (SHA: string) => {
    const repository = this.getRepository()

    if (
      !repository ||
      repository instanceof CloningRepository ||
      !repository.gitHubRepository
    ) {
      return
    }

    const baseURL = repository.gitHubRepository.htmlURL

    if (baseURL) {
      this.props.dispatcher.openInBrowser(`${baseURL}/commit/${SHA}`)
    }
  }

  private onBranchDeleted = (repository: Repository) => {
    // In the event a user is in the middle of a compare
    // we need to exit out of the compare state after the
    // branch has been deleted. Calling executeCompare allows
    // us to do just that.
    this.props.dispatcher.executeCompare(repository, {
      kind: HistoryTabMode.History,
    })
  }

  private pruneStaleBranches(): Promise<void> {
    return this.props.appStore._pruneLocalBranches()
  }
}

function NoRepositorySelected() {
  return <div className="panel blankslate">No repository selected</div>
}<|MERGE_RESOLUTION|>--- conflicted
+++ resolved
@@ -109,15 +109,6 @@
  */
 const SendStatsInterval = 4 * HourInMilliseconds
 
-<<<<<<< HEAD
-/**
- * How often to prune stale local branhces.
- * 24 Hours
- */
-const PruneStaleBranchesInterval = 24 * HourInMilliseconds
-
-=======
->>>>>>> 23e19e12
 /**
  * Wait 2 minutes before refreshing repository indicators
  */
