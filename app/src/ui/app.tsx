import * as React from 'react'
import { ipcRenderer, remote } from 'electron'

import { RepositoriesList } from './repositories-list'
import { RepositoryView } from './repository'
import { WindowControls } from './window/window-controls'
import { Dispatcher, AppStore, CloningRepository } from '../lib/dispatcher'
import { Repository } from '../models/repository'
import { MenuEvent } from '../main-process/menu'
import { assertNever } from '../lib/fatal-error'
import { IAppState, RepositorySection, PopupType, FoldoutType, SelectionType } from '../lib/app-state'
import { Popuppy } from './popuppy'
import { CreateBranch } from './create-branch'
import { Branches } from './branches'
import { AddRepository } from './add-repository'
import { RenameBranch } from './rename-branch'
import { DeleteBranch } from './delete-branch'
import { PublishRepository } from './publish-repository'
import { CloningRepositoryView } from './cloning-repository'
import { Toolbar, ToolbarDropdown, DropdownState, PushPullButton } from './toolbar'
import { OcticonSymbol } from './octicons'
import { showPopupAppMenu, setMenuEnabled, setMenuVisible } from './main-process-proxy'
import { DiscardChanges } from './discard-changes'
import { updateStore, UpdateState } from './lib/update-store'
import { getDotComAPIEndpoint } from '../lib/api'
import { MenuIDs } from '../main-process/menu'
import { StatsStore, ILaunchStats } from '../lib/stats'
import { Welcome } from './welcome'
<<<<<<< HEAD
import { AppMenu } from './app-menu'
=======
import { UpdateAvailable } from './updates'
>>>>>>> babfa58e

/** The interval at which we should check for updates. */
const UpdateCheckInterval = 1000 * 60 * 60 * 4

const SendStatsInterval = 1000 * 60 * 60 * 4

interface IAppProps {
  readonly dispatcher: Dispatcher
  readonly appStore: AppStore
  readonly statsStore: StatsStore
}

export class App extends React.Component<IAppProps, IAppState> {
  public constructor(props: IAppProps) {
    super(props)

    this.state = props.appStore.getState()
    props.appStore.onDidUpdate(state => {
      this.setState(state)

      const selectedState = state.selectedState
      let haveBranch = false
      if (selectedState && selectedState.type === SelectionType.Repository) {
        const currentBranch = selectedState.state.branchesState.currentBranch
        const defaultBranch = selectedState.state.branchesState.defaultBranch
        // If we are:
        //  1. on the default branch, or
        //  2. on an unborn branch, or
        //  3. on a detached HEAD
        // there's not much we can do.
        if (!currentBranch || !defaultBranch || currentBranch.name === defaultBranch.name) {
          haveBranch = false
        } else {
          haveBranch = true
        }
      }

      setMenuEnabled('rename-branch', haveBranch)
      setMenuEnabled('delete-branch', haveBranch)
    })

    ipcRenderer.on('menu-event', (event: Electron.IpcRendererEvent, { name }: { name: MenuEvent }) => {
      this.onMenuEvent(name)
    })

    ipcRenderer.on('app-menu', (event: Electron.IpcRendererEvent, { menu }: { menu: Electron.Menu }) => {
      this.props.dispatcher.setAppMenu(menu)
    })

    ipcRenderer.send('get-app-menu')

    updateStore.onDidChange(state => {
      const visibleItem = (function () {
        switch (state) {
          case UpdateState.CheckingForUpdates: return 'checking-for-updates'
          case UpdateState.UpdateReady: return 'quit-and-install-update'
          case UpdateState.UpdateNotAvailable: return 'check-for-updates'
          case UpdateState.UpdateAvailable: return 'downloading-update'
        }

        return assertNever(state, `Unknown update state: ${state}`)
      })() as MenuIDs

      const menuItems = new Set([
        'checking-for-updates',
        'downloading-update',
        'check-for-updates',
        'quit-and-install-update',
      ]) as Set<MenuIDs>

      menuItems.delete(visibleItem)
      for (const item of menuItems) {
        setMenuVisible(item, false)
      }

      setMenuVisible(visibleItem, true)

      if (state === UpdateState.UpdateReady) {
        this.props.dispatcher.showPopup({ type: PopupType.UpdateAvailable })
      }
    })

    updateStore.onError(error => {
      console.log(`Error checking for updates:`)
      console.error(error)

      this.props.dispatcher.postError(error)
    })

    setInterval(() => this.checkForUpdates(), UpdateCheckInterval)
    this.checkForUpdates()

    ipcRenderer.on('launch-timing-stats', (event: Electron.IpcRendererEvent, { stats }: { stats: ILaunchStats }) => {
      console.info(`App ready time: ${stats.mainReadyTime}ms`)
      console.info(`Load time: ${stats.loadTime}ms`)
      console.info(`Renderer ready time: ${stats.rendererReadyTime}ms`)

      this.props.statsStore.recordLaunchStats(stats)
      this.props.statsStore.reportStats()

      setInterval(() => this.props.statsStore.reportStats(), SendStatsInterval)
    })
  }

  private onMenuEvent(name: MenuEvent): any {
    switch (name) {
      case 'push': return this.push()
      case 'pull': return this.pull()
      case 'select-changes': return this.selectChanges()
      case 'select-history': return this.selectHistory()
      case 'add-local-repository': return this.showFileBrowser()
      case 'create-branch': return this.createBranch()
      case 'show-branches': return this.showBranches()
      case 'remove-repository': return this.removeRepository()
      case 'add-repository': return this.addRepository()
      case 'rename-branch': return this.renameBranch()
      case 'delete-branch': return this.deleteBranch()
      case 'check-for-updates': return this.checkForUpdates()
      case 'quit-and-install-update': return updateStore.quitAndInstallUpdate()
    }

    return assertNever(name, `Unknown menu event name: ${name}`)
  }

  private checkForUpdates() {
    if (__RELEASE_ENV__ === 'development' || __RELEASE_ENV__ === 'test') { return }

    const dotComUsers = this.props.appStore.getState().users.filter(u => u.endpoint === getDotComAPIEndpoint())
    const login = dotComUsers.length ? dotComUsers[0].login : ''
    updateStore.checkForUpdates(login)
  }

  private renameBranch() {
    const state = this.state.selectedState
    if (!state || state.type !== SelectionType.Repository) { return }

    const branch = state.state.branchesState.currentBranch
    if (!branch) { return }

    this.props.dispatcher.showPopup({
      type: PopupType.RenameBranch,
      repository: state.repository,
      branch,
    })
  }

  private deleteBranch() {
    const state = this.state.selectedState
    if (!state || state.type !== SelectionType.Repository) { return }

    const branch = state.state.branchesState.currentBranch
    if (!branch) { return }

    this.props.dispatcher.showPopup({
      type: PopupType.DeleteBranch,
      repository: state.repository,
      branch,
    })
  }

  private addRepository() {
    this.props.dispatcher.showPopup({
      type: PopupType.AddRepository,
    })
  }

  private createBranch() {
    const state = this.state.selectedState
    if (!state || state.type !== SelectionType.Repository) { return }

    this.props.dispatcher.showPopup({
      type: PopupType.CreateBranch,
      repository: state.repository,
    })
  }

  private showBranches() {
    const state = this.state.selectedState
    if (!state || state.type !== SelectionType.Repository) { return }

    this.props.dispatcher.showFoldout({ type: FoldoutType.Branch })
  }

  private selectChanges() {
    const state = this.state.selectedState
    if (!state || state.type !== SelectionType.Repository) { return }

    this.props.dispatcher.changeRepositorySection(state.repository, RepositorySection.Changes)
  }

  private selectHistory() {
    const state = this.state.selectedState
    if (!state || state.type !== SelectionType.Repository) { return }

    this.props.dispatcher.changeRepositorySection(state.repository, RepositorySection.History)
  }

  private push() {
    const state = this.state.selectedState
    if (!state || state.type !== SelectionType.Repository) { return }

    this.props.dispatcher.push(state.repository)
  }

  private async pull() {
    const state = this.state.selectedState
    if (!state || state.type !== SelectionType.Repository) { return }

    this.props.dispatcher.pull(state.repository)
  }

  public componentDidMount() {
    document.ondragover = document.ondrop = (e) => {
      e.preventDefault()
    }

    document.body.ondrop = (e) => {
      const files = e.dataTransfer.files
      this.handleDragAndDrop(files)
      e.preventDefault()
    }
  }

  private handleDragAndDrop(fileList: FileList) {
    const paths: string[] = []
    for (let i = 0; i < fileList.length; i++) {
      const path = fileList[i]
      paths.push(path.path)
    }

    this.addRepositories(paths)
  }

  private showFileBrowser() {
    const directories = remote.dialog.
        showOpenDialog({ properties: [ 'openDirectory', 'multiSelections' ] })
    if (directories && directories.length > 0) {
      this.addRepositories(directories)
    }
  }

  private removeRepository() {
    const state = this.state.selectedState
    if (!state) { return }

    this.props.dispatcher.removeRepositories([ state.repository ])
  }

  private async addRepositories(paths: ReadonlyArray<string>) {
    const repositories = await this.props.dispatcher.addRepositories(paths)
    if (repositories.length) {
      this.props.dispatcher.selectRepository(repositories[0])
    }
  }

  private renderTitlebar() {
    const winControls = __WIN32__
      ? <WindowControls />
      : null

    const titleBarClass = this.state.titleBarStyle === 'light' ? 'light-title-bar' : ''

    return (
      <div className={titleBarClass} id='desktop-app-title-bar'>
        <span className='app-title'>GitHub Desktop</span>
        {winControls}
      </div>
    )
  }

  /** Put the main application menu into a context menu for now (win only) */
  private onContextMenu = (e: React.MouseEvent<any>) => {
    if (__WIN32__) {
      e.preventDefault()
      showPopupAppMenu()
    }
  }

  private currentPopupContent(): JSX.Element | null {
    const popup = this.state.currentPopup
    if (!popup) { return null }

    if (popup.type === PopupType.CreateBranch) {
      const repository = popup.repository
      const state = this.props.appStore.getRepositoryState(repository)
      return <CreateBranch repository={repository}
                           dispatcher={this.props.dispatcher}
                           branches={state.branchesState.allBranches}
                           currentBranch={state.branchesState.currentBranch}/>
    } else if (popup.type === PopupType.AddRepository) {
      return <AddRepository dispatcher={this.props.dispatcher}/>
    } else if (popup.type === PopupType.RenameBranch) {
      return <RenameBranch dispatcher={this.props.dispatcher}
                           repository={popup.repository}
                           branch={popup.branch}/>
    } else if (popup.type === PopupType.DeleteBranch) {
      return <DeleteBranch dispatcher={this.props.dispatcher}
                           repository={popup.repository}
                           branch={popup.branch}/>
    } else if (popup.type === PopupType.PublishRepository) {
      return <PublishRepository repository={popup.repository}
                                dispatcher={this.props.dispatcher}
                                users={this.state.users}/>
    } else if (popup.type === PopupType.ConfirmDiscardChanges) {
      return <DiscardChanges repository={popup.repository}
                             dispatcher={this.props.dispatcher}
                             files={popup.files}/>
    } else if (popup.type === PopupType.UpdateAvailable) {
      return <UpdateAvailable dispatcher={this.props.dispatcher}/>
    }

    return assertNever(popup, `Unknown popup type: ${popup}`)
  }

  private onPopupOverlayClick = () => { this.props.dispatcher.closePopup() }

  private renderPopup(): JSX.Element | null {
    const content = this.currentPopupContent()
    if (!content) { return null }

    return (
      <div className='fill-window'>
        <div className='fill-window popup-overlay' onClick={this.onPopupOverlayClick}></div>
        <Popuppy>{content}</Popuppy>
      </div>
    )
  }

  private clearErrors = () => {
    const errors = this.state.errors

    for (const error of errors) {
      this.props.dispatcher.clearError(error)
    }
  }

  private renderErrors() {
    const errors = this.state.errors
    if (!errors.length) { return null }

    const msgs = errors.map(e => e.message)
    return (
      <Popuppy>
        {msgs.map((msg, i) => <pre className='popup-error-output' key={i}>{msg}</pre>)}

        <div className='popup-actions'>
          <button onClick={this.clearErrors}>OK</button>
        </div>
      </Popuppy>
    )
  }

  private renderApp() {
    return (
      <div id='desktop-app-contents' onContextMenu={this.onContextMenu}>
        {this.renderToolbar()}
        {this.renderRepository()}
        {this.renderPopup()}
        {this.renderErrors()}
      </div>
    )
  }

  private iconForRepository(repository: Repository | CloningRepository) {
    if (repository instanceof CloningRepository) {
      return OcticonSymbol.desktopDownload
    } else {
      const gitHubRepo = repository.gitHubRepository
      if (!gitHubRepo) { return OcticonSymbol.repo }

      if (gitHubRepo.private) { return OcticonSymbol.lock }
      if (gitHubRepo.fork) { return OcticonSymbol.repoForked }

      return OcticonSymbol.repo
    }
  }

  private closeAppMenu = () => {
    this.props.dispatcher.closeFoldout()
  }

  private renderAppMenu = (): JSX.Element | null => {
    if (!this.state.appMenuState) {
      return null
    }

    return (
      <AppMenu
        state={this.state.appMenuState}
        dispatcher={this.props.dispatcher}
        onClose={this.closeAppMenu}
      />
    )
  }

  private onAppMenuDropdownStateChanged = (newState: DropdownState) => {
    if (newState === 'open') {
      this.props.dispatcher.resetAppMenuState()
      this.props.dispatcher.showFoldout({ type: FoldoutType.AppMenu })
    } else {
      this.props.dispatcher.closeFoldout()
    }
  }

  private renderAppMenuToolbarButton() {
    if (!this.state.appMenuState) {
      return null
    }

    const isOpen = this.state.currentFoldout
      && this.state.currentFoldout.type === FoldoutType.AppMenu

    const currentState: DropdownState = isOpen ? 'open' : 'closed'

    return <ToolbarDropdown
      icon={OcticonSymbol.threeBars}
      title='Menu'
      className='app-menu'
      onDropdownStateChanged={this.onAppMenuDropdownStateChanged}
      dropdownContentRenderer={this.renderAppMenu}
      dropdownState={currentState} />
  }

  private renderRepositoryList = (): JSX.Element => {
    const selectedRepository = this.state.selectedState ? this.state.selectedState.repository : null

    return <RepositoriesList
      selectedRepository={selectedRepository}
      onSelectionChanged={this.onSelectionChanged}
      dispatcher={this.props.dispatcher}
      repositories={this.state.repositories}
      loading={this.state.loading}
    />
  }

  private onRepositoryDropdownStateChanged = (newState: DropdownState) => {
    newState === 'open'
      ? this.props.dispatcher.showFoldout({ type: FoldoutType.Repository })
      : this.props.dispatcher.closeFoldout()
  }

  private renderRepositoryToolbarButton() {
    const selection = this.state.selectedState

    const repository = selection ? selection.repository : null

    let icon: OcticonSymbol
    let title: string
    if (repository) {
      icon = this.iconForRepository(repository)
      title = repository.name
    } else {
      icon = OcticonSymbol.repo
      title = 'Select a repository'
    }

    const isOpen = this.state.currentFoldout
      && this.state.currentFoldout.type === FoldoutType.Repository

    const currentState: DropdownState = isOpen ? 'open' : 'closed'

    return <ToolbarDropdown
      icon={icon}
      title={title}
      description='Current repository'
      onDropdownStateChanged={this.onRepositoryDropdownStateChanged}
      dropdownContentRenderer={this.renderRepositoryList}
      dropdownState={currentState} />
  }

  private renderPushPullToolbarButton() {
    const selection = this.state.selectedState
    if (!selection || selection.type === SelectionType.CloningRepository) {
      return null
    }

    const state = selection.state
    return <PushPullButton
      dispatcher={this.props.dispatcher}
      repository={selection.repository}
      aheadBehind={state.aheadBehind}
      remoteName={state.remoteName}
      lastFetched={state.lastFetched}
      networkActionInProgress={state.pushPullInProgress}/>
  }

  private renderBranchFoldout = (): JSX.Element | null => {
    const selection = this.state.selectedState

    // NB: This should never happen but in the case someone
    // manages to delete the last repository while the drop down is
    // open we'll just bail here.
    if (!selection || selection.type !== SelectionType.Repository) {
      return null
    }
    const repository = selection.repository

    const state = this.props.appStore.getRepositoryState(repository)
    return <Branches
      allBranches={state.branchesState.allBranches}
      recentBranches={state.branchesState.recentBranches}
      currentBranch={state.branchesState.currentBranch}
      defaultBranch={state.branchesState.defaultBranch}
      dispatcher={this.props.dispatcher}
      repository={repository}
    />
  }

  private onBranchDropdownStateChanged = (newState: DropdownState) => {
    newState === 'open'
      ? this.props.dispatcher.showFoldout({ type: FoldoutType.Branch })
      : this.props.dispatcher.closeFoldout()
  }

  private renderBranchToolbarButton(): JSX.Element | null {
    const selection = this.state.selectedState

    if (!selection || selection.type !== SelectionType.Repository) {
      return null
    }
    const branch = selection.state.branchesState.currentBranch

    // TODO: This is in all likelihood wrong, need to look into
    // what null means here
    if (!branch) {
      return null
    }

    const title = branch.name

    const isOpen = this.state.currentFoldout
      && this.state.currentFoldout.type === FoldoutType.Branch

    const currentState: DropdownState = isOpen ? 'open' : 'closed'

    return <ToolbarDropdown
      className='branch-button'
      icon={OcticonSymbol.gitBranch}
      title={title}
      description='Current branch'
      onDropdownStateChanged={this.onBranchDropdownStateChanged}
      dropdownContentRenderer={this.renderBranchFoldout}
      dropdownState={currentState} />
  }

  private renderToolbar() {
    return (
      <Toolbar id='desktop-app-toolbar'>
        <div
          className='sidebar-section'
          style={{ width: this.state.sidebarWidth }}>
          {this.renderAppMenuToolbarButton()}
          {this.renderRepositoryToolbarButton()}
        </div>
        {this.renderBranchToolbarButton()}
        {this.renderPushPullToolbarButton()}
      </Toolbar>
    )
  }

  private renderRepository() {
    const selectedState = this.state.selectedState
    if (!selectedState) {
      return <NoRepositorySelected/>
    }

    if (selectedState.type === SelectionType.Repository) {
      return (
        <RepositoryView repository={selectedState.repository}
                        state={selectedState.state}
                        dispatcher={this.props.dispatcher}
                        emoji={this.state.emoji}
                        sidebarWidth={this.state.sidebarWidth}
                        issuesStore={this.props.appStore.issuesStore}/>
      )
    } else if (selectedState.type === SelectionType.CloningRepository) {
      return <CloningRepositoryView repository={selectedState.repository}
                                    state={selectedState.state}/>
    } else {
      return assertNever(selectedState, `Unknown state: ${selectedState}`)
    }
  }

  private renderWelcomeFlow() {
    return (
      <Welcome dispatcher={this.props.dispatcher} appStore={this.props.appStore}/>
    )
  }

  public render() {
    return (
      <div id='desktop-app-chrome'>
        {this.renderTitlebar()}
        {this.state.showWelcomeFlow ? this.renderWelcomeFlow() : this.renderApp()}
      </div>
    )
  }

  private onSelectionChanged = (repository: Repository | CloningRepository) => {
    this.props.dispatcher.selectRepository(repository)

    if (repository instanceof Repository) {
      this.props.dispatcher.refreshGitHubRepositoryInfo(repository)
    }
  }
}

function NoRepositorySelected() {
  return (
    <div className='panel blankslate'>
      No repository selected
    </div>
  )
}<|MERGE_RESOLUTION|>--- conflicted
+++ resolved
@@ -26,11 +26,8 @@
 import { MenuIDs } from '../main-process/menu'
 import { StatsStore, ILaunchStats } from '../lib/stats'
 import { Welcome } from './welcome'
-<<<<<<< HEAD
 import { AppMenu } from './app-menu'
-=======
 import { UpdateAvailable } from './updates'
->>>>>>> babfa58e
 
 /** The interval at which we should check for updates. */
 const UpdateCheckInterval = 1000 * 60 * 60 * 4
