import * as React from 'react'
import { ChangedFileDetails } from './changed-file-details'
import {
  DiffSelection,
  IDiff,
  ImageDiffType,
  ITextDiff,
} from '../../models/diff'
import { WorkingDirectoryFileChange } from '../../models/status'
import { Repository } from '../../models/repository'
import { Dispatcher } from '../dispatcher'
import { SeamlessDiffSwitcher } from '../diff/seamless-diff-switcher'

interface IChangesProps {
  readonly repository: Repository
  readonly file: WorkingDirectoryFileChange
  readonly diff: IDiff | null
  readonly dispatcher: Dispatcher
  readonly imageDiffType: ImageDiffType

  /** Whether a commit is in progress */
  readonly isCommitting: boolean
  readonly hideWhitespaceInDiff: boolean

  /**
   * Called when the user requests to open a binary file in an the
   * system-assigned application for said file type.
   */
  readonly onOpenBinaryFile: (fullPath: string) => void

  /**
   * Called when the user is viewing an image diff and requests
   * to change the diff presentation mode.
   */
  readonly onChangeImageDiffType: (type: ImageDiffType) => void
}

export class Changes extends React.Component<IChangesProps, {}> {
  private onDiffLineIncludeChanged = (diffSelection: DiffSelection) => {
    const file = this.props.file
    this.props.dispatcher.changeFileLineSelection(
      this.props.repository,
      file,
      diffSelection
    )
  }

  private onDiscardChanges = (
    diff: ITextDiff,
    diffSelection: DiffSelection
  ) => {
    this.props.dispatcher.discardChangesFromSelection(
      this.props.repository,
      this.props.file.path,
      diff,
      diffSelection
    )
  }

  public render() {
    const diff = this.props.diff
    const file = this.props.file
    const isCommitting = this.props.isCommitting
    return (
      <div className="changed-file">
        <ChangedFileDetails path={file.path} status={file.status} diff={diff} />
<<<<<<< HEAD
        <SeamlessDiffSwitcher
          repository={this.props.repository}
          imageDiffType={this.props.imageDiffType}
          file={file}
          readOnly={isCommitting}
          onIncludeChanged={this.onDiffLineIncludeChanged}
          diff={diff}
          hideWhitespaceInDiff={this.props.hideWhitespaceInDiff}
          onOpenBinaryFile={this.props.onOpenBinaryFile}
          onChangeImageDiffType={this.props.onChangeImageDiffType}
        />
=======

        <div className="diff-wrapper">
          <Diff
            repository={this.props.repository}
            imageDiffType={this.props.imageDiffType}
            file={file}
            readOnly={isCommitting}
            onIncludeChanged={this.onDiffLineIncludeChanged}
            onDiscardChanges={this.onDiscardChanges}
            diff={diff}
            dispatcher={this.props.dispatcher}
            hideWhitespaceInDiff={this.props.hideWhitespaceInDiff}
          />
        </div>
>>>>>>> 582707dc
      </div>
    )
  }
}<|MERGE_RESOLUTION|>--- conflicted
+++ resolved
@@ -64,34 +64,18 @@
     return (
       <div className="changed-file">
         <ChangedFileDetails path={file.path} status={file.status} diff={diff} />
-<<<<<<< HEAD
         <SeamlessDiffSwitcher
           repository={this.props.repository}
           imageDiffType={this.props.imageDiffType}
           file={file}
           readOnly={isCommitting}
           onIncludeChanged={this.onDiffLineIncludeChanged}
+          onDiscardChanges={this.onDiscardChanges}
           diff={diff}
           hideWhitespaceInDiff={this.props.hideWhitespaceInDiff}
           onOpenBinaryFile={this.props.onOpenBinaryFile}
           onChangeImageDiffType={this.props.onChangeImageDiffType}
         />
-=======
-
-        <div className="diff-wrapper">
-          <Diff
-            repository={this.props.repository}
-            imageDiffType={this.props.imageDiffType}
-            file={file}
-            readOnly={isCommitting}
-            onIncludeChanged={this.onDiffLineIncludeChanged}
-            onDiscardChanges={this.onDiscardChanges}
-            diff={diff}
-            dispatcher={this.props.dispatcher}
-            hideWhitespaceInDiff={this.props.hideWhitespaceInDiff}
-          />
-        </div>
->>>>>>> 582707dc
       </div>
     )
   }
