--- conflicted
+++ resolved
@@ -185,13 +185,7 @@
 
   public componentDidUpdate(prevProps: ICloneRepositoryProps) {
     if (prevProps.selectedTab !== this.props.selectedTab) {
-      this.refreshPath()
-    }
-  }
-
-  public componentDidUpdate() {
-    if (this.state.shouldClearFilter) {
-      this.setState({ shouldClearFilter: false })
+      this.validatePath()
     }
   }
 
@@ -245,20 +239,13 @@
       return null
     }
 
-<<<<<<< HEAD
     const tabState = this.getSelectedTabState()
 
-    const error = tabState.error
-    const disabled =
-      tabState.url.length === 0 ||
-      tabState.path.length === 0 ||
-      this.state.loading ||
-      (!!error && error.name === DestinationExistsErrorName)
-=======
-    const { error, url, path, loading } = this.state
+    const { error, url, path } = tabState
+    const { loading } = this.state
+
     const disabled =
       url.length === 0 || path.length === 0 || loading || error !== null
->>>>>>> 3c15af0e
 
     return (
       <DialogFooter>
@@ -277,7 +264,7 @@
   }
 
   private onPathChanged = (path: string) => {
-    this.setState({ path }, this.validatePath)
+    this.setSelectedTabState({ path }, this.validatePath)
   }
 
   private renderActiveTab() {
@@ -288,15 +275,9 @@
         const tabState = this.state.urlTabState
         return (
           <CloneGenericRepository
-<<<<<<< HEAD
             path={tabState.path}
             url={tabState.url}
-            onPathChanged={this.updateAndValidatePath}
-=======
-            path={this.state.path}
-            url={this.state.url}
             onPathChanged={this.onPathChanged}
->>>>>>> 3c15af0e
             onUrlChanged={this.updateUrl}
             onChooseDirectory={this.onChooseDirectory}
           />
@@ -319,14 +300,9 @@
             <CloneGithubRepository
               path={tabState.path}
               account={account}
-<<<<<<< HEAD
-              onPathChanged={this.updateAndValidatePath}
               selectedItem={tabState.selectedItem}
               onSelectionChanged={this.onSelectionChanged}
-=======
               onPathChanged={this.onPathChanged}
-              onGitHubRepositorySelected={this.updateUrl}
->>>>>>> 3c15af0e
               onChooseDirectory={this.onChooseDirectory}
               repositories={repositories}
               loading={loading}
@@ -388,9 +364,10 @@
    * shared between the two types.
    */
   private setSelectedTabState<K extends keyof IBaseTabState>(
-    state: Pick<IBaseTabState, K>
+    state: Pick<IBaseTabState, K>,
+    callback?: () => void
   ) {
-    this.setTabState(state, this.props.selectedTab)
+    this.setTabState(state, this.props.selectedTab, callback)
   }
 
   /**
@@ -399,29 +376,39 @@
    */
   private setTabState<K extends keyof IBaseTabState>(
     state: Pick<IBaseTabState, K>,
-    tab: CloneRepositoryTab
+    tab: CloneRepositoryTab,
+    callback?: () => void
   ): void {
     if (tab === CloneRepositoryTab.DotCom) {
-      this.setState(prevState => ({
-        dotComTabState: merge<IGitHubTabState, keyof IBaseTabState>(
-          prevState.dotComTabState,
-          state
-        ),
-      }))
+      this.setState(
+        prevState => ({
+          dotComTabState: merge<IGitHubTabState, keyof IBaseTabState>(
+            prevState.dotComTabState,
+            state
+          ),
+        }),
+        callback
+      )
     } else if (tab === CloneRepositoryTab.Enterprise) {
-      this.setState(prevState => ({
-        enterpriseTabState: merge<IGitHubTabState, keyof IBaseTabState>(
-          prevState.enterpriseTabState,
-          state
-        ),
-      }))
+      this.setState(
+        prevState => ({
+          enterpriseTabState: merge<IGitHubTabState, keyof IBaseTabState>(
+            prevState.enterpriseTabState,
+            state
+          ),
+        }),
+        callback
+      )
     } else if (tab === CloneRepositoryTab.Generic) {
-      this.setState(prevState => ({
-        urlTabState: merge<IUrlTabState, keyof IBaseTabState>(
-          prevState.urlTabState,
-          state
-        ),
-      }))
+      this.setState(
+        prevState => ({
+          urlTabState: merge<IUrlTabState, keyof IBaseTabState>(
+            prevState.urlTabState,
+            state
+          ),
+        }),
+        callback
+      )
     } else {
       return assertNever(tab, `Unknown tab: ${tab}`)
     }
@@ -482,22 +469,6 @@
     this.props.dispatcher.showEnterpriseSignInDialog()
   }
 
-<<<<<<< HEAD
-  private updateAndValidatePath = async (path: string) => {
-    const tab = this.props.selectedTab
-    this.setTabState({ path }, tab)
-
-    const pathError = await this.validateEmptyFolder(path)
-    const tabState = this.getTabState(tab)
-
-    // If the path changed while we were checking, we don't care anymore.
-    if (tabState.path !== path) {
-      return
-    }
-
-    this.setTabState({ error: pathError }, tab)
-  }
-
   private onFilterTextChanged = (filterText: string) => {
     if (this.props.selectedTab !== CloneRepositoryTab.Generic) {
       this.setGitHubTabState({ filterText }, this.props.selectedTab)
@@ -508,25 +479,29 @@
     if (this.props.selectedTab !== CloneRepositoryTab.Generic) {
       this.setGitHubTabState({ selectedItem }, this.props.selectedTab)
       this.updateUrl(selectedItem === null ? '' : selectedItem.clone_url)
-=======
+    }
+  }
+
   private validatePath = async () => {
-    const { path, initialPath, url } = this.state
+    const tabState = this.getSelectedTabState()
+    const { path, url, error } = tabState
+    const { initialPath } = this.state
     const isDefaultPath = initialPath === path
     const isURLNotEntered = url === ''
 
     if (isDefaultPath && isURLNotEntered) {
-      if (this.state.error) {
-        this.setState({ error: null })
+      if (error) {
+        this.setSelectedTabState({ error: null })
       }
     } else {
       const pathValidation = await this.validateEmptyFolder(path)
 
       // We only care about the result if the path hasn't
       // changed since we went async
-      if (this.state.path === path) {
-        this.setState({ error: pathValidation, path })
+      const newTabState = this.getSelectedTabState()
+      if (newTabState.path === path) {
+        this.setSelectedTabState({ error: pathValidation, path })
       }
->>>>>>> 3c15af0e
     }
   }
 
@@ -545,7 +520,10 @@
       ? Path.join(directories[0], lastParsedIdentifier.name)
       : directories[0]
 
-    this.setState({ path: directory, error: null }, this.validatePath)
+    this.setSelectedTabState(
+      { path: directory, error: null },
+      this.validatePath
+    )
 
     return directory
   }
@@ -569,15 +547,7 @@
       newPath = tabState.path
     }
 
-<<<<<<< HEAD
-    this.setSelectedTabState({
-      url,
-      lastParsedIdentifier: parsed,
-    })
-
-    this.updateAndValidatePath(newPath)
-=======
-    this.setState(
+    this.setSelectedTabState(
       {
         url,
         lastParsedIdentifier: parsed,
@@ -585,7 +555,6 @@
       },
       this.validatePath
     )
->>>>>>> 3c15af0e
   }
 
   private async validateEmptyFolder(path: string): Promise<null | Error> {
@@ -681,33 +650,10 @@
     setDefaultDir(Path.resolve(path, '..'))
   }
 
-<<<<<<< HEAD
-  private refreshPath() {
-    const tabState = this.getSelectedTabState()
-    const isDefaultPath = this.state.initialPath === tabState.path
-    const isURLNotEntered = tabState.url === ''
-
-    if (isDefaultPath && isURLNotEntered) {
-      if (
-        tabState.error !== null &&
-        tabState.error.name === DestinationExistsErrorName
-      ) {
-        this.setSelectedTabState({ error: null })
-      }
-    } else {
-      this.updateAndValidatePath(tabState.path)
-    }
-=======
   private onWindowFocus = () => {
     // Verify the path after focus has been regained in
     // case the directory or directory contents has been
     // created/removed/altered while the user wasn't in-app.
     this.validatePath()
->>>>>>> 3c15af0e
-  }
-
-  private onWindowFocus = () => {
-    // Verify the path after focus has been regained in case changes have been made.
-    this.refreshPath()
   }
 }