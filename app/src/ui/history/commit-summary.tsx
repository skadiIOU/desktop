import * as React from 'react'
import { FileChange } from '../../models/status'
import { List } from '../list'
import { Octicon, OcticonSymbol } from '../octicons'
import { EmojiText } from '../lib/emoji-text'

interface ICommitSummaryProps {
  readonly summary: string
  readonly body: string
  readonly sha: string
  readonly authorName: string
  readonly files: ReadonlyArray<FileChange>
  readonly selectedFile: FileChange | null
  readonly onSelectedFileChanged: (file: FileChange) => void
  readonly emoji: Map<string, string>
}

<<<<<<< HEAD
export class CommitSummary extends React.Component<ICommitSummaryProps, void> {
  private onRowSelected(row: number) {
=======
export default class CommitSummary extends React.Component<ICommitSummaryProps, void> {
  private onSelectionChanged(row: number) {
>>>>>>> 8d110bb3
    const file = this.props.files[row]
    this.props.onSelectedFileChanged(file)
  }

  private renderFile(row: number) {
    const file = this.props.files[row]
    return <div key={file.path}
                title={file.path}
                className='path'>{file.path}</div>
  }

  private rowForFile(file_: FileChange | null): number {
    const file = file_
    if (!file) { return -1 }

    let index = 0
    this.props.files.forEach((f, i) => {
      if (f.path === file.path) {
        index = i
        return
      }
    })
    return index
  }

  public render() {
    const fileCount = this.props.files.length
    const filesPlural = fileCount === 1 ? 'file' : 'files'
    const filesDescription = `${fileCount} changed ${filesPlural}`
    return (
      <div className='panel' id='commit-summary'>
        <div className='commit-summary-header'>
          <EmojiText className='commit-summary-title' emoji={this.props.emoji}>
            {this.props.summary}
          </EmojiText>

          <ul className='commit-summary-meta byline'>
            <li className='commit-summary-meta-item'
              title={this.props.authorName} aria-label='Author'>
              <span aria-hidden='true'>
                <Octicon symbol={OcticonSymbol.person} />
              </span>

              {this.props.authorName}
            </li>

            <li className='commit-summary-meta-item'
              title={this.props.sha.slice(0,7)} aria-label='SHA'>
              <span aria-hidden='true'>
                <Octicon symbol={OcticonSymbol.gitCommit} />
              </span>

              {this.props.sha.slice(0,7)}
            </li>

            <li className='commit-summary-meta-item'
              title={filesDescription}>
              <span aria-hidden='true'>
                <Octicon symbol={OcticonSymbol.diff} />
              </span>

              {filesDescription}
            </li>
          </ul>
        </div>

        <EmojiText className='commit-summary-description' emoji={this.props.emoji}>{this.props.body}</EmojiText>

        <div className='files'>
          <List rowRenderer={row => this.renderFile(row)}
                rowCount={this.props.files.length}
                rowHeight={40}
                selectedRow={this.rowForFile(this.props.selectedFile)}
                onSelectionChanged={row => this.onSelectionChanged(row)}/>
        </div>
      </div>
    )
  }
}<|MERGE_RESOLUTION|>--- conflicted
+++ resolved
@@ -15,13 +15,8 @@
   readonly emoji: Map<string, string>
 }
 
-<<<<<<< HEAD
 export class CommitSummary extends React.Component<ICommitSummaryProps, void> {
-  private onRowSelected(row: number) {
-=======
-export default class CommitSummary extends React.Component<ICommitSummaryProps, void> {
   private onSelectionChanged(row: number) {
->>>>>>> 8d110bb3
     const file = this.props.files[row]
     this.props.onSelectedFileChanged(file)
   }
