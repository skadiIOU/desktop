import * as React from 'react'
import { FileChange, mapStatus, iconForStatus } from '../../models/status'
import { PathLabel } from '../lib/path-label'
import { Octicon } from '../octicons'
import { List } from '../list'

interface IFileListProps {
  readonly files: ReadonlyArray<FileChange>
  readonly selectedFile: FileChange | null
  readonly onSelectedFileChanged: (file: FileChange) => void
}

export class FileList extends React.Component<IFileListProps, void> {
  private onSelectionChanged = (row: number) => {
    const file = this.props.files[row]
    this.props.onSelectedFileChanged(file)
  }

  private renderFile = (row: number) => {
    const file = this.props.files[row]
    const status = file.status
    const fileStatus = mapStatus(status)

    return <div className='file'>

      <PathLabel path={file.path}
                 oldPath={file.oldPath}
                 status={file.status} />

      <Octicon symbol={iconForStatus(status)}
               className={'status-' + fileStatus.toLowerCase()}
               title={fileStatus} />

    </div>
  }

  private rowForFile(file: FileChange | null): number {
    return file
      ? this.props.files.findIndex(f => f.path === file.path)
      : -1
  }

  public render() {
    return (
<<<<<<< HEAD
      <div className='file-list'>
        <List rowRenderer={row => this.renderFile(row)}
=======
      <div className='files'>
        <List rowRenderer={this.renderFile}
>>>>>>> f31b5b42
              rowCount={this.props.files.length}
              rowHeight={40}
              selectedRow={this.rowForFile(this.props.selectedFile)}
              onSelectionChanged={this.onSelectionChanged}/>
      </div>
    )
  }
}<|MERGE_RESOLUTION|>--- conflicted
+++ resolved
@@ -42,13 +42,8 @@
 
   public render() {
     return (
-<<<<<<< HEAD
       <div className='file-list'>
-        <List rowRenderer={row => this.renderFile(row)}
-=======
-      <div className='files'>
         <List rowRenderer={this.renderFile}
->>>>>>> f31b5b42
               rowCount={this.props.files.length}
               rowHeight={40}
               selectedRow={this.rowForFile(this.props.selectedFile)}
