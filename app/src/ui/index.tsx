import '../lib/logging/renderer/install'

import * as React from 'react'
import * as ReactDOM from 'react-dom'
import * as Path from 'path'
import * as moment from 'moment'
<<<<<<< HEAD
import * as remote from '@electron/remote'
=======

>>>>>>> dad9ed57
import { App } from './app'
import {
  Dispatcher,
  gitAuthenticationErrorHandler,
  externalEditorErrorHandler,
  openShellErrorHandler,
  mergeConflictHandler,
  lfsAttributeMismatchHandler,
  defaultErrorHandler,
  missingRepositoryHandler,
  backgroundTaskHandler,
  pushNeedsPullHandler,
  upstreamAlreadyExistsHandler,
  rebaseConflictsHandler,
  localChangesOverwrittenHandler,
  refusedWorkflowUpdate,
  samlReauthRequired,
  insufficientGitHubRepoPermissions,
} from './dispatcher'
import {
  AppStore,
  GitHubUserStore,
  CloningRepositoriesStore,
  IssuesStore,
  SignInStore,
  RepositoriesStore,
  TokenStore,
  AccountsStore,
  PullRequestStore,
} from '../lib/stores'
import { GitHubUserDatabase } from '../lib/databases'
import { SelectionType, IAppState } from '../lib/app-state'
import { StatsDatabase, StatsStore } from '../lib/stats'
import {
  IssuesDatabase,
  RepositoriesDatabase,
  PullRequestDatabase,
} from '../lib/databases'
import { shellNeedsPatching, updateEnvironmentForProcess } from '../lib/shell'
import { installDevGlobals } from './install-globals'
import { reportUncaughtException, sendErrorReport } from './main-process-proxy'
import { getOS } from '../lib/get-os'
import { getGUID } from '../lib/stats'
import {
  enableSourceMaps,
  withSourceMappedStack,
} from '../lib/source-map-support'
import { UiActivityMonitor } from './lib/ui-activity-monitor'
import { RepositoryStateCache } from '../lib/stores/repository-state-cache'
import { ApiRepositoriesStore } from '../lib/stores/api-repositories-store'
import { CommitStatusStore } from '../lib/stores/commit-status-store'
import { PullRequestCoordinator } from '../lib/stores/pull-request-coordinator'

// We're using a polyfill for the upcoming CSS4 `:focus-ring` pseudo-selector.
// This allows us to not have to override default accessibility driven focus
// styles for buttons in the case when a user clicks on a button. This also
// gives better visibility to individuals who navigate with the keyboard.
//
// See:
//   https://github.com/WICG/focus-ring
//   Focus Ring! -- A11ycasts #16: https://youtu.be/ilj2P5-5CjI
import 'wicg-focus-ring'

// setup this moment.js plugin so we can use easier
// syntax for formatting time duration
import momentDurationFormatSetup from 'moment-duration-format'
import { sendNonFatalException } from '../lib/helpers/non-fatal-exception'
import { enableUnhandledRejectionReporting } from '../lib/feature-flag'
import { AheadBehindStore } from '../lib/stores/ahead-behind-store'
import {
  ApplicationTheme,
  supportsSystemThemeChanges,
} from './lib/application-theme'
import { trampolineUIHelper } from '../lib/trampoline/trampoline-ui-helper'
import { AliveStore } from '../lib/stores/alive-store'
import { NotificationsStore } from '../lib/stores/notifications-store'
import * as ipcRenderer from '../lib/ipc-renderer'

if (__DEV__) {
  installDevGlobals()
}

if (shellNeedsPatching(process)) {
  updateEnvironmentForProcess()
}

enableSourceMaps()

// Tell dugite where to find the git environment,
// see https://github.com/desktop/dugite/pull/85
process.env['LOCAL_GIT_DIRECTORY'] = Path.resolve(__dirname, 'git')

// Ensure that dugite infers the GIT_EXEC_PATH
// based on the LOCAL_GIT_DIRECTORY env variable
// instead of just blindly trusting what's set in
// the current environment. See https://git.io/JJ7KF
delete process.env.GIT_EXEC_PATH

momentDurationFormatSetup(moment)

const startTime = performance.now()

if (!process.env.TEST_ENV) {
  /* This is the magic trigger for webpack to go compile
   * our sass into css and inject it into the DOM. */
  require('../../styles/desktop.scss')
}

// TODO (electron): Remove this once
// https://bugs.chromium.org/p/chromium/issues/detail?id=1113293
// gets fixed and propagated to electron.
if (__DARWIN__) {
  require('../lib/fix-emoji-spacing')
}

let currentState: IAppState | null = null

const sendErrorWithContext = (
  error: Error,
  context: Record<string, string> = {},
  nonFatal?: boolean
) => {
  error = withSourceMappedStack(error)

  console.error('Uncaught exception', error)

  if (__DEV__ || process.env.TEST_ENV) {
    console.error(
      `An uncaught exception was thrown. If this were a production build it would be reported to Central. Instead, maybe give it a lil lookyloo.`
    )
  } else {
    const extra: Record<string, string> = {
      osVersion: getOS(),
      guid: getGUID(),
      ...context,
    }

    try {
      if (currentState) {
        if (currentState.currentBanner !== null) {
          extra.currentBanner = currentState.currentBanner.type
        }

        if (currentState.currentPopup !== null) {
          extra.currentPopup = `${currentState.currentPopup.type}`
        }

        if (currentState.selectedState !== null) {
          extra.selectedState = `${currentState.selectedState.type}`

          if (currentState.selectedState.type === SelectionType.Repository) {
            extra.selectedRepositorySection = `${currentState.selectedState.state.selectedSection}`
          }
        }

        if (currentState.currentFoldout !== null) {
          extra.currentFoldout = `${currentState.currentFoldout.type}`
        }

        if (currentState.showWelcomeFlow) {
          extra.inWelcomeFlow = 'true'
        }

        if (currentState.windowZoomFactor !== 1) {
          extra.windowZoomFactor = `${currentState.windowZoomFactor}`
        }

        if (currentState.errors.length > 0) {
          extra.activeAppErrors = `${currentState.errors.length}`
        }

        extra.repositoryCount = `${currentState.repositories.length}`
        extra.windowState = currentState.windowState ?? 'Unknown'
        extra.accounts = `${currentState.accounts.length}`

        extra.automaticallySwitchTheme = `${
          currentState.selectedTheme === ApplicationTheme.System &&
          supportsSystemThemeChanges()
        }`
      }
    } catch (err) {
      /* ignore */
    }

    sendErrorReport(error, extra, nonFatal ?? false)
  }
}

process.once('uncaughtException', (error: Error) => {
  sendErrorWithContext(error)
  reportUncaughtException(error)
})

// See sendNonFatalException for more information
process.on(
  'send-non-fatal-exception',
  (error: Error, context?: { [key: string]: string }) => {
    sendErrorWithContext(error, context, true)
  }
)

/**
 * Chromium won't crash on an unhandled rejection (similar to how it won't crash
 * on an unhandled error). We've taken the approach that unhandled errors should
 * crash the app and very likely we should do the same thing for unhandled
 * promise rejections but that's a bit too risky to do until we've established
 * some sense of how often it happens. For now this simply stores the last
 * rejection so that we can pass it along with the crash report if the app does
 * crash. Note that this does not prevent the default browser behavior of
 * logging since we're not calling `preventDefault` on the event.
 *
 * See https://developer.mozilla.org/en-US/docs/Web/API/Window/unhandledrejection_event
 */
window.addEventListener('unhandledrejection', ev => {
  if (enableUnhandledRejectionReporting() && ev.reason instanceof Error) {
    sendNonFatalException('unhandledRejection', ev.reason)
  }
})

const gitHubUserStore = new GitHubUserStore(
  new GitHubUserDatabase('GitHubUserDatabase')
)
const cloningRepositoriesStore = new CloningRepositoriesStore()
const issuesStore = new IssuesStore(new IssuesDatabase('IssuesDatabase'))
const statsStore = new StatsStore(
  new StatsDatabase('StatsDatabase'),
  new UiActivityMonitor()
)
const signInStore = new SignInStore()

const accountsStore = new AccountsStore(localStorage, TokenStore)
const repositoriesStore = new RepositoriesStore(
  new RepositoriesDatabase('Database')
)

const pullRequestStore = new PullRequestStore(
  new PullRequestDatabase('PullRequestDatabase'),
  repositoriesStore
)

const pullRequestCoordinator = new PullRequestCoordinator(
  pullRequestStore,
  repositoriesStore
)

const repositoryStateManager = new RepositoryStateCache()

const apiRepositoriesStore = new ApiRepositoriesStore(accountsStore)

const commitStatusStore = new CommitStatusStore(accountsStore)
const aheadBehindStore = new AheadBehindStore()

const aliveStore = new AliveStore(accountsStore)

const notificationsStore = new NotificationsStore(
  accountsStore,
  aliveStore,
  pullRequestCoordinator
)

const appStore = new AppStore(
  gitHubUserStore,
  cloningRepositoriesStore,
  issuesStore,
  statsStore,
  signInStore,
  accountsStore,
  repositoriesStore,
  pullRequestCoordinator,
  repositoryStateManager,
  apiRepositoriesStore,
  notificationsStore
)

appStore.onDidUpdate(state => {
  currentState = state
})

const dispatcher = new Dispatcher(
  appStore,
  repositoryStateManager,
  statsStore,
  commitStatusStore
)

dispatcher.registerErrorHandler(defaultErrorHandler)
dispatcher.registerErrorHandler(upstreamAlreadyExistsHandler)
dispatcher.registerErrorHandler(externalEditorErrorHandler)
dispatcher.registerErrorHandler(openShellErrorHandler)
dispatcher.registerErrorHandler(mergeConflictHandler)
dispatcher.registerErrorHandler(lfsAttributeMismatchHandler)
dispatcher.registerErrorHandler(insufficientGitHubRepoPermissions)
dispatcher.registerErrorHandler(gitAuthenticationErrorHandler)
dispatcher.registerErrorHandler(pushNeedsPullHandler)
dispatcher.registerErrorHandler(samlReauthRequired)
dispatcher.registerErrorHandler(backgroundTaskHandler)
dispatcher.registerErrorHandler(missingRepositoryHandler)
dispatcher.registerErrorHandler(localChangesOverwrittenHandler)
dispatcher.registerErrorHandler(rebaseConflictsHandler)
dispatcher.registerErrorHandler(refusedWorkflowUpdate)

document.body.classList.add(`platform-${process.platform}`)

dispatcher.initializeAppFocusState()

// The trampoline UI helper needs a reference to the dispatcher before it's used
trampolineUIHelper.setDispatcher(dispatcher)

ipcRenderer.on('focus', () => {
  const { selectedState } = appStore.getState()

  // Refresh the currently selected repository on focus (if
  // we have a selected repository, that is not cloning).
  if (
    selectedState &&
    !(selectedState.type === SelectionType.CloningRepository)
  ) {
    dispatcher.refreshRepository(selectedState.repository)
  }

  dispatcher.setAppFocusState(true)
})

ipcRenderer.on('blur', () => {
  // Make sure we stop highlighting the menu button (on non-macOS)
  // when someone uses Alt+Tab to switch application since we won't
  // get the onKeyUp event for the Alt key in that case.
  dispatcher.setAccessKeyHighlightState(false)
  dispatcher.setAppFocusState(false)
})

ipcRenderer.on('url-action', (_, action) =>
  dispatcher.dispatchURLAction(action)
)

ReactDOM.render(
  <App
    dispatcher={dispatcher}
    appStore={appStore}
    repositoryStateManager={repositoryStateManager}
    issuesStore={issuesStore}
    gitHubUserStore={gitHubUserStore}
    aheadBehindStore={aheadBehindStore}
    startTime={startTime}
  />,
  document.getElementById('desktop-app-container')!
)<|MERGE_RESOLUTION|>--- conflicted
+++ resolved
@@ -4,11 +4,6 @@
 import * as ReactDOM from 'react-dom'
 import * as Path from 'path'
 import * as moment from 'moment'
-<<<<<<< HEAD
-import * as remote from '@electron/remote'
-=======
-
->>>>>>> dad9ed57
 import { App } from './app'
 import {
   Dispatcher,
