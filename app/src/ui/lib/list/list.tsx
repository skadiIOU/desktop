import * as React from 'react'
import * as ReactDOM from 'react-dom'
import { Grid, AutoSizer } from 'react-virtualized'
import { shallowEquals, arrayEquals } from '../../../lib/equality'
import { FocusContainer } from '../../lib/focus-container'
import { ListRow } from './list-row'
import {
  findNextSelectableRow,
  SelectionSource,
  SelectionDirection,
  IMouseClickSource,
  IKeyboardSource,
  ISelectAllSource,
  findLastSelectableRow,
} from './selection'
import { createUniqueId, releaseUniqueId } from '../../lib/id-pool'
import { range } from '../../../lib/range'
import { ListItemInsertionOverlay } from './list-item-insertion-overlay'
import { DragData, DragType } from '../../../models/drag-drop'
import memoizeOne from 'memoize-one'

/**
 * Describe the first argument given to the cellRenderer,
 * See
 *  https://github.com/bvaughn/react-virtualized/issues/386
 *  https://github.com/bvaughn/react-virtualized/blob/8.0.11/source/Grid/defaultCellRangeRenderer.js#L38-L44
 */
export interface IRowRendererParams {
  /** Horizontal (column) index of cell */
  readonly columnIndex: number

  /** The Grid is currently being scrolled */
  readonly isScrolling: boolean

  /** Unique key within array of cells */
  readonly key: React.Key

  /** Vertical (row) index of cell */
  readonly rowIndex: number

  /** Style object to be applied to cell */
  readonly style: React.CSSProperties
}

export type ClickSource = IMouseClickSource | IKeyboardSource

interface IListProps {
  /**
   * Mandatory callback for rendering the contents of a particular
   * row. The callback is not responsible for the outer wrapper
   * of the row, only its contents and may return null although
   * that will result in an empty list item.
   */
  readonly rowRenderer: (row: number) => JSX.Element | null

  /**
   * The total number of rows in the list. This is used for
   * scroll virtualization purposes when calculating the theoretical
   * height of the list.
   */
  readonly rowCount: number

  /**
   * The height of each individual row in the list. This height
   * is enforced for each row container and attempting to render a row
   * which does not fit inside that height is forbidden.
   *
   * Can either be a number (most efficient) in which case all rows
   * are of equal height, or, a function that, given a row index returns
   * the height of that particular row.
   */
  readonly rowHeight: number | ((info: { index: number }) => number)

  /**
   * The currently selected rows indexes. Used to attach a special
   * selection class on those row's containers as well as being used
   * for keyboard selection.
   *
   * It is expected that the use case for this is setting of the initially
   * selected rows or clearing a list selection.
   *
   * N.B. Since it is used for keyboard selection, changing the ordering of
   * elements in this array in a parent component may result in unexpected
   * behaviors when a user modifies their selection via key commands.
   * See #15536 lessons learned.
   */
  readonly selectedRows: ReadonlyArray<number>

  /**
   * Used to attach special classes to specific rows
   */
  readonly rowCustomClassNameMap?: Map<string, ReadonlyArray<number>>

  /**
   * This function will be called when a pointer device is pressed and then
   * released on a selectable row. Note that this follows the conventions
   * of button elements such that pressing Enter or Space on a keyboard
   * while focused on a particular row will also trigger this event. Consumers
   * can differentiate between the two using the source parameter.
   *
   * Note that this event handler will not be called for keyboard events
   * if `event.preventDefault()` was called in the onRowKeyDown event handler.
   *
   * Consumers of this event do _not_ have to call event.preventDefault,
   * when this event is subscribed to the list will automatically call it.
   */
  readonly onRowClick?: (row: number, source: ClickSource) => void

  /**
   * This prop defines the behaviour of the selection of items within this list.
   *  - 'single' : (default) single list-item selection. [shift] and [ctrl] have
   * no effect. Use in combination with one of:
   *             onSelectedRowChanged(row: number)
   *             onSelectionChanged(rows: number[])
   *  - 'range' : allows for selecting continuous ranges. [shift] can be used.
   * [ctrl] has no effect. Use in combination with one of:
   *             onSelectedRangeChanged(start: number, end: number)
   *             onSelectionChanged(rows: number[])
   *  - 'multi' : allows range and/or arbitrary selection. [shift] and [ctrl]
   * can be used. Use in combination with:
   *             onSelectionChanged(rows: number[])
   */
  readonly selectionMode?: 'single' | 'range' | 'multi'

  /**
   * This function will be called when the selection changes as a result of a
   * user keyboard or mouse action (i.e. not when props change). This function
   * will not be invoked when an already selected row is clicked on.
   * Use this function when the selectionMode is 'single'
   *
   * @param row    - The index of the row that was just selected
   * @param source - The kind of user action that provoked the change, either
   *                 a pointer device press, hover (if selectOnHover is set) or
   *                 a keyboard event (arrow up/down)
   */
  readonly onSelectedRowChanged?: (row: number, source: SelectionSource) => void

  /**
   * This function will be called when the selection changes as a result of a
   * user keyboard or mouse action (i.e. not when props change). This function
   * will not be invoked when an already selected row is clicked on.
   * Index parameters are inclusive
   * Use this function when the selectionMode is 'range'
   *
   * @param start  - The index of the first selected row
   * @param end    - The index of the last selected row
   * @param source - The kind of user action that provoked the change, either
   *                 a pointer device press, hover (if selectOnHover is set) or
   *                 a keyboard event (arrow up/down)
   */
  readonly onSelectedRangeChanged?: (
    start: number,
    end: number,
    source: SelectionSource
  ) => void

  /**
   * This function will be called when the selection changes as a result of a
   * user keyboard or mouse action (i.e. not when props change). This function
   * will not be invoked when an already selected row is clicked on.
   * Use this function for any selectionMode
   *
   * @param rows   - The indexes of the row(s) that are part of the selection
   * @param source - The kind of user action that provoked the change, either
   *                 a pointer device press, hover (if selectOnHover is set) or
   *                 a keyboard event (arrow up/down)
   */
  readonly onSelectionChanged?: (
    rows: ReadonlyArray<number>,
    source: SelectionSource
  ) => void

  /**
   * A handler called whenever a key down event is received on the
   * row container element. Due to the way the container is currently
   * implemented the element produced by the rowRendered will never
   * see keyboard events without stealing focus away from the container.
   *
   * Primary use case for this is to allow items to react to the space
   * bar in order to toggle selection. This function is responsible
   * for calling event.preventDefault() when acting on a key press.
   */
  readonly onRowKeyDown?: (row: number, event: React.KeyboardEvent<any>) => void

  /**
   * A handler called whenever a mouse down event is received on the
   * row container element. Unlike onSelectionChanged, this is raised
   * for every mouse down event, whether the row is selected or not.
   */
  readonly onRowMouseDown?: (row: number, event: React.MouseEvent<any>) => void

  /**
   * A handler called whenever the user drops items on the list to be inserted.
   *
   * @param row - The index of the row where the user intends to insert the new
   *              items.
   * @param data -  The data dropped by the user.
   */
  readonly onDropDataInsertion?: (row: number, data: DragData) => void

  /**
   * An optional handler called to determine whether a given row is
   * selectable or not. Reasons for why a row might not be selectable
   * includes it being a group header or the item being disabled.
   */
  readonly canSelectRow?: (row: number) => boolean
  readonly onScroll?: (scrollTop: number, clientHeight: number) => void

  /**
   * List's underlying implementation acts as a pure component based on the
   * above props. So if there are any other properties that also determine
   * whether the list should re-render, List must know about them.
   */
  readonly invalidationProps?: any

  /** The unique identifier for the outer element of the component (optional, defaults to null) */
  readonly id?: string

  /** The row that should be scrolled to when the list is rendered. */
  readonly scrollToRow?: number

  /** Whether or not selection should follow pointer device */
  readonly selectOnHover?: boolean

  /** Type of elements that can be inserted in the list via drag & drop. Optional. */
  readonly insertionDragType?: DragType

  /**
   * Whether or not to explicitly move focus to a row if it was selected
   * by hovering (has no effect if selectOnHover is not set). Defaults to
   * true if not defined.
   */
  readonly focusOnHover?: boolean

  /**
   * The number of pixels from the top of the list indicating
   * where to scroll do on rendering of the list.
   */
  readonly setScrollTop?: number

  /**
   * Optional callback for providing an aria label for screen readers for each
   * row.
   *
   * Note: you may need to apply an aria-hidden attribute to any child text
   * elements for this to take precedence.
   */
  readonly getRowAriaLabel?: (row: number) => string | undefined
}

interface IListState {
  /** The available height for the list as determined by ResizeObserver */
  readonly height?: number

  /** The available width for the list as determined by ResizeObserver */
  readonly width?: number

  readonly rowIdPrefix?: string
}

/**
 * Create an array with row indices between firstRow and lastRow (inclusive).
 *
 * This is essentially a range function with the explicit behavior of
 * inclusive upper and lower bound.
 */
function createSelectionBetween(
  firstRow: number,
  lastRow: number
): ReadonlyArray<number> {
  // range is upper bound exclusive
  const end = lastRow > firstRow ? lastRow + 1 : lastRow - 1
  return range(firstRow, end)
}

export class List extends React.Component<IListProps, IListState> {
  private fakeScroll: HTMLDivElement | null = null
  private focusRow = -1

  private readonly rowRefs = new Map<number, HTMLDivElement>()

  /**
   * The style prop for our child Grid. We keep this here in order
   * to not create a new object on each render and thus forcing
   * the Grid to re-render even though nothing has changed.
   */
  private gridStyle: React.CSSProperties = { overflowX: 'hidden' }

  /**
   * On Win32 we use a fake scroll bar. This variable keeps track of
   * which of the actual scroll container and the fake scroll container
   * received the scroll event first to avoid bouncing back and forth
   * causing jerky scroll bars and more importantly making the mouse
   * wheel scroll speed appear different when scrolling over the
   * fake scroll bar and the actual one.
   */
  private lastScroll: 'grid' | 'fake' | null = null

  private list: HTMLDivElement | null = null
  private grid: Grid | null = null
  private readonly resizeObserver: ResizeObserver | null = null
  private updateSizeTimeoutId: NodeJS.Immediate | null = null

  /**
   * Get the props for the inner scroll container (called containerProps on the
   * Grid component). This is memoized to avoid causing the Grid component to
   * rerender every time the list component rerenders (the Grid component is a
   * pure component so a complex object like containerProps being instantiated
   * on each render would cause it to rerender constantly).
   */
  private getContainerProps = memoizeOne(
    (
      activeDescendant: string | undefined
    ): React.HTMLProps<HTMLDivElement> => ({
      onKeyDown: this.onKeyDown,
      'aria-activedescendant': activeDescendant,
    })
  )

  public constructor(props: IListProps) {
    super(props)

    this.state = {}

    const ResizeObserverClass: typeof ResizeObserver = (window as any)
      .ResizeObserver

    if (ResizeObserver || false) {
      this.resizeObserver = new ResizeObserverClass(entries => {
        for (const { target, contentRect } of entries) {
          if (target === this.list && this.list !== null) {
            // We might end up causing a recursive update by updating the state
            // when we're reacting to a resize so we'll defer it until after
            // react is done with this frame.
            if (this.updateSizeTimeoutId !== null) {
              clearImmediate(this.updateSizeTimeoutId)
            }

            this.updateSizeTimeoutId = setImmediate(
              this.onResized,
              this.list,
              contentRect
            )
          }
        }
      })
    }
  }

  private onResized = (target: HTMLElement, contentRect: ClientRect) => {
    this.updateSizeTimeoutId = null

    const [width, height] = [target.offsetWidth, target.offsetHeight]

    if (this.state.width !== width || this.state.height !== height) {
      this.setState({ width, height })
    }
  }

  private onSelectAll = (event: Event | React.SyntheticEvent<any>) => {
    const selectionMode = this.props.selectionMode

    if (selectionMode !== 'range' && selectionMode !== 'multi') {
      return
    }

    event.preventDefault()

    if (this.props.rowCount <= 0) {
      return
    }

    const source: ISelectAllSource = { kind: 'select-all' }
    const firstRow = 0
    const lastRow = this.props.rowCount - 1

    if (this.props.onSelectionChanged) {
      const newSelection = createSelectionBetween(firstRow, lastRow)
      this.props.onSelectionChanged(newSelection, source)
    }

    if (selectionMode === 'range' && this.props.onSelectedRangeChanged) {
      this.props.onSelectedRangeChanged(firstRow, lastRow, source)
    }
  }

  private onRef = (element: HTMLDivElement | null) => {
    if (element === null && this.list !== null) {
      this.list.removeEventListener('select-all', this.onSelectAll)
    }

    this.list = element

    if (element !== null) {
      // This is a custom event that desktop emits through <App />
      // when the user selects the Edit > Select all menu item. We
      // hijack it and select all list items rather than let it bubble
      // to electron's default behavior which is to select all selectable
      // text in the renderer.
      element.addEventListener('select-all', this.onSelectAll)
    }

    if (this.resizeObserver) {
      this.resizeObserver.disconnect()

      if (element !== null) {
        this.resizeObserver.observe(element)
      } else {
        this.setState({ width: undefined, height: undefined })
      }
    }
  }

  private onKeyDown = (event: React.KeyboardEvent<any>) => {
    if (this.props.onRowKeyDown) {
      for (const row of this.props.selectedRows) {
        this.props.onRowKeyDown(row, event)
      }
    }

    // The consumer is given a change to prevent the default behavior for
    // keyboard navigation so that they can customize its behavior as needed.
    if (event.defaultPrevented) {
      return
    }

    const source: SelectionSource = { kind: 'keyboard', event }

    // Home is Cmd+ArrowUp on macOS, end is Cmd+ArrowDown, see
    // https://github.com/desktop/desktop/pull/8644#issuecomment-645965884
    const isHomeKey = __DARWIN__
      ? event.metaKey && event.key === 'ArrowUp'
      : event.key === 'Home'
    const isEndKey = __DARWIN__
      ? event.metaKey && event.key === 'ArrowDown'
      : event.key === 'End'

    const isRangeSelection =
      event.shiftKey &&
      this.props.selectionMode !== undefined &&
      this.props.selectionMode !== 'single'

    if (isHomeKey || isEndKey) {
      const direction = isHomeKey ? 'up' : 'down'
      if (isRangeSelection) {
        this.addSelectionToLastSelectableRow(direction, source)
      } else {
        this.moveSelectionToLastSelectableRow(direction, source)
      }
      event.preventDefault()
    } else if (event.key === 'ArrowUp' || event.key === 'ArrowDown') {
      const direction = event.key === 'ArrowUp' ? 'up' : 'down'
      if (isRangeSelection) {
        this.addSelection(direction, source)
      } else {
        this.moveSelection(direction, source)
      }
      event.preventDefault()
    } else if (!__DARWIN__ && event.key === 'a' && event.ctrlKey) {
      // On Windows Chromium will steal the Ctrl+A shortcut before
      // Electron gets its hands on it meaning that the Select all
      // menu item can't be invoked by means of keyboard shortcuts
      // on Windows. Clicking on the menu item still emits the
      // 'select-all' custom DOM event.
      this.onSelectAll(event)
    } else if (event.key === 'PageUp' || event.key === 'PageDown') {
      const direction = event.key === 'PageUp' ? 'up' : 'down'
      if (isRangeSelection) {
        this.addSelectionByPage(direction, source)
      } else {
        this.moveSelectionByPage(direction, source)
      }
      event.preventDefault()
    }
  }

  private moveSelectionByPage(
    direction: SelectionDirection,
    source: SelectionSource
  ) {
    const newSelection = this.getNextPageRowIndex(direction)
    this.moveSelectionTo(newSelection, source)
  }

  private addSelectionByPage(
    direction: SelectionDirection,
    source: SelectionSource
  ) {
    const { selectedRows } = this.props
    const newSelection = this.getNextPageRowIndex(direction)
    const firstSelection = selectedRows[0] ?? 0
    const range = createSelectionBetween(firstSelection, newSelection)

    if (this.props.onSelectionChanged) {
      this.props.onSelectionChanged(range, source)
    }

    if (this.props.onSelectedRangeChanged) {
      this.props.onSelectedRangeChanged(
        range[0],
        range[range.length - 1],
        source
      )
    }

    this.scrollRowToVisible(newSelection)
  }

  private getNextPageRowIndex(direction: SelectionDirection) {
    const { selectedRows } = this.props
    const lastSelection = selectedRows.at(-1) ?? 0

    return this.findNextPageSelectableRow(lastSelection, direction)
  }

  private getRowHeight(index: number) {
    const { rowHeight } = this.props
    return typeof rowHeight === 'number' ? rowHeight : rowHeight({ index })
  }

  private findNextPageSelectableRow(
    fromRow: number,
    direction: SelectionDirection
  ) {
    const { height: listHeight } = this.state
    const { rowCount } = this.props

    if (listHeight === undefined) {
      return fromRow
    }

    let offset = 0
    let newSelection = fromRow
    const delta = direction === 'up' ? -1 : 1

    // Starting from the last selected row, move up or down depending
    // on the direction, keeping a sum of the height of all the rows
    // we've seen until the accumulated height is about to exceed that
    // of the list height. Once we've found the index of the item that
    // just about exceeds the height we'll pick that one as the next
    // selection.
    for (let i = fromRow; i < rowCount && i >= 0; i += delta) {
      const h = this.getRowHeight(i)

      if (offset + h > listHeight) {
        break
      }
      offset += h

      if (this.canSelectRow(i)) {
        newSelection = i
      }
    }

    return newSelection
  }

  private onRowKeyDown = (
    rowIndex: number,
    event: React.KeyboardEvent<any>
  ) => {
    if (this.props.onRowKeyDown) {
      this.props.onRowKeyDown(rowIndex, event)
    }

    const hasModifier =
      event.altKey || event.ctrlKey || event.metaKey || event.shiftKey

    // We give consumers the power to prevent the onRowClick event by subscribing
    // to the onRowKeyDown event and calling event.preventDefault. This lets
    // consumers add their own semantics for keyboard presses.
    if (
      !event.defaultPrevented &&
      !hasModifier &&
      (event.key === 'Enter' || event.key === ' ')
    ) {
      this.toggleSelection(event)
      event.preventDefault()
    }
  }

  private onFocusContainerKeyDown = (event: React.KeyboardEvent<any>) => {
    const hasModifier =
      event.altKey || event.ctrlKey || event.metaKey || event.shiftKey

    if (
      !event.defaultPrevented &&
      !hasModifier &&
      (event.key === 'Enter' || event.key === ' ')
    ) {
      this.toggleSelection(event)
      event.preventDefault()
    }
  }

  private onFocusWithinChanged = (focusWithin: boolean) => {
    // So the grid lost focus (we manually focus the grid if the focused list
    // item is unmounted) so we mustn't attempt to refocus the previously
    // focused list item if it scrolls back into view.
    if (!focusWithin) {
      this.focusRow = -1
    }
  }

  private toggleSelection = (event: React.KeyboardEvent<any>) => {
    this.props.selectedRows.forEach(row => {
      if (!this.props.onRowClick) {
        return
      }

      const { rowCount } = this.props

      if (row < 0 || row >= rowCount) {
        log.debug(
          `[List.toggleSelection] unable to onRowClick for row ${row} as it is outside the bounds of the array [0, ${rowCount}]`
        )
        return
      }

      this.props.onRowClick(row, { kind: 'keyboard', event })
    })
  }

  private onRowFocus = (index: number, e: React.FocusEvent<HTMLDivElement>) => {
    this.focusRow = index
  }

  private onRowBlur = (index: number, e: React.FocusEvent<HTMLDivElement>) => {
    if (this.focusRow === index) {
      this.focusRow = -1
    }
  }

  private onRowMouseOver = (row: number, event: React.MouseEvent<any>) => {
    if (this.props.selectOnHover && this.canSelectRow(row)) {
      if (!this.props.selectedRows.includes(row)) {
        this.props.onSelectionChanged?.([row], { kind: 'hover', event })
        // By calling scrollRowToVisible we ensure that hovering over a partially
        // visible item at the top or bottom of the list scrolls it into view but
        // more importantly `scrollRowToVisible` automatically manages focus so
        // using it here allows us to piggy-back on its focus-preserving magic
        // even though we could theoretically live without scrolling
        this.scrollRowToVisible(row, this.props.focusOnHover !== false)
      }
    }
  }

  /** Convenience method for invoking canSelectRow callback when it exists */
  private canSelectRow = (rowIndex: number) => {
    return this.props.canSelectRow ? this.props.canSelectRow(rowIndex) : true
  }

  private addSelection(direction: SelectionDirection, source: SelectionSource) {
    if (this.props.selectedRows.length === 0) {
      return this.moveSelection(direction, source)
    }

    const lastSelection =
      this.props.selectedRows[this.props.selectedRows.length - 1]

    const selectionOrigin = this.props.selectedRows[0]

    const newRow = findNextSelectableRow(
      this.props.rowCount,
      { direction, row: lastSelection, wrap: false },
      this.canSelectRow
    )

    if (newRow != null) {
      if (this.props.onSelectionChanged) {
        const newSelection = createSelectionBetween(selectionOrigin, newRow)
        this.props.onSelectionChanged(newSelection, source)
      }

      if (
        this.props.selectionMode === 'range' &&
        this.props.onSelectedRangeChanged
      ) {
        this.props.onSelectedRangeChanged(selectionOrigin, newRow, source)
      }

      this.scrollRowToVisible(newRow)
    }
  }

  private moveSelection(
    direction: SelectionDirection,
    source: SelectionSource
  ) {
    const lastSelection =
      this.props.selectedRows.length > 0
        ? this.props.selectedRows[this.props.selectedRows.length - 1]
        : -1

    const newRow = findNextSelectableRow(
      this.props.rowCount,
      { direction, row: lastSelection },
      this.canSelectRow
    )

    if (newRow != null) {
      this.moveSelectionTo(newRow, source)
    }
  }

  private moveSelectionToLastSelectableRow(
    direction: SelectionDirection,
    source: SelectionSource
  ) {
    const { canSelectRow, props } = this
    const { rowCount } = props
    const row = findLastSelectableRow(direction, rowCount, canSelectRow)

    if (row !== null) {
      this.moveSelectionTo(row, source)
    }
  }

  private addSelectionToLastSelectableRow(
    direction: SelectionDirection,
    source: SelectionSource
  ) {
    const { canSelectRow, props } = this
    const { rowCount, selectedRows } = props
    const row = findLastSelectableRow(direction, rowCount, canSelectRow)

    if (row === null) {
      return
    }

    const firstSelection = selectedRows[0] ?? 0
    const range = createSelectionBetween(firstSelection, row)

    this.props.onSelectionChanged?.(range, source)

    const from = range.at(0) ?? 0
    const to = range.at(-1) ?? 0

    this.props.onSelectedRangeChanged?.(from, to, source)

    this.scrollRowToVisible(row)
  }

  private moveSelectionTo(row: number, source: SelectionSource) {
    if (this.props.onSelectionChanged) {
      this.props.onSelectionChanged([row], source)
    }

    if (this.props.onSelectedRowChanged) {
      const rowCount = this.props.rowCount

      if (row < 0 || row >= rowCount) {
        log.debug(
          `[List.moveSelection] unable to onSelectedRowChanged for row '${row}' as it is outside the bounds of the array [0, ${rowCount}]`
        )
        return
      }

      this.props.onSelectedRowChanged(row, source)
    }

    this.scrollRowToVisible(row)
  }

  private scrollRowToVisible(row: number, moveFocus = true) {
    if (this.grid !== null) {
      this.grid.scrollToCell({ rowIndex: row, columnIndex: 0 })

      if (moveFocus) {
        this.focusRow = row
        this.rowRefs.get(row)?.focus({ preventScroll: true })
      }
    }
  }

  public componentDidMount() {
    const { props, grid } = this
    const { selectedRows, scrollToRow, setScrollTop } = props

    // Prefer scrollTop position over scrollToRow
    if (grid !== null && setScrollTop === undefined) {
      if (scrollToRow !== undefined) {
        grid.scrollToCell({ rowIndex: scrollToRow, columnIndex: 0 })
      } else if (selectedRows.length > 0) {
        // If we have a selected row when we're about to mount
        // we'll scroll to it immediately.
        grid.scrollToCell({ rowIndex: selectedRows[0], columnIndex: 0 })
      }
    }
  }

  public componentDidUpdate(prevProps: IListProps, prevState: IListState) {
    const { scrollToRow, setScrollTop } = this.props
    if (scrollToRow !== undefined && prevProps.scrollToRow !== scrollToRow) {
      // Prefer scrollTop position over scrollToRow
      if (setScrollTop === undefined) {
        this.scrollRowToVisible(scrollToRow)
      }
    }

    if (this.grid) {
      // A non-exhaustive set of checks to see if our current update has already
      // triggered a re-render of the Grid. In order to do this perfectly we'd
      // have to do a shallow compare on all the props we pass to Grid but
      // this should cover the majority of cases.
      const gridHasUpdatedAlready =
        this.props.rowCount !== prevProps.rowCount ||
        this.state.width !== prevState.width ||
        this.state.height !== prevState.height

      if (!gridHasUpdatedAlready) {
        const selectedRowChanged = !arrayEquals(
          prevProps.selectedRows,
          this.props.selectedRows
        )

        const invalidationPropsChanged = !shallowEquals(
          prevProps.invalidationProps,
          this.props.invalidationProps
        )

        // Now we need to figure out whether anything changed in such a way that
        // the Grid has to update regardless of its props. Previously we passed
        // our selectedRow and invalidationProps down to Grid and figured that
        // it, being a pure component, would do the right thing but that's not
        // quite the case since invalidationProps is a complex object.
        if (selectedRowChanged || invalidationPropsChanged) {
          this.grid.forceUpdate()
        }
      }
    }
  }

  public componentWillMount() {
    this.setState({ rowIdPrefix: createUniqueId('ListRow') })
  }

  public componentWillUnmount() {
    if (this.updateSizeTimeoutId !== null) {
      clearImmediate(this.updateSizeTimeoutId)
      this.updateSizeTimeoutId = null
    }

    if (this.resizeObserver) {
      this.resizeObserver.disconnect()
    }

    if (this.state.rowIdPrefix) {
      releaseUniqueId(this.state.rowIdPrefix)
    }
  }

  private onRowRef = (rowIndex: number, element: HTMLDivElement | null) => {
    if (element === null) {
      this.rowRefs.delete(rowIndex)
    } else {
      this.rowRefs.set(rowIndex, element)
    }

    if (rowIndex === this.focusRow) {
      // The currently focused row is going being unmounted so we'll move focus
      // programmatically to the grid so that keyboard navigation still works
      if (element === null) {
        const grid = ReactDOM.findDOMNode(this.grid)
        if (grid instanceof HTMLElement) {
          grid.focus({ preventScroll: true })
        }
      } else {
        // A previously focused row is being mounted again, we'll move focus
        // back to it
        element.focus({ preventScroll: true })
      }
    }
  }

  private getCustomRowClassNames = (rowIndex: number) => {
    const { rowCustomClassNameMap } = this.props
    if (rowCustomClassNameMap === undefined) {
      return undefined
    }

    const customClasses = new Array<string>()
    rowCustomClassNameMap.forEach(
      (rows: ReadonlyArray<number>, className: string) => {
        if (rows.includes(rowIndex)) {
          customClasses.push(className)
        }
      }
    )

    return customClasses.length === 0 ? undefined : customClasses.join(' ')
  }

  private renderRow = (params: IRowRendererParams) => {
    const rowIndex = params.rowIndex
    const selectable = this.canSelectRow(rowIndex)
    const selected = this.props.selectedRows.indexOf(rowIndex) !== -1
    const customClasses = this.getCustomRowClassNames(rowIndex)

    // An unselectable row shouldn't be focusable
    let tabIndex: number | undefined = undefined
    if (selectable) {
      tabIndex = selected && this.props.selectedRows[0] === rowIndex ? 0 : -1
    }

    const row = this.props.rowRenderer(rowIndex)

    const element =
      this.props.insertionDragType !== undefined ? (
        <ListItemInsertionOverlay
          onDropDataInsertion={this.props.onDropDataInsertion}
          itemIndex={rowIndex}
          dragType={this.props.insertionDragType}
        >
          {row}
        </ListItemInsertionOverlay>
      ) : (
        row
      )

    const id = this.state.rowIdPrefix
      ? `${this.state.rowIdPrefix}-${rowIndex}`
      : undefined

    const ariaLabel =
      this.props.getRowAriaLabel !== undefined
        ? this.props.getRowAriaLabel(rowIndex)
        : undefined

    return (
      <ListRow
        key={params.key}
        id={id}
        onRowRef={this.onRowRef}
        rowCount={this.props.rowCount}
        rowIndex={rowIndex}
        selected={selected}
<<<<<<< HEAD
        ariaMode={this.props.ariaMode}
        ariaLabel={ariaLabel}
=======
>>>>>>> 9ec551d7
        onRowClick={this.onRowClick}
        onRowKeyDown={this.onRowKeyDown}
        onRowMouseDown={this.onRowMouseDown}
        onRowMouseUp={this.onRowMouseUp}
        onRowMouseOver={this.onRowMouseOver}
        onRowFocus={this.onRowFocus}
        onRowBlur={this.onRowBlur}
        style={params.style}
        tabIndex={tabIndex}
        children={element}
        selectable={selectable}
        className={customClasses}
      />
    )
  }

  public render() {
    let content: JSX.Element[] | JSX.Element | null
    if (this.resizeObserver) {
      content = this.renderContents(
        this.state.width ?? 0,
        this.state.height ?? 0
      )
    } else {
      // Legacy in the event that we don't have ResizeObserver
      content = (
        <AutoSizer disableWidth={true} disableHeight={true}>
          {({ width, height }: { width: number; height: number }) =>
            this.renderContents(width, height)
          }
        </AutoSizer>
      )
    }

    return (
      <div ref={this.onRef} id={this.props.id} className="list">
        {content}
      </div>
    )
  }

  /**
   * Renders the react-virtualized Grid component and optionally
   * a fake scroll bar component if running on Windows.
   *
   * @param width - The width of the Grid as given by AutoSizer
   * @param height - The height of the Grid as given by AutoSizer
   *
   */
  private renderContents(width: number, height: number) {
    if (__WIN32__) {
      return (
        <>
          {this.renderGrid(width, height)}
          {this.renderFakeScroll(height)}
        </>
      )
    }

    return this.renderGrid(width, height)
  }

  private onGridRef = (ref: Grid | null) => {
    this.grid = ref
  }

  private onFakeScrollRef = (ref: HTMLDivElement | null) => {
    this.fakeScroll = ref
  }

  /**
   * Renders the react-virtualized Grid component
   *
   * @param width - The width of the Grid as given by AutoSizer
   * @param height - The height of the Grid as given by AutoSizer
   */
  private renderGrid(width: number, height: number) {
    // The currently selected list item is focusable but if
    // there's no focused item (and there's items to switch between)
    // the list itself needs to be focusable so that you can reach
    // it with keyboard navigation and select an item.
    const tabIndex =
      this.props.selectedRows.length < 1 && this.props.rowCount > 0 ? 0 : -1

    // we select the last item from the selection array for this prop
    const activeDescendant =
      this.props.selectedRows.length && this.state.rowIdPrefix
        ? `${this.state.rowIdPrefix}-${
            this.props.selectedRows[this.props.selectedRows.length - 1]
          }`
        : undefined

    const containerProps = this.getContainerProps(activeDescendant)

    return (
      <FocusContainer
        className="list-focus-container"
        onKeyDown={this.onFocusContainerKeyDown}
        onFocusWithinChanged={this.onFocusWithinChanged}
      >
        <Grid
          role="listbox"
          ref={this.onGridRef}
          autoContainerWidth={true}
          containerRole="presentation"
          containerProps={containerProps}
          width={width}
          height={height}
          columnWidth={width}
          columnCount={1}
          rowCount={this.props.rowCount}
          rowHeight={this.props.rowHeight}
          cellRenderer={this.renderRow}
          onScroll={this.onScroll}
          scrollTop={this.props.setScrollTop}
          overscanRowCount={4}
          style={this.gridStyle}
          tabIndex={tabIndex}
        />
      </FocusContainer>
    )
  }

  /**
   * Renders a fake scroll container which sits on top of the
   * react-virtualized Grid component in order for us to be
   * able to have nice looking scrollbars on Windows.
   *
   * The fake scroll bar synchronizes its position
   *
   * NB: Should only be used on win32 platforms and needs to
   * be coupled with styling that hides scroll bars on Grid
   * and accurately positions the fake scroll bar.
   *
   * @param height The height of the Grid as given by AutoSizer
   *
   */
  private renderFakeScroll(height: number) {
    let totalHeight: number = 0

    if (typeof this.props.rowHeight === 'number') {
      totalHeight = this.props.rowHeight * this.props.rowCount
    } else {
      for (let i = 0; i < this.props.rowCount; i++) {
        totalHeight += this.props.rowHeight({ index: i })
      }
    }

    return (
      <div
        className="fake-scroll"
        ref={this.onFakeScrollRef}
        style={{ height }}
        onScroll={this.onFakeScroll}
      >
        <div style={{ height: totalHeight, pointerEvents: 'none' }} />
      </div>
    )
  }

  // Set the scroll position of the actual Grid to that
  // of the fake scroll bar. This is for mousewheel/touchpad
  // scrolling on top of the fake Grid or actual dragging of
  // the scroll thumb.
  private onFakeScroll = (e: React.UIEvent<HTMLDivElement>) => {
    // We're getting this event in reaction to the Grid
    // having been scrolled and subsequently updating the
    // fake scrollTop, ignore it
    if (this.lastScroll === 'grid') {
      this.lastScroll = null
      return
    }

    this.lastScroll = 'fake'

    if (this.grid) {
      const element = ReactDOM.findDOMNode(this.grid)
      if (element instanceof Element) {
        element.scrollTop = e.currentTarget.scrollTop
      }
    }
  }

  private onRowMouseDown = (row: number, event: React.MouseEvent<any>) => {
    if (this.canSelectRow(row)) {
      if (this.props.onRowMouseDown) {
        this.props.onRowMouseDown(row, event)
      }

      // macOS allow emulating a right click by holding down the ctrl key while
      // performing a "normal" click.
      const isRightClick =
        event.button === 2 ||
        (__DARWIN__ && event.button === 0 && event.ctrlKey)

      // prevent the right-click event from changing the selection if not necessary
      if (isRightClick && this.props.selectedRows.includes(row)) {
        return
      }

      const multiSelectKey = __DARWIN__ ? event.metaKey : event.ctrlKey

      if (
        event.shiftKey &&
        this.props.selectedRows.length &&
        this.props.selectionMode &&
        this.props.selectionMode !== 'single'
      ) {
        /*
         * if [shift] is pressed and selectionMode is different than 'single',
         * select all in-between first selection and current row
         */
        const selectionOrigin = this.props.selectedRows[0]

        if (this.props.onSelectionChanged) {
          const newSelection = createSelectionBetween(selectionOrigin, row)
          this.props.onSelectionChanged(newSelection, {
            kind: 'mouseclick',
            event,
          })
        }
        if (
          this.props.selectionMode === 'range' &&
          this.props.onSelectedRangeChanged
        ) {
          this.props.onSelectedRangeChanged(selectionOrigin, row, {
            kind: 'mouseclick',
            event,
          })
        }
      } else if (multiSelectKey && this.props.selectionMode === 'multi') {
        /*
         * if [ctrl] is pressed and selectionMode is 'multi',
         * toggle selection of the targeted row
         */
        if (this.props.onSelectionChanged) {
          let newSelection: ReadonlyArray<number>
          if (this.props.selectedRows.includes(row)) {
            // remove the ability to deselect the last item
            if (this.props.selectedRows.length === 1) {
              return
            }
            newSelection = this.props.selectedRows.filter(ix => ix !== row)
          } else {
            newSelection = [...this.props.selectedRows, row]
          }

          this.props.onSelectionChanged(newSelection, {
            kind: 'mouseclick',
            event,
          })
        }
      } else if (
        (this.props.selectionMode === 'range' ||
          this.props.selectionMode === 'multi') &&
        this.props.selectedRows.length > 1 &&
        this.props.selectedRows.includes(row)
      ) {
        // Do nothing. Multiple rows are already selected. We assume the user is
        // pressing down on multiple and may desire to start dragging. We will
        // invoke the single selection `onRowMouseUp` if they let go here and no
        // special keys are being pressed.
      } else if (
        this.props.selectedRows.length !== 1 ||
        (this.props.selectedRows.length === 1 &&
          row !== this.props.selectedRows[0])
      ) {
        /*
         * if no special key is pressed, and that the selection is different,
         * single selection occurs
         */
        this.selectSingleRowAfterMouseEvent(row, event)
      }
    }
  }

  private onRowMouseUp = (row: number, event: React.MouseEvent<any>) => {
    if (!this.canSelectRow(row)) {
      return
    }

    // macOS allow emulating a right click by holding down the ctrl key while
    // performing a "normal" click.
    const isRightClick =
      event.button === 2 || (__DARWIN__ && event.button === 0 && event.ctrlKey)

    // prevent the right-click event from changing the selection if not necessary
    if (isRightClick && this.props.selectedRows.includes(row)) {
      return
    }

    const multiSelectKey = __DARWIN__ ? event.metaKey : event.ctrlKey

    if (
      !event.shiftKey &&
      !multiSelectKey &&
      this.props.selectedRows.length > 1 &&
      this.props.selectedRows.includes(row) &&
      (this.props.selectionMode === 'range' ||
        this.props.selectionMode === 'multi')
    ) {
      // No special keys are depressed and multiple rows were selected. The
      // onRowMouseDown event was ignored for this scenario because the user may
      // desire to started dragging multiple. However, if they let go, we want a
      // new single selection to occur.
      this.selectSingleRowAfterMouseEvent(row, event)
    }
  }

  private selectSingleRowAfterMouseEvent(
    row: number,
    event: React.MouseEvent<any>
  ): void {
    if (this.props.onSelectionChanged) {
      this.props.onSelectionChanged([row], { kind: 'mouseclick', event })
    }

    if (this.props.onSelectedRangeChanged) {
      this.props.onSelectedRangeChanged(row, row, {
        kind: 'mouseclick',
        event,
      })
    }

    if (this.props.onSelectedRowChanged) {
      const { rowCount } = this.props

      if (row < 0 || row >= rowCount) {
        log.debug(
          `[List.selectSingleRowAfterMouseEvent] unable to onSelectedRowChanged for row '${row}' as it is outside the bounds of the array [0, ${rowCount}]`
        )
        return
      }

      this.props.onSelectedRowChanged(row, { kind: 'mouseclick', event })
    }
  }

  private onRowClick = (row: number, event: React.MouseEvent<any>) => {
    if (this.canSelectRow(row) && this.props.onRowClick) {
      const rowCount = this.props.rowCount

      if (row < 0 || row >= rowCount) {
        log.debug(
          `[List.onRowClick] unable to onRowClick for row ${row} as it is outside the bounds of the array [0, ${rowCount}]`
        )
        return
      }

      this.props.onRowClick(row, { kind: 'mouseclick', event })
    }
  }

  private onScroll = ({
    scrollTop,
    clientHeight,
  }: {
    scrollTop: number
    clientHeight: number
  }) => {
    if (this.props.onScroll) {
      this.props.onScroll(scrollTop, clientHeight)
    }

    // Set the scroll position of the fake scroll bar to that
    // of the actual Grid. This is for mousewheel/touchpad scrolling
    // on top of the Grid.
    if (__WIN32__ && this.fakeScroll) {
      // We're getting this event in reaction to the fake scroll
      // having been scrolled and subsequently updating the
      // Grid scrollTop, ignore it.
      if (this.lastScroll === 'fake') {
        this.lastScroll = null
        return
      }

      this.lastScroll = 'grid'

      this.fakeScroll.scrollTop = scrollTop
    }
  }

  /**
   * Explicitly put keyboard focus on the list or the selected item in the list.
   *
   * If the list a selected item it will be scrolled (if it's not already
   * visible) and it will receive keyboard focus. If the list has no selected
   * item the list itself will receive focus. From there keyboard navigation
   * can be used to select the first or last items in the list.
   *
   * This method is a noop if the list has not yet been mounted.
   */
  public focus() {
    const { selectedRows, rowCount } = this.props
    const lastSelectedRow = selectedRows.at(-1)

    if (lastSelectedRow !== undefined && lastSelectedRow < rowCount) {
      this.scrollRowToVisible(lastSelectedRow)
    } else {
      if (this.grid) {
        const element = ReactDOM.findDOMNode(this.grid) as HTMLDivElement
        if (element) {
          element.focus()
        }
      }
    }
  }
}<|MERGE_RESOLUTION|>--- conflicted
+++ resolved
@@ -935,11 +935,7 @@
         rowCount={this.props.rowCount}
         rowIndex={rowIndex}
         selected={selected}
-<<<<<<< HEAD
-        ariaMode={this.props.ariaMode}
         ariaLabel={ariaLabel}
-=======
->>>>>>> 9ec551d7
         onRowClick={this.onRowClick}
         onRowKeyDown={this.onRowKeyDown}
         onRowMouseDown={this.onRowMouseDown}
