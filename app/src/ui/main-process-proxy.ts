--- conflicted
+++ resolved
@@ -273,12 +273,11 @@
   _sendErrorReport(getIpcFriendlyError(error), extra, nonFatal)
 }
 
-<<<<<<< HEAD
+
 /** Tells the main process to resolve the proxy for a given url */
 export const resolveProxy = invokeProxy('resolve-proxy')
-=======
+
 /**
  * Tell the main process to show open dialog
  */
-export const showOpenDialog = invokeProxy('show-open-dialog')
->>>>>>> 5a0c6a3b
+export const showOpenDialog = invokeProxy('show-open-dialog')