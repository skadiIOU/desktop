import * as React from 'react'
import { Ref } from '../lib/ref'
import { Octicon, OcticonSymbol } from '../octicons'
import { Branch } from '../../models/branch'
import { Button } from '../lib/button'
import { Dispatcher } from '../../lib/dispatcher'
import { Repository } from '../../models/repository'
import {
  CompareActionKind,
  ComparisonView,
  PopupType,
} from '../../lib/app-state'

export type DismissalReason = 'close' | 'compare' | 'merge'

interface INewCommitsBannerProps {
  readonly dispatcher: Dispatcher

  readonly repository: Repository

  /**
   * The number of commits behind base branch
   */
  readonly commitsBehindBaseBranch: number

  /**
   * The target branch that will accept commits
   * from the current branch
   */
  readonly baseBranch: Branch

  /**
   * Callback used to dismiss the banner
   */
<<<<<<< HEAD
  readonly onDismiss: () => void
=======
  readonly onDismiss: (reason: DismissalReason) => void
>>>>>>> c28aeaa8
}

/**
 * Banner used to notify user that their branch is a number of commits behind the base branch
 */
export class NewCommitsBanner extends React.Component<
  INewCommitsBannerProps,
  {}
> {
  public render() {
    const pluralize = this.props.commitsBehindBaseBranch > 1

    return (
      <div className="notification-banner diverge-banner">
        <Octicon
          symbol={OcticonSymbol.lightBulb}
          className="notification-icon"
        />

        <div className="notification-banner-content">
          <div className="notification-banner-content-body">
            <p>
              We have noticed that your branch is{' '}
              <strong>
                {this.props.commitsBehindBaseBranch} commit{pluralize
                  ? 's'
                  : ''}
              </strong>{' '}
              behind <Ref>{this.props.baseBranch.name}</Ref>.
            </p>
<<<<<<< HEAD
=======
          </div>
          <div>
            <Button className="small-button" onClick={this.onComparedClicked}>
              View commits
            </Button>
            <Button
              className="small-button"
              type="submit"
              onClick={this.onMergeClicked}
            >
              Merge...
            </Button>
>>>>>>> c28aeaa8
          </div>
        </div>

        <a
          className="close"
          aria-label="Dismiss banner"
<<<<<<< HEAD
          onClick={this.props.onDismiss}
=======
          onClick={this.onDismissed}
>>>>>>> c28aeaa8
        >
          <Octicon symbol={OcticonSymbol.x} />
        </a>
      </div>
    )
  }

  private onDismissed = () => {
    this.props.onDismiss('close')
  }

  private onComparedClicked = () => {
    const { repository, dispatcher } = this.props

    dispatcher.executeCompare(repository, {
      kind: CompareActionKind.Branch,
      branch: this.props.baseBranch,
      mode: ComparisonView.Behind,
    })
    dispatcher.recordDivergingBranchBannerInitiatedCompare()
    this.props.onDismiss('compare')
  }

  private onMergeClicked = () => {
    const { repository, dispatcher } = this.props

    dispatcher.showPopup({
      type: PopupType.MergeBranch,
      branch: this.props.baseBranch,
      repository,
    })
    dispatcher.recordDivergingBranchBannerInitatedMerge()
    this.props.onDismiss('merge')
  }
}<|MERGE_RESOLUTION|>--- conflicted
+++ resolved
@@ -32,11 +32,7 @@
   /**
    * Callback used to dismiss the banner
    */
-<<<<<<< HEAD
-  readonly onDismiss: () => void
-=======
   readonly onDismiss: (reason: DismissalReason) => void
->>>>>>> c28aeaa8
 }
 
 /**
@@ -67,8 +63,6 @@
               </strong>{' '}
               behind <Ref>{this.props.baseBranch.name}</Ref>.
             </p>
-<<<<<<< HEAD
-=======
           </div>
           <div>
             <Button className="small-button" onClick={this.onComparedClicked}>
@@ -81,18 +75,13 @@
             >
               Merge...
             </Button>
->>>>>>> c28aeaa8
           </div>
         </div>
 
         <a
           className="close"
           aria-label="Dismiss banner"
-<<<<<<< HEAD
-          onClick={this.props.onDismiss}
-=======
           onClick={this.onDismissed}
->>>>>>> c28aeaa8
         >
           <Octicon symbol={OcticonSymbol.x} />
         </a>
