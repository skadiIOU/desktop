{
  "releases": {
<<<<<<< HEAD
    "2.8.1": [
      "[Fixed] Disable partial change selection in split view while whitespace changes are hidden - #12129"
=======
    "2.8.1-beta2": [
      "[Improved] Add complete support for macOS on Apple Silicon devices - #12091",
      "[Improved] From now on, macOS x64 builds running on Apple Silicon devices will auto update to arm64 builds"
    ],
    "2.8.1-beta1": [
      "[New] Preliminary support for macOS on Apple Silicon devices - #9691. Thanks @dennisameling!"
>>>>>>> 924508b7
    ],
    "2.8.0": [
      "[New] Expand diffs to view more context around your changes - #7014",
      "[New] Create aliases for repositories you want to be displayed differently in the repository list - #7856",
      "[Added] Hide whitespace in diffs on Changes tab - #6818. Thanks @say25!",
      "[Fixed] Show correct state of remote branch when deleting local branches - #11923",
      "[Fixed] Display the full branch name in a tooltip when hovering over a branch in the branches list - #12008",
      "[Improved] Display full progress description when cloning a repository - #11375. Thanks @maifeeulasad!",
      "[Improved] Cherry-pick multiple non-sequential commits - #12030",
      "[Improved] Create a branch during cherry-picking via drag and drop - #12001",
      "[Improved] Show an alert when the app fails to move itself to the Applications folder on macOS - #11958",
      "[Improved] Use a save dialog when choosing where to clone a repo - #11949. Thanks @j-f1!"
    ],
    "2.7.3-beta4": [
      "[Fixed] On hover, show the full branch name in tooltip - #12008",
      "[Improved] During cloning progress and on hover, show full progress description - #11375. Thanks @maifeeulasad!",
      "[Improved] Cherry-pick multiple non sequential commits - #12030"
    ],
    "2.7.3-beta3": [
      "[New] Create aliases for repositories you want to be displayed differently in the repository list - #7856",
      "[Improved] Create a branch during cherry-picking via drag and drop - #12001"
    ],
    "2.7.3-beta2": [
      "[Fixed] Disable diff expansion for big files - #11988",
      "[Fixed] Expanding diffs now works as expected in unified view - #11972",
      "[Improved] Show an alert when the app fails to move itself to the Applications folder on macOS - #11958",
      "[Improved] Use a save dialog when choosing where to clone a repo - #11949. Thanks @j-f1!"
    ],
    "2.7.3-beta1": [
      "[New] Expand diffs to get more context about your changes - #11965",
      "[New] Preliminary support for Windows ARM64 - #9034. Thanks @dennisameling!",
      "[Added] Hide Whitespace in diffs on both Changes and History tabs - #6818. Thanks @say25!",
      "[Fixed] Show correct state of remote branch when deleting local branches - #11923"
    ],
    "2.7.2": [
      "[Added] Create branch during cherry-picking via the context menu - #11903",
      "[Added] Suggest macOS users move the app to `/Applications` to prevent issues - #11846",
      "[Fixed] Undo cherry-picking onto a remote branch now works as expected - #11921",
      "[Fixed] Dragging commits onto current branch no longer results in a broken state - #11915",
      "[Fixed] Get correct commit summary info in rebase - #11853",
      "[Improved] Cancel drag operation with escape key - #11925",
      "[Improved] Cherry-pick commits onto a pull request with drag and drop - #11922",
      "[Improved] Option to change the spellcheck language to English for Windows users whose system language is not English - #11589",
      "[Improved] Update how privacy and usage stats info is communicated - #11845",
      "[Improved] Remote Git operations are faster and less prone to errors on Windows - #11510"
    ],
    "2.7.2-beta2": [
      "[Fixed] Undo cherry-picking onto a remote branch now works as expected - #11921",
      "[Improved] Cancel drag operation with escape key - #11925",
      "[Improved] Cherry-pick commits onto a pull request with drag and drop - #11922",
      "[Improved] Option to change the spellcheck language to English for Windows users whose system language is not English - #11589"
    ],
    "2.7.2-beta1": [
      "[Improved] Update how privacy and usage stats info are provided to the user - #11845",
      "[Added] Create branch during cherry-picking via the context menu - #11903",
      "[Added] Suggest macOS users to move the app to `/Applications` to prevent issues - #11846",
      "[Fixed] Dragging commits onto current branch no longer results in a broken state - #11915",
      "[Fixed] Fix bug getting commit summary info in rebase - #11853"
    ],
    "2.7.1": [
      "[New] Cherry-picking is available! Copy commits from one branch to another using drag and drop or from a context menu - #1685"
    ],
    "2.7.0": [
      "[Added] Add support for RStudio Editor - #11690 #11386. Thanks @geophilusd!",
      "[Improved] Use system theme as default - #9959. Thanks @say25!"
    ],
    "2.7.0-beta6": [
      "[Added] Add ability to cherry-pick merge commits - #11877",
      "[Fixed] User can no longer get into a bad persistent cherry-picking drag state - #11875"
    ],
    "2.7.0-beta5": [
      "[Improved] Add ability for users to navigate branch menu tabs during cherry-pick - #11834",
      "[Improved] Add ability for scroll during a drag based on mouse position when over a scrollable element - #11849",
      "[Improved] Use conflict dialog to handle conflict for non-existent files during cherry-pick - #11866",
      "[Fixed] Theme settings correctly persist user selection - #11814. Thanks @say25!"
    ],
    "2.7.0-beta4": [
      "[Improved] Add support for RStudio for Windows - #11386",
      "[Improved] Give user more time to undo in the cherry-pick success banner - #11822",
      "[Improved] Improved cherry-picking drop target discoverability - #11827",
      "[Improved] Use Git language to describe cherry-pick - #11835",
      "[Fixed] After cherry-picking complete, show latest cherry-picked commit as selected in history - #11833",
      "[Fixed] Preserve and convert legacy theme setting - #11814. Thanks @say25!"
    ],
    "2.7.0-beta3": [
      "[Improved] Add support for RStudio Editor on MacOS - #11690. Thanks @geophilusd!",
      "[Improved] Use system theme as default - #9959. Thanks @say25!",
      "[Improved] Improve UX of cherry picking multiple commits with drag and drop - #11800"
    ],
    "2.7.0-beta2": [
      "[Fixed] Remote Git operations failed in some circumstances - #11696 #11701"
    ],
    "2.7.0-beta1": [
      "[New] Cherry picking! Copy commits from one branch to another - #1685"
    ],
    "2.6.7-beta1": [
      "[Improved] Upgrade embedded Git to v2.29.3 on macOS, and to v2.29.2.windows.4 on Windows - #11755"
    ],
    "2.6.6": [
      "[Fixed] Commit attribution warning is not shown for emails with different capitalization - #11711",
      "[Improved] Upgrade embedded Git to v2.29.3 on macOS, and to v2.29.2.windows.4 on Windows - #11755"
    ],
    "2.6.6-beta1": [
      "[Added] Add .avif image support - #11625. Thanks @brendonbarreto!",
      "[Fixed] Performing remote Git operations in rare cases displays an error message instead of crashing the app - #11694",
      "[Improved] Clicking on \"Add Co-Author\" moves the focus to the co-authors text field - #11621"
    ],
    "2.6.5": ["[Fixed] Performing remote Git operations could crash the app"],
    "2.6.4": [
      "[Added] Allow users to rename and delete branches via a new context menu on branches in the branches list - #5803 #10432",
      "[Fixed] Allow users to modify git config on a per repository basis - #9449. Thanks @say25!",
      "[Fixed] The app is not maximized on macOS every time the user clicks on the app's icon in the dock - #11590",
      "[Fixed] Always respect the default branch name chosen by the user - #11447",
      "[Fixed] Notepad++ does not close when GitHub Desktop closes - #11518",
      "[Improved] Update app icon for Windows - #11541",
      "[Improved] Suggest emails from GitHub accounts and warn about misattributed commits in the commit message area - #11591",
      "[Improved] Suggest emails from GitHub accounts and warn about misattributed commits in onboarding and preferences - #11561 #11566",
      "[Improved] Remote Git operations are faster and less prone to errors on Windows - #11510",
      "[Improved] Automatic branch fast-forwarding is now faster - #11463"
    ],
    "2.6.4-beta2": [
      "[Fixed] Allow users to modify git config on a per repository basis - #9449. Thanks @say25!",
      "[Fixed] The app is not maximized on macOS every time the user clicks on the app's icon in the Dock - #11590",
      "[Improved] Suggest emails from GitHub accounts and warn about misattributed commits in the commit message area - #11591",
      "[Improved] Remote Git operations are now faster and less prone to errors on Windows - #11510"
    ],
    "2.6.4-beta1": [
      "[Added] Add branch context menu with rename and delete to branch dropdown list - #5803 #10432",
      "[Fixed] Always respect the default branch name chosen by the user - #11447",
      "[Fixed] Notepad++ is not closed anymore when GitHub Desktop closes - #11518",
      "[Improved] Suggest emails from GitHub accounts and warn about misattributed commits in onboarding and Preferences - #11561 #11566",
      "[Improved] Update app icon for Windows - #11541",
      "[Improved] Automatic branch fast-forwarding is now faster - #11463"
    ],
    "2.6.3": [
      "[Improved] Upgrade embedded Git to v2.29.2 - #11369",
      "[Improved] Enable spellcheck on commit summary and description - #1597",
      "[Improved] Update app icon for macOS - #10855",
      "[Fixed] Remote Git operations (like cloning a repo) won't fail on old macOS versions - #11516",
      "[Fixed] Fast-forward all possible branches except the current branch when fetching - #11387"
    ],
    "2.6.3-beta3": [
      "[Fixed] Remote git operations (like cloning a repo) won't fail on old macOS versions - #11516",
      "[Fixed] Updated about modal dialog on macOS to match the new Big Sur icon - #11511"
    ],
    "2.6.3-beta2": ["[Improved] Update app icon for macOS Big Sur - #10855"],
    "2.6.3-beta1": [
      "[Fixed] Fast-forward all possible branches except the current branch when fetching - #11387",
      "[Improved] Enable spellcheck on commit summary and description - #1597",
      "[Improved] Upgrade embedded Git to v2.29.2 - #11369"
    ],
    "2.6.2": [
      "[Improved] Upgrade embedded Git LFS to 2.13.2 - #11394",
      "[Fixed] Pull requests no longer fail to update until the user switches repositories - #11241",
      "[Fixed] Fork behavior changes are now reflected in the app immediately - #11327",
      "[Fixed] Checking out a pull request from a fork for the first time now correctly identifies the remote branch to create the branch from - #11267",
      "[Fixed] Don't offer to stash changes when clicking on the currently checked out branch in the branch list - #11235",
      "[Fixed] Forked repository remotes are no longer removed when there are local branches tracking them - #11266",
      "[Fixed] Avoid bright flash for users of the dark theme when launching the app maximized - #5631. Thanks @AndreiMaga!",
      "[Fixed] VSCodium is now detected as an editor on Windows - #11252. Thanks @KallePM!"
    ],
    "2.6.2-beta4": [
      "[Improved] Show full output of Git hooks on errors - #6403",
      "[Improved] Keep focus in dropdown when pressing tab multiple times - #11278",
      "[Improved] Upgrade embedded Git LFS to 2.13.2 - #11394",
      "[Improved] Add detection of Sublime Text 4 and 2 as editor on macOS. - #11263. Thanks @yurikoles!",
      "[Fixed] Fork behavior changes are now reflected in the app immediately - #11327",
      "[Fixed] Commit message remains in text box until user chooses to commit - #7251"
    ],
    "2.6.2-beta3": ["[Removed] Release removed in favor of 2.6.2-beta4"],
    "2.6.2-beta2": [
      "[Fixed] Forked repository remotes are no longer removed when there's local branches tracking them - #11266",
      "[Fixed] Avoid bright flash for users of the dark theme when launching the app maximized - #5631. Thanks @AndreiMaga!",
      "[Fixed] Checking out a pull request from a fork for the first time now correctly identifies the remote branch to create the branch from - #11267",
      "[Fixed] VSCodium is now detected as an editor on Windows - #11252. Thanks @KallePM!"
    ],
    "2.6.2-beta1": [
      "[Fixed] Addressed an issue where pull requests could fail to update until the user switched repositories - #11241",
      "[Fixed] Don't offer to stash or move changes when clicking on the currently checked out branch in the branch list - #11235",
      "[Fixed] Checking out a pull request from a fork repeatedly now detects that there's already a branch that can be reused - #11238"
    ],
    "2.6.1": [
      "[Improved] Clearer menu label for reverting commits - #10515. Thanks @halitogunc!",
      "[Fixed] Refresh branches after creating a new branch - #11125",
      "[Fixed] Correct image diff swipe mode layout - #11120",
      "[Fixed] Very large text diffs could cause the app to crash when viewed in split diff mode - #11064",
      "[Fixed] Let the user know when a checkout fails due to use of assume-unchanged or skip-worktree - #9297",
      "[Fixed] Always show confirmation prompt before overwriting existing stash entry - #10956",
      "[Fixed] The fullscreen keyboard shortcut on macOS now works when using split diff mode - #11069"
    ],
    "2.6.1-beta3": [
      "[Fixed] Desktop would fail to launch for some users due to objects in the database using an old format - #11176",
      "[Fixed] Desktop would fail to launch for a small percentage of users that had several non-GitHub repositories in the app - #11192"
    ],
    "2.6.1-beta2": [
      "[Improved] Clearer menu label for reverting commits - #10515. Thanks @halitogunc!",
      "[Fixed] Refresh branches after creating a new branch - #11125",
      "[Fixed] Correct image diff swipe mode layout - #11120"
    ],
    "2.6.1-beta1": [
      "[Fixed] Very large text diffs could cause the app to crash when viewed in split diff mode - #11064",
      "[Fixed] Refactor checkout branch and stash logic - #9297 #10956 #8099 #7617",
      "[Fixed] Let the user know when a checkout fails due to use of assume-unchanged or skip-worktree - #9297",
      "[Fixed] Always show confirmation prompt before overwriting existing stash entry - #10956",
      "[Fixed] The fullscreen keyboard shortcut on macOS now works when using split diff mode - #11069"
    ],
    "2.6.0": [
      "[New] Split diffs! Toggle between viewing diffs in split or unified mode - #10617",
      "[Added] Use Page down, Page up, Home, and End keys to navigate and select items in lists - #10837",
      "[Added] Add `toml` syntax highlight - #10763. Thanks @samundra!",
      "[Added] Add support for Nova as external editor on macOS - #10645. Thanks @greystate!",
      "[Fixed] Restore Windows menu keyboard accessibility - #11007",
      "[Fixed] Actions in context menu of a non-selected file act on the chosen one instead of the previous one - #10743",
      "[Fixed] Correct title bar height on macOS Big Sur - #10980",
      "[Fixed] Fix broken issues links in release notes - #10977",
      "[Fixed] Fix overflow issues with long branch names - #5970. Thanks @juliarvalenti!",
      "[Fixed] Images fit correctly in the diff view when their sizes have changed - #2480 #9717",
      "[Fixed] Repository indicator refresh can no longer be manually triggered when disabled - #10905",
      "[Fixed] Resolving a conflicted file added in both the source and target branch no longer results in merge conflict markers appearing in the merge commit - #10820",
      "[Fixed] Small partial commit of very large text files no longer intermittently fails due to unexpected diff results - #10640",
      "[Fixed] Long commit message are scrollable again - #10815",
      "[Removed] Sign in to GitHub.com with username/password is no longer supported to improve account security"
    ],
    "2.6.0-beta1": [
      "[Fixed] Proper title bar height on macOS Big Sur - #10980",
      "[Fixed] Restore Windows menu keyboard accessibility - #11007",
      "[Fixed] Fix broken issues links in release notes - #10977",
      "[Fixed] Fixes overflow issues with long branch names - #5970. Thanks @juliarvalenti!",
      "[Removed] Sign in to GitHub.com with username/password is no longer supported"
    ],
    "2.5.8-beta1": ["[Improved] Upgrade embedded Git LFS - #10973"],
    "2.5.7": ["[Improved] Upgrade embedded Git LFS - #10973"],
    "2.5.7-beta2": [
      "[New] Search text within split diffs - #10755",
      "[Improved] Use Page down, Page up, Home, and End keys to navigate and select items in lists - #10837",
      "[Fixed] Comparison of different size image changes no longer overflow the bounds of the diff view - #2480 #9717",
      "[Fixed] Repository indicator refresh can no longer be manually triggered when disabled - #10905",
      "[Fixed] Choosing to resolve a conflicted file added in both the source and target branch no longer results in merge conflict markers appearing in the merge commit - #10820",
      "[Fixed] Small partial commit of very large text files no longer runs the risk of failing due to unexpected diff results - #10640",
      "[Fixed] Long commit message are scrollable once again - #10815"
    ],
    "2.5.7-beta1": [
      "[New] Split diffs! Toggle between viewing diffs in split or unified mode - #10617",
      "[Fixed] Actions in the context menu of a non-selected file in history no longer acts on the previously selected item - #10743",
      "[Added] Add `toml` syntax highlight - #10763. Thanks @samundra!",
      "[Added] Add support for Nova as external editor on macOS - #10645. Thanks @greystate!"
    ],
    "2.5.6": [
      "[New] Newly created repositories use 'main' as the default branch name - #10527",
      "[New] Users can configure the default branch name in Preferences/Options - #10527",
      "[New] Show status of GitHub Action runs for pull requests - #9819. Thanks @Raul6469!",
      "[New] Differentiate between draft and regular Pull Requests - #7170",
      "[Added] Periodic background fetch and status updates can now be disabled in the Advanced section of Preferences/Options - #10593",
      "[Added] Syntax highlighting for ASP.Net and unified diff / patch - #10410. Thanks @say25!",
      "[Improved] Allow renaming the default branch - #10415",
      "[Improved] Show which files are blocking a merge-like operation - #10441",
      "[Improved] Updated icons and border radiuses to align with GitHub.com - #10396, #10224",
      "[Improved] Show loading indicator when committing a merge - #10458",
      "[Improved] Show confirmation that branch is already up to date when merging from default branch - #9095",
      "[Improved] Enter key now initiates action in rebase and merge dialogs - #10511",
      "[Improved] After failing to move a repository to Trash, show error and keep the repository listed in Desktop - #8333",
      "[Improved] Email address validation in welcome flow and preferences dialog - #10214. Thanks @Pragya007!",
      "[Improved] Show helpful error when attempting to clone non-existent or inaccessible GitHub repositories - #5661. Thanks @kanishk98!",
      "[Fixed] Don't update submodules when discarding files - #10469",
      "[Fixed] Full screen notification is removed after a few seconds when starting the app in full screen",
      "[Fixed] Update rebase progress parser to parse output from the merge rebase backend - #10590",
      "[Fixed] Only show full screen toast notification when making the app window full-screen. Thanks @Sam-Spencer - #7916",
      "[Fixed] Ensure application window doesn't overlap second monitor - #10267",
      "[Fixed] Use UNIX line endings in WSL GitHub helper script - #10461",
      "[Removed] Remove setting to disable all certificate validation in favor of new best-effort approach - #10581"
    ],
    "2.5.6-beta3": [
      "[Improved] Email address validation in welcome flow and preferences dialog - #10214. Thanks @Pragya007!",
      "[Improved] Show helpful error when attempting to clone non-existent or inaccessible GitHub repositories - #5661. Thanks @kanishk98!",
      "[Fixed] Full screen notification is removed after a few seconds when starting the app in full screen",
      "[Fixed] Align resolve button text and size icon appropriately - #10646"
    ],
    "2.5.6-beta2": [
      "[New] Newly created repositories use 'main' as the default branch name - #10527",
      "[New] Users can configure the default branch name in Preferences/Options - #10527",
      "[Added] Periodic background fetch and status updates can now be disabled in the Advanced section of Preferences/Options - #10593",
      "[Fixed] Update rebase progress parser to parse output from the merge rebase backend - #10590",
      "[Fixed] Checking out a PR attempts to locate an existing branch tracking the PR base branch - #10598",
      "[Fixed] Only show full screen toast notification when making the app window full-screen. Thanks @Sam-Spencer - #7916",
      "[Fixed] Ensure application window doesn't overlap second monitor - #10267",
      "[Improved] Show which files are blocking a merge-like operation - #10441",
      "[Improved] After failing to move a repository to Trash, show error and keep the repository listed in Desktop - #8333",
      "[Improved] Allow using Enter key to confirm in rebase and merge dialogs - #10511",
      "[Removed] Remove setting to disable all certificate validation in favor of new best-effort approach - #10581"
    ],
    "2.5.6-beta1": [
      "[Fixed] Don't update submodules when discarding files - #10469",
      "[Fixed] Clicking on a branch in the compare branch list resets focus to the filter text box - #10485",
      "[Fixed] Use UNIX line endings in WSL GitHub helper script - #10461",
      "[Fixed] Differentiate between draft and regular PRs - #7170",
      "[Improved] Allow renaming the default branch - #10415",
      "[Improved] Show loading indicator when committing a merge - #10458",
      "[Improved] Show confirmation that branch is already up to date when merging from default branch - #9095"
    ],
    "2.5.5": [
      "[Fixed] Don't update submodules when discarding files - #10469",
      "[Fixed] Clicking on a branch in the compare branch list resets focus to the filter text box - #10485"
    ],
    "2.5.5-beta1": [
      "[Added] Show status of GitHub Action runs for pull requests - #9819. Thanks @Raul6469!",
      "[Added] Add AspNet and Diff/Patch Syntax Highlights - #10410. Thanks @say25!",
      "[Improved] Updated icons and border radiuses to align with GitHub.com - #10396, #10224"
    ],
    "2.5.4": [
      "[Added] Suggest to stash changes when trying to do an operation that requires a clean working directory - #10053",
      "[Added] Autocomplete users and issues from upstream repository when working in a fork - #10084",
      "[Added] Add Alacritty shell support - #10243. Thanks @halitogunc!",
      "[Fixed] Correct branch name in commit button when on an unborn branch - #10318",
      "[Fixed] Fix \"Show in Explorer\" in Windows when there are other files with the same name as the project folder - #10195",
      "[Fixed] Open the repository folder when clicking on \"Show in Finder\" in macOS - #9987",
      "[Fixed] Don't expand paths in the PATH environment variable during installation - #10100",
      "[Fixed] Prevent multiple search inputs from appearing in diffs - #9563",
      "[Fixed] Unable to toggle lines for partial commit of very large text files - #10154",
      "[Fixed] Fix BBEdit integration - #9050. Thanks @grumpybozo!",
      "[Fixed] Fix VoiceOver navigation to re-enter application content in macOS - #10303",
      "[Fixed] Repositories with historical commits containing filenames with backslashes can now be cloned on Windows - #9904",
      "[Fixed] Valid gitignore files are now created for new Clojure, Fortran and Kotlin repositories in Windows - #10417",
      "[Improved] Enable discarding submodule working directory changes - #8218",
      "[Improved] Surface progress estimation when cloning LFS repositories - #3171. Thanks @AndreiMaga!",
      "[Improved] Performance and accuracy improvement when autocompleting issues and users - #10168",
      "[Improved] Show only one error dialog when dragging multiple invalid folders to Desktop - #10211",
      "[Improved] Pull request list is now keyboard accessible - #10334",
      "[Improved] On Windows the Home and End keys can now be used to navigate lists - #6295. Thanks @AndreiMaga!",
      "[Improved] Show progress spinner while waiting for a removed repository to get moved to trash (Windows) - #10133",
      "[Improved] Dialogs now clear filter text boxes on Escape and closes on double Escape - #6369. Thanks @AndreiMaga!",
      "[Improved] Display the selected changes count in the changes list header tooltip - #9936. Thanks @haykam821!"
    ],
    "2.5.4-beta4": [
      "[Added] Support for specifying the default branch for new repositories - #10262",
      "[Improved] Enable discarding submodule working directory changes - #8218",
      "[Improved] Fix label alignment in radio-button component styles - #10397",
      "[Improved] Custom icon in list filter text boxes - #10394",
      "[Removed] Disable spellchecking for the time being - #10398"
    ],
    "2.5.4-beta3": [
      "[Added] Add Alacritty shell support - #10243. Thanks @halitogunc!"
    ],
    "2.5.4-beta2": [
      "[Added] Suggest to stash changes when trying to do an operation that requires a clean working directory - #10053",
      "[Fixed] Pull request list is now keyboard accessible - #10334",
      "[Fixed] Correct branch name in commit button when on an unborn branch - #10318",
      "[Fixed] Fix \"Show in Explorer\" in Windows when there are other files with the same name as the project folder - #10195",
      "[Fixed] Open the repository folder when clicking on \"Show in Finder\" in macOS - #9987",
      "[Fixed] Don't expand paths in the PATH environment variable during installation - #10100",
      "[Fixed] Prevent multiple search inputs from appearing in diffs - #9563",
      "[Fixed] Unable to toggle lines for partial commit of very large text files - #10154",
      "[Improved] Surface progress estimation when cloning LFS repositories - #3171. Thanks @AndreiMaga!",
      "[Improved] Performance and accuracy improvement when autocompleting issues and users - #10168",
      "[Improved] Show only one error dialog when dragging multiple invalid folders to Desktop - #10211",
      "[Improved] On Windows the Home and End keys can now be used to navigate lists - #6295. Thanks @AndreiMaga!",
      "[Improved] Show progress spinner while waiting for a removed repository to get moved to trash (Windows) - #10133"
    ],
    "2.5.4-beta1": [
      "[Fixed] Dialog now clears filters on esc and closes on double esc - #6369. Thanks @AndreiMaga!",
      "[Fixed] Fix BBEdit integration - #9050. Thanks @grumpybozo!",
      "[Fixed] Hide horizontal scroll when showing app errors - #10005",
      "[Improved] Display the selected changes count in the changes list header tooltip - #9936. Thanks @haykam821!",
      "[Improved] Autocompletion of users and issues from a fork - #10084"
    ],
    "2.5.3": [
      "[Added] Stash changes without switching branches - #10032",
      "[Added] Discard selection of lines from a file - #9728",
      "[Fixed] Display more readable messages for errors when cloning a repository - #9944",
      "[Fixed] Support launching Desktop from WSL on Windows - #4998. Thanks @shawnfunke!",
      "[Fixed] Select correct branch to compare when two branches have similar names - #9977",
      "[Fixed] Make Ctrl/Cmd+W shortcut work in all dialogs - #9826. Thanks @ruggi99!",
      "[Fixed] Fix links when text wrapping is required in commit summaries - #9185",
      "[Fixed] Prevent crash when an opened repository doesn't have an owner on GitHub - #9895",
      "[Fixed] Sign in correctly when pressing \"Enter\" on the username/password authentication form - #9899",
      "[Fixed] Maintain selected files when navigating back to the Changes tab - #7710. Thanks @TerryChan!",
      "[Fixed] Maintain selected files when deleting a stash - #9921",
      "[Improved] Remove redundant progress text from Git error messages - #9945",
      "[Improved] Remove flicker when switching between files in the changes tab - #9929",
      "[Improved] Remove space between the number and the percent sign when showing the progress of a clone operation - #9893",
      "[Improved] Automatically disable username and password authentication when the API no longer supports it - #9231"
    ],
    "2.5.3-beta2": [
      "[Added] Stash changes without switching branches - #10032",
      "[Fixed] Support launching Desktop from WSL on Windows - #4998. Thanks @shawnfunke!",
      "[Fixed] Set initial value of opt out checkbox in Discard line confirmation dialog to false - #9989",
      "[Fixed] Select correct branch to compare when two branches have similar names - #9977",
      "[Improved] Add detection to disable username and password authentication when the API is no longer available - #9231",
      "[Improved] Remove redundant progress text from Git error messages - #9945"
    ],
    "2.5.3-beta1": [
      "[Added] Discard selection of lines from a file - #9728",
      "[Fixed] Display more readable messages for errors when cloning a repository - #9944",
      "[Fixed] Make Ctrl/Cmd+W shortcut work in all dialogs - #9826. Thanks @ruggi99!",
      "[Fixed] Fix links when text wrapping is required in commit summaries - #9185",
      "[Fixed] Prevent crash when an opened repository doesn't have an owner on GitHub - #9895",
      "[Fixed] Sign in correctly when pressing \"Enter\" on the username/password authentication form - #9899",
      "[Fixed] Maintain selected files when navigating back to the Changes tab - #7710. Thanks @TerryChan!",
      "[Fixed] Maintain selected files when deleting a stash - #9921",
      "[Improved] Remove flicker when switching between files in the changes tab - #9929",
      "[Improved] Remove space between the number and the percent sign when showing the progress of a clone operation - #9893"
    ],
    "2.5.2": [
      "[Fixed] Enable setting to more easily work with maintained forks"
    ],
    "2.5.1": [
      "[Added] Provide a setting to more easily work with maintained forks - #9679",
      "[Added] Support deleting tags that have not been pushed - #9796",
      "[Fixed] Checkout correct PR branch when using \"Open in GitHub Desktop\" from github.com - #9873",
      "[Fixed] Support pressing \"Enter\" key to submit in Clone Repository dialog - #5234 #8804. Thanks @ruggi99!",
      "[Fixed] Avoid errors in restoring a stash when a branch is also named \"stash\" - #9844",
      "[Fixed] Avoid background network operations to calculate unpushed tags - #9793 #9828",
      "[Fixed] Rework Ctrl+Tab to switch between Changes and History anytime the app has focus - #5911. Thanks @JMcKiern!",
      "[Fixed] Center tags text vertically in History view - #9785",
      "[Fixed] Prevent Git authentication errors from prompting to retry clone instead of presenting authentication dialog - #9777",
      "[Improved] Make it safer to \"Open in Command Prompt\" on Windows - #9640. Thanks @dscho!",
      "[Improved] Prevent list scrollbars on Windows from overlapping with content - #9786"
    ],
    "2.5.1-beta2": [
      "[Added] Provide a setting to more easily work with maintained forks - #9679",
      "[Added] Offer ability to delete tags that haven't been pushed - #9796",
      "[Fixed] Checkout PR branch when using \"Open in GitHub Desktop\" from github.com - #9873",
      "[Fixed] Handle Enter key presses in Clone Repository Dialog - #5234 #8804. Thanks @ruggi99!",
      "[Fixed] Avoid errors in restoring a stash when a branch is also named \"stash\" - #9844",
      "[Fixed] Avoid performing background network operations to calculate unpushed tags - #9828",
      "[Fixed] Rework Ctrl+Tab to switch between Changes and History anytime the app has focus - #5911. Thanks @JMcKiern!",
      "[Improved] Make it safer to \"Open in Command Prompt\" on Windows - #9640. Thanks @dscho!",
      "[Improved] Update design of list scrollbars on Windows to prevent overlapping with content - #9786",
      "[Unshipped] Remove prompt for notifying when your branch has diverged from the default branch - #9804"
    ],
    "2.5.1-beta1": [
      "[Fixed] Center tags text vertically in History view - #9785",
      "[Fixed] Prevent Git authentication errors from prompting to retry clone instead of authentication dialog - #9777",
      "[Improved] Avoid executing unwanted Git hooks when fetching unpushed tags - #9793"
    ],
    "2.5.0": [
      "[New] Add, push, and view Git tags on commit history in Desktop - #9424",
      "[Added] Offer option to choose file from one branch or the other when resolving merge conflicts - #9702",
      "[Added] Add context menu for highlighted text in diff view - #5100. Thanks @HashimotoYT!",
      "[Fixed] Retain default branch option in \"Create Branch\" dialog when user focuses away from Desktop - #9611",
      "[Improved] Clean up copy for onboarding sign-in flow - #9715",
      "[Improved] Emphasize signing in to GitHub via browser due to username/password deprecation - #9663",
      "[Improved] Improve error message when publishing a private repository fails - #9646",
      "[Improved] Offer to retry if cloning a repository fails - #926. Thanks @Daniel-McCarthy!"
    ],
    "2.4.4-beta4": [
      "[Fixed] Add missing \"Cancel\" button in onboarding sign-in flow - #9715",
      "[Improved] Update copy for onboarding sign-in flow - #9715"
    ],
    "2.4.4-beta3": [
      "[Fixed] Restore welcome flow's 2FA confirmation screen - #9686",
      "[Improved] Add ability to always choose the file from one branch or the other when resolving merge conflicts - #9702"
    ],
    "2.4.4-beta2": [
      "[Fixed] Display tags in commit list and show tag creation option - #9682",
      "[Improved] Emphasize sign in via browser option in Welcome flow - #9663"
    ],
    "2.4.4-beta1": [
      "[Added] Show unpushed indicator on commits that have unpushed tags - #9667",
      "[Added] Add context menu for highlighted text in diff view - #5100. Thanks @HashimotoYT!",
      "[Fixed] Retain default branch option in \"Create Branch\" dialog when user focuses away from Desktop - #9611",
      "[Improved] Indicate in the Push/Pull/Fetch button when there are local unpushed tags - #9576",
      "[Improved] Offer to retry cloning if it fails - #926. Thanks @Daniel-McCarthy!",
      "[Improved] Update verbage in repository publish error - #9646"
    ],
    "2.4.4-beta0": [
      "[Added] Display tags in commit list - #9427",
      "[Fixed] Update embedded Git to avoid gitconfig errors on Windows - #9597"
    ],
    "2.4.3": [
      "[Fixed] Update embedded Git to avoid gitconfig errors on Windows - #9597"
    ],
    "2.4.3-beta0": [
      "[Fixed] Update embedded Git to address security vulnerability"
    ],
    "2.4.2": [
      "[Fixed] Prevent autocomplete suggestions from overlapping when loading many results - #9474",
      "[Fixed] Update embedded Git to address security vulnerability",
      "[Improved] Redesign metadata shown in commit history - #9428"
    ],
    "2.4.2-beta1": [
      "[Fixed] Allow user to cancel rebase flow when warned about force pushing - #9507",
      "[Fixed] Prevent autocomplete suggestions from overlapping in some cases - #9474",
      "[Fixed] Update embedded Git to address security vulnerability",
      "[Improved] Redesign metadata shown in commit history - #9428"
    ],
    "2.4.1": [
      "[Added] Indicate which commits have not yet been pushed to the remote in \"History\" tab - #5873",
      "[Added] Add support for JetBrains Rider as external editor - #9368 #9365. Thanks @wengfatt and @say25!",
      "[Added] Add support for PyCharm as external editor on macOS - #9401. Thanks @jakubroztocil!",
      "[Added] Add support for Android Studio as external editor on macOS - #9332. Thanks @guidezpl!",
      "[Added] Add support for Notepad++ as external editor on Windows - #9235. Thanks @say25!",
      "[Fixed] Update install location of Typora to fix detection issue - #9417. Thanks @TerryChan!",
      "[Fixed] Restore developer tools accelerator on Windows - #9430. Thanks @jfgordon2!",
      "[Fixed] Use upstream repository in commit message links to GitHub - #9334",
      "[Fixed] Reset scroll position to the top of the history tab after switching repositories - #9341",
      "[Fixed] Allow user to cancel rebase flow when warned about force pushing - #9507",
      "[Fixed] Update embedded Git to address security vulnerability",
      "[Improved] Lighten scrollbars in dark theme for higher contrast - #9114. Thanks @jfgordon2!",
      "[Improved] Display pull requests from upstream repository in pull request list - #6383"
    ],
    "2.4.1-beta1": [
      "[Added] Indicate which commits are un-pushed in \"History\" tab - #5873",
      "[Added] Show progress bar in taskbar during pushing and pulling changes - #8433. Thanks @ChamodyaDias!",
      "[Added] Add support for JetBrains Rider as external editor - #9368 #9365. Thanks @wengfatt and @say25!",
      "[Added] Add support for PyCharm as external editor on macOS - #9401. Thanks @jakubroztocil!",
      "[Added] Add support for Android Studio as external editor on macOS - #9332. Thanks @guidezpl!",
      "[Added] Add support for Notepad++ as external editor on Windows - #9235. Thanks @say25!",
      "[Fixed] Use correct install location of Typora to fix detection issue - #9417. Thanks @TerryChan!",
      "[Fixed] Display pull requests from upstream repository in pull request list - #6383",
      "[Fixed] Restore developer tools accelerator on Windows - #9430. Thanks @jfgordon2!",
      "[Fixed] Use upstream repository in commit message links to GitHub - #9334",
      "[Fixed] Reset scroll position to the top of the history tab after switching repositories - #9341",
      "[Improved] Lighten scrollbars in dark theme for higher contrast - #9114. Thanks @jfgordon2!",
      "[Improved] Notify consistently when default or upstream branch has new commits that are not present on your branch - #9320 #9328 #9319"
    ],
    "2.4.0": [
      "[New] Set Git proxy environment variables from system configuration automatically - #9154",
      "[Added] Enable creating a GitHub issue from app menu and keyboard shortcut - #8989",
      "[Added] Add editor support for IntelliJ Idea on macOS - #8398. Thanks @gssbzn!",
      "[Added] Add editor support for PhpStorm and update WebStorm - #7195. Thanks @dacoto97!",
      "[Added] Add shell support for Windows Terminal - #7854. Thanks @AndreiMaga!",
      "[Added] Support keyboard scrolling in diffs - #9074",
      "[Fixed] Ensure branch protection warning works when branch names contain special characters - #9086",
      "[Fixed] Ensure intro page is responsive when resizing the window - #9175",
      "[Fixed] Ensure local branch is also deleted when deleting a branch that no longer exists on the remote - #8831",
      "[Fixed] Restore negative space in \"Files selected\" graphic for Dark Theme - #8716. Thanks @say25!",
      "[Fixed] Support selecting text in error dialogs - #7606",
      "[Fixed] Prevent bringing changes to another branch from failing silently - #9038",
      "[Fixed] Save the user's position within \"History\" and \"Changes\" tabs when switching - #9061",
      "[Improved] Update the remote url when a repository's name changes on GitHub - #8590",
      "[Improved] Allow \"Open in Desktop\" button from pull requests on GitHub to open in a local fork in Desktop - #9012",
      "[Improved] Support automatically switching between Dark and Light Theme on Windows - #9015. Thanks @say25!",
      "[Improved] Format errors containing raw Git output with fixed-width font - #8964",
      "[Improved] Modify \"View on GitHub\" menu item to open upstream for local fork repositories - #9316",
      "[Improved] Create new branches in forks from the default branch of the upstream repo - #7762",
      "[Improved] Graduate Dark Theme out of beta - #9294"
    ],
    "2.3.2-beta8": [
      "[Fixed] Preserve the footer within a resizable list when shrinking or expanding - #9344",
      "[Fixed] Save the user's position within \"History\" and \"Changes\" tabs when switching - #9061"
    ],
    "2.3.2-beta7": [
      "[Improved] Modify \"View on GitHub\" menu item to open upstream for local fork repositories - #9316"
    ],
    "2.3.2-beta6": [
      "[Fixed] Ensure intro page is responsive when resizing the window - #9175",
      "[Improved] Dark Theme is out of beta - #9294",
      "[Improved] New branches in forks are created from the default branch of the upstream repo - #7762"
    ],
    "2.3.2-beta5": [
      "[Fixed] Update the remote url when a repository's name changes on GitHub - #8590",
      "[Improved] Direct new issues created from a local fork to its upstream on GitHub - #9232"
    ],
    "2.3.2-beta4": [
      "[New] Set Git proxy environment variables from system configuration automatically - #9154",
      "[Added] Enable creating a GitHub issue from app menu - #8989",
      "[Added] Add shell support for Windows Terminal - #7854. Thanks @AndreiMaga!",
      "[Added] Add editor support for IntelliJ Idea on macOS - #8398. Thanks @gssbzn!",
      "[Added] Add editor support for PhpStorm and update WebStorm - #7195. Thanks @dacoto97!",
      "[Added] Support disabling certificate revocation checks on Windows - #3326",
      "[Improved] Expand system dark mode detection to Windows - #9015. Thanks @say25!",
      "[Improved] Allow \"Open in Desktop\" button from pull requests on GitHub to open in a local fork in Desktop - #9012"
    ],
    "2.3.2-beta3": [
      "[Fixed] Checkout correct PR branch from “open this in GitHub Desktop” link on GitHub.com pull request page - #9108",
      "[Fixed] Ensure branch protection warning works when branch names contain special characters - #9086",
      "[Fixed] Fix graphic indicating files selected in Dark Mode - #8716. Thanks @say25!",
      "[Fixed] Support keyboard scrolling in diffs - #9074"
    ],
    "2.3.2-beta2": [
      "[Fixed] Make text in error dialogs selectable - #7606",
      "[Fixed] Prevent bringing changes to another branch from failing silently - #9038",
      "[Fixed] Ensure local branch is also deleted when deleting a branch that no longer exists on the remote - #8831",
      "[Improved] Format errors containing raw Git output with fixed-width font - #8964",
      "[Improved] Upgrade to Electron 7 - #8967"
    ],
    "2.3.0-test2": ["Testing upgrade from Electron v6 to v7"],
    "2.3.0-test1": ["Testing upgrade from Electron v5 to v6"],
    "2.3.2-beta1": [],
    "2.3.1": [
      "[Fixed] Don't display erroneous Git error when creating a fork - #9004",
      "[Fixed] Remove stray characters from Git progress indicators on Windows - #9003"
    ],
    "2.3.0": [
      "[New] Prompt users to create a fork if they fail to push to a GitHub repository due to permissions - #8548",
      "[Added] Show link to upstream pull requests in pull request list of a fork - #8965",
      "[Added] Show a warning if the user doesn't have write access to push to the repository and offer to make a fork - #8938",
      "[Added] Provide configuration in Preferences to always bring or leave changes when switching branches - #7746",
      "[Added] Prompt users to re-authorize if required by any of their GitHub organizations - #8910",
      "[Added] Support GoLand as external editor on Mac - #8802. Thanks @thinklinux!",
      "[Fixed] Show proper dialog when push fails due to missing workflow scope - #8958",
      "[Fixed] Take users to the correct page on GitHub.com when opening a pull request in browser from a fork - #8928",
      "[Fixed] Don't suggest creating a pull request if the current branch has an open pull request targeting an upstream repo - #8549",
      "[Fixed] Remove false branch protection warning when switching branches - #8743",
      "[Fixed] Show branch protection warning after checking out protected branches outside Desktop - #8790",
      "[Improved] Only show branch protection warning when changed files are present - #8795",
      "[Improved] Show an error when editing a Git configuration file fails due to existing lock file - #8956",
      "[Improved] Update design and layout for GitHub Desktop preferences - #8774"
    ],
    "2.3.0-beta2": [
      "[Fixed] Remove stray characters from Git progress indicators - #8962",
      "[Fixed] Show proper dialog when push fails due to missing workflow scope - #8958",
      "[Added] Show link to upstream pull requests in pull request list - #8965"
    ],
    "2.3.0-beta1": [
      "[New] Prompt users to make a fork if they fail to push to a GitHub repository due to permissions  - #8548",
      "[Added] Show a commit warning if the user can't push to the repository - #8938",
      "[Fixed] Route the user to the correct URL when opening a pull request from a fork in the browser - #8928",
      "[Improved] Only show branch protection warning when changed files are present - #8795",
      "[Improved] Show an error when editing a git configuration file fails due to existing lock file - #8956"
    ],
    "2.2.5-beta1": [
      "[Added] Users can configure Desktop to always bring or leave changes when switching branches - #7746",
      "[Added] Prompt users to re-authorize if required by any of their GitHub organizations - #8910",
      "[Fixed] Recognize if the current branch of a fork has a pull request to the upstream repo - #8549",
      "[Fixed] Remove false branch protection warning when switching branches - #8743",
      "[Added] Support GoLand as external editor on Mac - #8802. Thanks @thinklinux!",
      "[Fixed] Update branch protection state for checkout outside of Desktop - #8790",
      "[Improved] Re-designed preferences dialog - #8774"
    ],
    "2.2.5-test1": ["[Fixed] Sign Windows installers using SHA256 file digest"],
    "2.2.4": [
      "[New] Warn when committing to a protected branch - #7023",
      "[New] Warn when committing to a repository you don't have write access to - #8665",
      "[Added] Adding integration for Xcode as external editor - #8255. Thanks @msztech!",
      "[Fixed] Update embedded Git to address security vulnerabilities - #8780",
      "[Fixed] Changed wording to match git autocrlf behavior - #5741. Thanks @jmhammock!",
      "[Fixed] Don't dismiss dialogs when dragging from the dialog to the backdrop - #8544",
      "[Fixed] Fix arrow key navigation of Changes and History lists (#6845) - #6845. Thanks @JMcKiern!",
      "[Fixed] Handle multibyte characters in names - #8534",
      "[Fixed] Keep PR badge on top of progress bar - #8622",
      "[Fixed] Prevent application crash when background process spawn fails - #8614",
      "[Fixed] Show autocomplete suggestions on top of CodeMirror author input - #4084",
      "[Fixed] Standardize dialogs' button orders - #7186 #2463 #5883",
      "[Improved] Make no newline indicator in file diffs readable by screenreaders. - #6494. Thanks @jmhammock!"
    ],
    "2.2.4-beta4": [
      "[Fixed] Update embedded Git to address security vulnerabilities - #8780"
    ],
    "2.2.4-beta3": [
      "[Fixed] Make newly cloned repositories load pull requests correctly - #8745",
      "[Improved] Make no newline indicator in file diffs readable by screenreaders. - #6494. Thanks @jmhammock!"
    ],
    "2.2.4-beta2": [
      "[Added] Adding integration for Xcode as external editor - #8255. Thanks @msztech!",
      "[Fixed] Changed wording to match git autocrlf behavior - #5741. Thanks @jmhammock!",
      "[Fixed] Fix arrow key navigation of Changes and History lists (#6845) - #6845. Thanks @JMcKiern!",
      "[Fixed] Standardize dialogs' button orders - #7186 #2463 #5883",
      "[Fixed] Keep PR badge on top of progress bar - #8622",
      "[Fixed] Show autocomplete suggestions on top of CodeMirror author input - #4084",
      "[Improved] Warn user if they're committing to a repo they don't have write permission for - #8665",
      "[Improved] Don't prompt to stash changes when switching away from protected branch - #8664"
    ],
    "2.2.4-beta1": [
      "[New] Warn when committing to a protected branch - #7023",
      "[Fixed] Prevent application crash when background process spawn fails - #8614",
      "[Fixed] Handle multibyte characters in names - #8534",
      "[Fixed] Don't dismiss dialogs when dragging from the dialog to the backdrop - #8544"
    ],
    "2.2.3": [
      "[Fixed] Prevent text overflow in crash dialog - #8542",
      "[Fixed] Address warnings on macOS Catalina preventing app from opening after install - #8555",
      "[Improved] Update to most recent gitignore templates - #8527"
    ],
    "2.2.3-beta1": [
      "[Fixed] Prevent text overflow in crash dialog - #8542",
      "[Fixed] Address warnings on macOS Catalina preventing app from opening after install - #8555",
      "[Improved] Update to most recent gitignore templates - #8527"
    ],
    "2.2.3-test5": ["Testing entitlements + notarization for mac app"],
    "2.2.3-test4": ["Testing entitlements + notarization for mac app"],
    "2.2.3-test3": ["Testing entitlements + notarization for mac app"],
    "2.2.3-test2": ["Testing notarization for mac app"],
    "2.2.3-test1": ["Testing notarization for mac app"],
    "2.2.2": [
      "[Added] Onboarding tutorial animations help guide users to the next action - #8487",
      "[Added] Prompt users to re-authenticate if they are unable to push changes to a workflow file - #8357",
      "[Improved] Starting the tutorial is more prominent when getting started with GitHub Desktop - #8441",
      "[Improved] Use a different editor if previously selected editor cannot be found - #8386"
    ],
    "2.2.2-beta3": [
      "[Added] Helpful animations during the onboarding tutorial - #8487"
    ],
    "2.2.2-beta2": [
      "[Improved] Use a different editor if previously selected editor cannot be found - #8386",
      "[Improved] Starting the tutorial is more prominent when getting started with GitHub Desktop - #8441"
    ],
    "2.2.2-beta1": [
      "[Added] Prompt users to re-authenticate if they are unable to push changes to a workflow file - #8357"
    ],
    "2.2.1": [
      "[Fixed] Improperly formatted url pre-filled in \"Clone Repository\" dialog - #8394",
      "[Fixed] VSCodium integration on macOS - #8424. Thanks @akim8!",
      "[Fixed] Partially hidden icon in \"Open Pull Request\" button - #8410"
    ],
    "2.2.1-beta1": [
      "[Fixed] Improperly formatted url pre-filled in \"Clone Repository\" dialog - #8394",
      "[Fixed] VSCodium integration on macOS - #8424. Thanks @akim8!",
      "[Fixed] Partially hidden icon in \"Open Pull Request\" button - #8410"
    ],
    "2.2.1-beta0": [],
    "2.2.0": [
      "[New] Interactive tutorial for new users to become productive using Git and GitHub more quickly - #8148 #8149",
      "[Added] Support pushing workflow files for GitHub Actions to GitHub.com - #7079",
      "[Added] Enforce web flow authentication for users who are part of orgs using single sign-on - #8327",
      "[Added] Support CodeRunner as an external editor - #8091. Thanks @ns-ccollins!",
      "[Added] Support VSCodium as an external editor - #8000. Thanks @Rexogamer!",
      "[Fixed] Commit description shadow visibility updates when typing - #7994. Thanks @KarstenRa!",
      "[Fixed] Commit summaries with comma delimited issues are not parsed - #8162. Thanks @say25!",
      "[Fixed] File path truncation in merge conflicts dialog - #6666",
      "[Fixed] Git configuration fields in onboarding were not pre-filled from user's profile - #8323",
      "[Fixed] Keep conflicting untracked files when bringing changes to another branch - #8084 #8200",
      "[Fixed] Make app's version selectable in \"About\" dialog - #8334",
      "[Improved] Application menu bar is visible when no repositories have been added to the app - #8209",
      "[Improved] Support stashing lots of untracked files on Windows - #8345",
      "[Improved] Surface errors from branch creation to user - #8306 #5997 #8106"
    ],
    "2.2.0-beta3": [
      "[Fixed] File path truncation in merge conflicts dialog - #6666",
      "[Fixed] Support pushing workflow files for GitHub Actions to GitHub.com - #7079",
      "[Fixed] Resume tutorial if new repo has been added - #8341",
      "[Improved] Retain commit summary placeholder in tutorial repo - #8354",
      "[Improved] Tutorial welcome design revisions - #8344",
      "[Improved] Support stashing lots of untracked files on Windows - #8345",
      "[Improved] Specific error message when tutorial creation fails due to repository already existing - #8351",
      "[Improved] Tweak responsive styles for welcome pane - #8352",
      "[Improved] Tutorial step instructions are more clear - #8374"
    ],
    "2.2.0-beta2": [
      "[Added] Add \"Welcome\" and \"You're done!\" screens to onboarding tutorial - #8232",
      "[Added] Button to exit and resume onboarding tutorial - #8231",
      "[Added] Enforce web flow authentication for users who are part of orgs using single sign-on - #8327",
      "[Fixed] Git configuration fields in onboarding were not pre-filled from user's profile - #8323",
      "[Fixed] Make app's version selectable in \"About\" dialog - #8334",
      "[Fixed] Keep conflicting untracked files when bringing changes to another branch - #8084 #8200",
      "[Fixed] Mark pull request step in tutorial done more quickly - #8317",
      "[Fixed] Prevent triggering multiple tutorial creation flows in parallel - #8288",
      "[Fixed] Surface errors from branch creation to user - #8306 #5997 #8106",
      "[Fixed] Reliably show \"Open editor\" button in tutorial after editor has been installed - #8315"
    ],
    "2.2.0-beta1": [
      "[New] Interactive tutorial for new users to become productive using Git and GitHub more quickly - #8148 #8149",
      "[Added] Support CodeRunner as an external editor - #8091. Thanks @ns-ccollins!",
      "[Added] Support VSCodium as an external editor - #8000. Thanks @Rexogamer!",
      "[Fixed] Commit summaries with comma delimited issues are parsed - #8162. Thanks @say25!",
      "[Fixed] Commit description shadow visibility updates when typing - #7994. Thanks @KarstenRa!",
      "[Improved] Application menu bar is visible when no repositories have been added to the app - #8209"
    ],
    "2.1.3": [
      "[Fixed] Changes from remote branch erroneously displayed on corresponding branch on Desktop - #8155 #8167",
      "[Fixed] Sign-in flow for Windows users not possible via OAuth - #8154 #8142"
    ],
    "2.1.3-beta1": [
      "[Fixed] Changes from remote branch erroneously displayed on corresponding branch on Desktop - #8155 #8167",
      "[Fixed] Sign-in flow for Windows users not possible via OAuth - #8154 #8142"
    ],
    "2.1.2": [
      "[Added] Syntax highlighting support for 20 more programming languages - #7217. Thanks @KennethSweezy!",
      "[Added] Kitty shell support for macOS - #5162",
      "[Added] Atom editor support on Windows for beta and nightly channels - #8010. Thanks @Rexogamer!",
      "[Fixed] File checkboxes and line selection in diffs are not disabled when committing - #3814 #5934. Thanks @HashimotoYT!",
      "[Fixed] Small images are scaled down too much in two-up image rendering - #7520",
      "[Fixed] Manual conflict resolution for binary files always chooses same version - #8059",
      "[Fixed] Branch pruner errors on \"orphaned\" branches - #7983",
      "[Fixed] Prevent CodeMirror search plugin from stealing registered global keyboard shortcuts - #8068",
      "[Fixed] Update embedded Git on Windows to remove erroneous errors - #8133",
      "[Fixed] Menu state not updated for macOS after performing some actions - #8055",
      "[Fixed] Error message could appear outside the boundary of its container - #7988",
      "[Fixed] Improved error handling when trying to rebase a ref that doesn't exist - #7881",
      "[Improved] Expand hover area on repository list items - #7910. Thanks @say25!",
      "[Improved] Always fast forward recent branches after fetch - #7761",
      "[Improved] Ensure recent branches are updated during remote interactions - #8081"
    ],
    "2.1.2-beta2": ["[Fixed] Update embedded Git on Windows - #8133"],
    "2.1.2-beta1": [
      "[Added] Option to hide whitespace in historical commits - #8045. Thanks @say25!",
      "[Fixed] Small images are scaled down too much in two-up image rendering - #7520",
      "[Fixed] Manual conflict resolution for binary files always chooses same version - #8059",
      "[Fixed] Disable some unavailable actions while committing - #3814 #5934. Thanks @HashimotoYT!",
      "[Fixed] Branch pruner errors on \"orphaned\" branches - #7983",
      "[Fixed] Prevent CodeMirror search plugin from stealing registered global keyboard shortcuts - #8068",
      "[Improved] Re-word \"No local changes\" view summary - #8007. Thanks @rexogamer!",
      "[Improved] Expand hover area on repository list items - #7910. Thanks @say25!",
      "[Improved] Always fast forward recent branches after fetch - #7761"
    ],
    "2.1.1": [
      "[Fixed] Update embedded Git on Windows to address security vulnerability - #8101"
    ],
    "2.1.1-beta4": [
      "[Fixed] Update embedded Git on Windows to address security vulnerability - #8101"
    ],
    "2.1.1-beta3": [
      "[Added] Syntax highlighting support for 20 more programming languages - #7217. Thanks @KennethSweezy!",
      "[Added] Kitty shell support for macOS - #5162",
      "[Added] Atom editor support on Windows for beta and nightly channels - #8010. Thanks @Rexogamer!",
      "[Fixed] File checkboxes and line selection in diffs are not disabled when committing - #3814 #5934. Thanks @HashimotoYT!",
      "[Improved] \"No local changes\" message in repository view - #8007",
      "[Improved] Text overflow in error popup when an editor cannot be launched - #7988"
    ],
    "2.1.1-beta2": [
      "[Fixed] Incorrect proportions for \"stashed changes\" button - #7964",
      "[Fixed] Overflowing diffs push UI elements out of window - #7967"
    ],
    "2.1.1-beta1": [
      "[Added] WSL Support - #7821 #7891. Thanks @ADustyOldMuffin @say25!",
      "[Fixed] Tooltip does not display on the entire hit area for list items - #7910. Thanks @say25!",
      "[Improved] Error handling when trying to rebase onto an invalid ref - #7871",
      "[Improved] Trigger diff search even when CodeMirror doesn't have focus - #7899"
    ],
    "2.1.0": [
      "[New] Branches that have been merged and deleted on GitHub.com will now be pruned after two weeks - #750",
      "[Added] Search text within diffs using shortcut - #7538",
      "[Added] Keyboard shortcut for \"Discard All Changes\" menu item - #7588. Thanks @say25!",
      "[Fixed] Repository name moves cursor to end in \"Create Repository\" dialog - #7862",
      "[Fixed] Keyboard navigation inside \"Compare Branch\" list - #7802. Thanks @ADustyOldMuffin!",
      "[Fixed] New repository does not write description into README - #7571. Thanks @noelledusahel!",
      "[Fixed] Disable \"Discard\" and \"Restore\" buttons while restoring stash - #7289",
      "[Fixed] \"Unable to restore\" warning message appears momentarily when restoring stash - #7652",
      "[Fixed] Unresponsive app on macOS if user switches away from file dialog - #7636",
      "[Fixed] Launching app on Windows after being maximized does not restore correct window state - #7750",
      "[Improved] Update mentions of \"Enterprise\" to \"Enterprise Server\" in app - #7728 #7845 #7835. Thanks @nathos!",
      "[Improved] Update license and .gitignore templates for initializing a new repository - #7548 #7661. Thanks @VADS!",
      "[Improved] \"Authentication failed\" dialog provides more help to diagnose issue -  #7622"
    ],
    "2.1.0-beta3": [
      "[Added] Search text within diffs using shortcut - #7538",
      "[Fixed] Repository name moves cursor to end in \"Create Repository\" dialog - #7862",
      "[Fixed] Keyboard navigation inside \"Compare Branch\" list - #7802. Thanks @ADustyOldMuffin!"
    ],
    "2.1.0-beta2": [
      "[New] Commit form will warn user when working on a protected branch - #7826"
    ],
    "2.1.0-beta1": [
      "[Added] Keyboard shortcut for \"Discard All Changes\" menu item - #7588. Thanks @say25!",
      "[Fixed] New repository does not write description into README - #7571. Thanks @noelledusahel!",
      "[Fixed] Disable \"Discard\" and \"Restore\" buttons while restoring stash - #7289",
      "[Fixed] \"Unable to restore\" warning message appears when restoring stash - #7652",
      "[Fixed] Unresponsive app on macOS if user switches away from file dialog - #7636",
      "[Fixed] Launching app on Windows after being maximized does not restore correct window state - #7750",
      "[Improved] Update mentions of \"Enterprise\" to \"Enterprise Server\" in app - #7728 #7845 #7835. Thanks @nathos!",
      "[Improved] Update license and .gitignore templates for initializing a new repository - #7548 #7661. Thanks @VADS!",
      "[Improved] \"Authentication failed\" dialog provides more help to diagnose issue -  #7622"
    ],
    "2.0.4-test2": ["Upgrading infrastructure to Node 10"],
    "2.0.4": [
      "[Fixed] Refresh for Enterprise repositories did not handle API error querying branches - #7713",
      "[Fixed] Missing \"Discard all changes\" context menu in Changes header - #7696",
      "[Fixed] \"Select all\" keyboard shortcut not firing on Windows - #7759"
    ],
    "2.0.4-beta1": [
      "[Fixed] Refresh for Enterprise repositories did not handle API error querying branches - #7713",
      "[Fixed] Missing \"Discard all changes\" context menu in Changes header - #7696",
      "[Fixed] \"Select all\" keyboard shortcut not firing on Windows - #7759"
    ],
    "2.0.4-beta0": [
      "[Added] Extend crash reports with more information about application state for troubleshooting - #7693",
      "[Fixed] Crash when attempting to update pull requests with partially updated repository information - #7688",
      "[Fixed] Crash when loading repositories after signing in through the welcome flow - #7699"
    ],
    "2.0.3": [
      "[Fixed] Crash when loading repositories after signing in through the welcome flow - #7699"
    ],
    "2.0.2": [
      "[Added] Extend crash reports with more information about application state for troubleshooting - #7693"
    ],
    "2.0.1": [
      "[Fixed] Crash when attempting to update pull requests with partially updated repository information - #7688"
    ],
    "2.0.0": [
      "[New] You can now choose to bring your changes with you to a new branch or stash them on the current branch when switching branches - #6107",
      "[New] Rebase your current branch onto another branch using a guided flow - #5953",
      "[New] Repositories grouped by owner, and recent repositories listed at top - #6923 #7132",
      "[New] Suggested next steps now includes suggestion to create a pull request after publishing a branch - #7505",
      "[Added] .resx syntax highlighting - #7235. Thanks @say25!",
      "[Added] \"Exit\" menu item now has accelerator and access key - #6507. Thanks @AndreiMaga!",
      "[Added] Help menu entry to view documentation about keyboard shortcuts - #7184",
      "[Added] \"Discard all changes\" action under Branch menu - #7394. Thanks @ahuth!",
      "[Fixed] \"Esc\" key does not close Repository or Branch list - #7177. Thanks @roottool!",
      "[Fixed] Attempting to revert commits not on current branch results in an error - #6300. Thanks @msftrncs!",
      "[Fixed] Emoji rendering in app when account name has special characters - #6909",
      "[Fixed] Files staged outside Desktop for deletion are incorrectly marked as modified after committing - #4133",
      "[Fixed] Horizontal scroll bar appears unnecessarily when switching branches - #7212",
      "[Fixed] Icon accessibility labels fail when multiple icons are visible at the same time - #7174",
      "[Fixed] Incorrectly encoding URLs affects issue filtering - #7506",
      "[Fixed] License templates do not end with newline character - #6999",
      "[Fixed] Conflicts banners do not hide after aborting operation outside Desktop - #7046",
      "[Fixed] Missing tooltips for change indicators in the sidebar - #7174",
      "[Fixed] Mistaken classification of all crashes being related to launch - #7126",
      "[Fixed] Unable to switch keyboard layout and retain keyboard focus while using commit form - #6366. Thanks @AndreiMaga!",
      "[Fixed] Prevent console errors due to underlying component unmounts - #6970",
      "[Fixed] Menus disabled by activity in inactive repositories - #6313",
      "[Fixed] Race condition with Git remote lookup may cause push to incorrect remote - #6986",
      "[Fixed] Restore GitHub Desktop to main screen if external monitor removed - #7418 #2107. Thanks @say25!",
      "[Fixed] Tab Bar focus ring outlines clip into other elements - #5802. Thanks @Daniel-McCarthy!",
      "[Improved] \"Automatically Switch Theme\" on macOS checks theme on launch - #7116. Thanks @say25!",
      "[Improved] \"Add\" button in repository list should always be visible - #6646",
      "[Improved] Pull Requests list loads and updates pull requests from GitHub more quickly - #7501 #7163",
      "[Improved] Indicator hidden in Pull Requests list when there are no open pull requests - #7258",
      "[Improved] Manually refresh pull requests instead of having to wait for a fetch - #7027",
      "[Improved] Accessibility attributes for dialog - #6496. Thanks @HirdayGupta!",
      "[Improved] Alignment of icons in repository list - #7133",
      "[Improved] Command line interface warning when using \"github open\" with a remote URL - #7452. Thanks @msztech!",
      "[Improved] Error message when unable to publish private repository to an organization - #7472",
      "[Improved] Initiate cloning by pressing \"Enter\" when a repository is selected - #6570. Thanks @Daniel-McCarthy!",
      "[Improved] Lowercase pronoun in \"Revert this commit\" menu item - #7534",
      "[Improved] Styles for manual resolution button in \"Resolve Conflicts\" dialog - #7302",
      "[Improved] Onboarding language for blank slate components - #6638. Thanks @jamesgeorge007!",
      "[Improved] Explanation for manually conflicted text files in diff viewer - #7611",
      "[Improved] Visual progress on \"Remove Repository\" and \"Discard Changes\" dialogs - #7015. Thanks @HashimotoYT!",
      "[Improved] Menu items now aware of force push state and preference to confirm repository removal - #4976 #7138",
      "[Removed] Branch and pull request filter text persistence - #7437",
      "[Removed] \"Discard all changes\" context menu item from Changes list - #7394. Thanks @ahuth!"
    ],
    "1.7.1-beta1": [
      "[Fixed] Tab Bar focus ring outlines clip into other elements - #5802. Thanks @Daniel-McCarthy!",
      "[Improved] Show explanation for manually conflicted text files in diff viewer - #7611",
      "[Improved] Alignment of entries in repository list - #7133"
    ],
    "1.7.0-beta9": [
      "[Fixed] Add warning when renaming a branch with a stash - #7283",
      "[Fixed] Restore Desktop to main screen when external monitor removed - #7418 #2107. Thanks @say25!",
      "[Improved] Performance for bringing uncommitted changes to another branch - #7474"
    ],
    "1.7.0-beta8": [
      "[Added] Accelerator and access key to \"Exit\" menu item - #6507. Thanks @AndreiMaga!",
      "[Fixed] Pressing \"Shift\" + \"Alt\" in Commit summary moves input-focus to app menu - #6366. Thanks @AndreiMaga!",
      "[Fixed] Incorrectly encoding URLs affects issue filtering - #7506",
      "[Improved] Command line interface warns with helpful message when given a remote URL - #7452. Thanks @msztech!",
      "[Improved] Lowercase pronoun in \"Revert this commit\" menu item - #7534",
      "[Improved] \"Pull Requests\" list reflects pull requests from GitHub more quickly - #7501",
      "[Removed] Branch and pull request filter text persistence - #7437"
    ],
    "1.7.0-beta7": [
      "[Improved] Error message when unable to publish private repository to an organization - #7472",
      "[Improved] \"Stashed changes\" button accessibility improvements - #7274",
      "[Improved] Performance improvements for bringing changes to another branch - #7471",
      "[Improved] Performance improvements for detecting conflicts from a restored stash - #7476"
    ],
    "1.7.0-beta6": [
      "[Fixed] Stash viewer does not disable restore button when changes present - #7409",
      "[Fixed] Stash viewer does not center \"no content\" text - #7299",
      "[Fixed] Stash viewer pane width not remembered between sessions - #7416",
      "[Fixed] \"Esc\" key does not close Repository or Branch list - #7177. Thanks @roottool!",
      "[Fixed] Stash not cleaned up when it conflicts with working directory contents - #7383",
      "[Improved] Branch names remain accurate in dialog when stashing and switching branches - #7402",
      "[Improved] Moved \"Discard all changes\" to Branch menu to prevent unintentionally discarding all changes - #7394. Thanks @ahuth!",
      "[Improved] UI responsiveness when using keyboard to choose branch in rebase flow - #7407"
    ],
    "1.7.0-beta5": [
      "[Fixed] Handle warnings if stash creation encounters file permission issue - #7351",
      "[Fixed] Add \"View stash entry\" action to suggested next steps - #7353",
      "[Fixed] Handle and recover from failed rebase flow starts - #7223",
      "[Fixed] Reverse button order when viewing a stash on macOS - #7273",
      "[Fixed] Prevent console errors due to underlying component unmounts - #6970",
      "[Fixed] Rebase success banner always includes base branch name - #7220",
      "[Improved] Added explanatory text for \"Restore\" button for stashes - #7303",
      "[Improved] Ask for confirmation before discarding stash - #7348",
      "[Improved] Order stashed changes files alphabetically - #7327",
      "[Improved] Clarify \"Overwrite Stash Confirmation\" dialog text - #7361",
      "[Improved] Message shown in rebase setup when target branch is already rebased  - #7343",
      "[Improved] Update stashing prompt verbiage - #7393.",
      "[Improved] Update \"Start Rebase\" dialog verbiage - #7391",
      "[Improved] Changes list now reflects what will be committed when handling rebase conflicts - #7006"
    ],
    "1.7.0-beta4": [
      "[Fixed] Manual conflict resolution choice not updated when resolving rebase conflicts - #7255",
      "[Fixed] Menu items don't display the expected verbiage for force push and removing a repository - #4976 #7138"
    ],
    "1.7.0-beta3": [
      "[New] Users can choose to bring changes with them to a new branch or stash them on the current branch when switching branches - #6107",
      "[Added] GitHub Desktop keyboard shortcuts available in Help menu - #7184",
      "[Added] .resx file extension highlighting support - #7235. Thanks @say25!",
      "[Fixed] Attempting to revert commits not on current branch results in an error - #6300. Thanks @msftrncs!",
      "[Improved] Warn users before rebase if operation will require a force push after rebase complete - #6963",
      "[Improved] Do not show the number of pull requests when there are no open pull requests - #7258",
      "[Improved] Accessibility attributes for dialog - #6496. Thanks @HirdayGupta!",
      "[Improved] Initiate cloning by pressing \"Enter\" when a repository is selected - #6570. Thanks @Daniel-McCarthy!",
      "[Improved] Manual Conflicts button styling - #7302",
      "[Improved] \"Add\" button in repository list should always be visible - #6646"
    ],
    "1.7.0-beta2": [
      "[New] Rebase your current branch onto another branch using a guided flow - #5953",
      "[Fixed] Horizontal scroll bar appears unnecessarily when switching branches - #7212",
      "[Fixed] License templates do not end with newline character - #6999",
      "[Fixed] Merge/Rebase conflicts banners do not clear when aborting the operation outside Desktop - #7046",
      "[Fixed] Missing tooltips for change indicators in the sidebar - #7174",
      "[Fixed] Icon accessibility labels fail when multiple icons are visible at the same time - #7174",
      "[Improved] Pull requests load faster and PR build status updates automatically - #7163"
    ],
    "1.7.0-beta1": [
      "[New] Recently opened repositories appear at the top of the repository list - #7132",
      "[Fixed] Error when selecting diff text while diff is updating - #7131",
      "[Fixed] Crash when unable to create log file on disk - #7096",
      "[Fixed] Race condition with remote lookup could cause push to go to incorrect remote - #6986",
      "[Fixed] Mistaken classification of all crashes being related to launch - #7126",
      "[Fixed] Prevent menus from being disabled by activity in inactive repositories - #6313",
      "[Fixed] \"Automatically Switch Theme\" on macOS does not check theme on launch - #7116. Thanks @say25!",
      "[Fixed] Clicking \"Undo\" doesn't repopulate summary in commit form - #6390. Thanks @humphd!",
      "[Fixed] Emoji rendering in app broken when account name has special characters - #6909",
      "[Fixed] Files staged outside Desktop for deletion are incorrectly marked as modified after committing - #4133",
      "[Improved] Visual feedback on \"Remove Repository\" and \"Discard Changes\" dialogs to show progress - #7015. Thanks @HashimotoYT!",
      "[Improved] Onboarding language for blank slate components - #6638. Thanks @jamesgeorge007!",
      "[Improved] Manually refresh pull requests instead of having to wait for a fetch - #7027"
    ],
    "1.6.6": [
      "[Fixed] Clicking \"Undo\" doesn't repopulate summary in commit form - #6390. Thanks @humphd!",
      "[Fixed] Handle error when unable to create log file for app - #7096",
      "[Fixed] Crash when selecting text while the underlying diff changes - #7131"
    ],
    "1.6.6-test1": [
      "[Fixed] Clicking \"Undo\" doesn't repopulate summary in commit form - #6390. Thanks @humphd!",
      "[Fixed] Handle error when unable to create log file for app - #7096",
      "[Fixed] Crash when selecting text while the underlying diff changes - #7131"
    ],
    "1.6.5": [
      "[Fixed] Publish Repository does not let you publish to an organization on your Enterprise account - #7052"
    ],
    "1.6.5-beta2": [
      "[Fixed] Publish Repository does not let you choose an organization on your Enterprise account - #7052"
    ],
    "1.6.5-beta1": [
      "[Fixed] Publish Repository does not let you choose an organization on your Enterprise account - #7052"
    ],
    "1.6.4": [
      "[Fixed] Embedded Git not working for core.longpath usage in some environments - #7028",
      "[Fixed] \"Recover missing repository\" can get stuck in a loop - #7038"
    ],
    "1.6.4-beta1": [
      "[Fixed] Embedded Git not working for core.longpath usage in some environments - #7028",
      "[Fixed] \"Recover missing repository\" can get stuck in a loop - #7038"
    ],
    "1.6.4-beta0": [
      "[Removed] Option to discard when files would be overwritten by a checkout - #7016"
    ],
    "1.6.3": [
      "[New] Display \"pull with rebase\" if a user has set this option in their Git config - #6553 #3422",
      "[Fixed] Context menu does not open when right clicking on the edges of files in Changes list - #6296. Thanks @JQuinnie!",
      "[Fixed] Display question mark in image when no commit selected in dark theme - #6915. Thanks @say25!",
      "[Fixed] No left padding for :emoji:/@user/#issue autocomplete forms. - #6895. Thanks @murrelljenna!",
      "[Fixed] Reinstate missing image and update illustration in dark theme when no local changes exist - #6894",
      "[Fixed] Resizing the diff area preserves text selection range - #2677",
      "[Fixed] Text selection in wrapped diff lines now allows selection of individual lines - #1551",
      "[Improved] Add option to fetch when a user needs to pull changes from the remote before pushing - #2738 #5451",
      "[Improved] Enable Git protocol v2 for fetch/push/pull operations - #6142",
      "[Improved] Moving mouse pointer outside visible diff while selecting a range of lines in a partial commit now automatically scrolls the diff - #658",
      "[Improved] Sign in form validates both username and password - #6952. Thanks @say25!",
      "[Improved] Update GitHub logo in \"About\" dialog - #5619. Thanks @HashimotoYT!"
    ],
    "1.6.3-beta4": [
      "[Improved] Update GitHub logo in \"About\" dialog - #5619. Thanks @HashimotoYT!",
      "[Improved] Sign in form validates both username and password - #6952. Thanks @say25!"
    ],
    "1.6.3-beta3": [
      "[New] Display \"pull with rebase\" if a user has set this option in their Git config - #6553 #3422",
      "[Added] Provide option to discard when files would be overwritten by a checkout - #6755. Thanks @mathieudutour!",
      "[Fixed] No left padding for :emoji:/@user/#issue autocomplete forms. - #6895. Thanks @murrelljenna!",
      "[Fixed] Reinstate missing image and fix illustration to work in the dark theme when there are no local changes - #6894",
      "[Fixed] Display question mark image when there is no commit selected in dark theme - #6915. Thanks @say25!",
      "[Improved] Group and filter repositories by owner - #6923",
      "[Improved] Add option to fetch when a user needs to pull changes from the remote before pushing - #2738 #5451"
    ],
    "1.6.3-beta2": [
      "[Fixed] Text selection in wrapped diff lines now allows selection of individual lines - #1551",
      "[Fixed] Resizing the diff area preserves text selection range - #2677",
      "[Improved] Moving the mouse pointer outside of the visible diff while selecting a range of lines in a partial commit will now automatically scroll the diff - #658"
    ],
    "1.6.3-beta1": [
      "[New] Branches that have been merged and deleted on GitHub.com will now be pruned after two weeks - #750",
      "[Fixed] Context menu doesn't open when right clicking on the edges of files in Changes list - #6296. Thanks @JQuinnie!",
      "[Improved] Enable Git protocol v2 for fetch/push/pull operations - #6142",
      "[Improved] Upgrade to Electron v3 - #6391"
    ],
    "1.6.2": [
      "[Added] Allow users to also resolve manual conflicts when resolving merge conflicts - #6062",
      "[Added] Automatic switching between Dark and Light modes on macOS - #5037. Thanks @say25!",
      "[Added] Crystal and Julia syntax highlighting - #6710. Thanks @KennethSweezy!",
      "[Added] Lua and Fortran syntax highlighting - #6700. Thanks @SimpleBinary!",
      "[Fixed] Abbreviated commits are not long enough for large repositories - #6662. Thanks @say25!",
      "[Fixed] App menu bar visible on hover on Windows when in \"Let’s get started\" mode - #6669",
      "[Fixed] Fix pointy corners on commit message text area - #6635. Thanks @lisavogtsf!",
      "[Fixed] Inconsistent \"Reveal in …\" labels for context menus - #6466. Thanks @say25!",
      "[Fixed] Merge conflict conflict did not ask user to resolve some binary files - #6693",
      "[Fixed] Prevent concurrent fetches between user and status indicator checks - #6121 #5438 #5328",
      "[Fixed] Remember scroll positions in History and Changes lists - #5177 #5059. Thanks @Daniel-McCarthy!",
      "[Improved] Guided merge conflict resolution only commits changes relevant to the merge - #6349",
      "[Improved] Use higher contrast color for links in \"Merge Conflicts\" dialog - #6758",
      "[Improved] Add link to all release notes in Release Notes dialog - #6443. Thanks @koralcem!",
      "[Improved] Arrow for renamed/copied changes when viewing commit - #6519. Thanks @koralcem!",
      "[Improved] Updated verbiage for ignoring the files - #6689. Thanks @PaulViola!"
    ],
    "1.6.2-beta3": [
      "[Improved] Guided merge conflict resolution only commits changes relevant to the merge - #6349"
    ],
    "1.6.2-beta2": [
      "[Added] Allow users to also resolve manual conflicts when resolving merge conflicts - #6062",
      "[Added] Crystal and Julia syntax highlighting - #6710. Thanks @KennethSweezy!",
      "[Fixed] Fix pointy corners on commit message text area - #6635. Thanks @lisavogtsf!",
      "[Fixed] Use higher contrast color for links in \"Merge Conflicts\" dialog - #6758"
    ],
    "1.6.2-beta1": [
      "[Added] Automatic switching between Dark and Light modes on macOS - #5037. Thanks @say25!",
      "[Added] Lua and Fortran syntax highlighting - #6700. Thanks @SimpleBinary!",
      "[Fixed] Abbreviated commits are not long enough for large repositories - #6662. Thanks @say25!",
      "[Fixed] App menu bar visible on hover on Windows when in \"Let’s get started\" mode - #6669",
      "[Fixed] Remember scroll positions in History and Changes lists - #5177 #5059. Thanks @Daniel-McCarthy!",
      "[Fixed] Inconsistent \"Reveal in …\" labels for context menus - #6466. Thanks @say25!",
      "[Fixed] Prevent concurrent fetches between user and status indicator checks - #6121 #5438 #5328",
      "[Fixed] Merge conflict conflict did not ask user to resolve some binary files - #6693",
      "[Improved] Add link to all release notes in Release Notes dialog - #6443. Thanks @koralcem!",
      "[Improved] Arrow for renamed/copied changes when viewing commit - #6519. Thanks @koralcem!",
      "[Improved] Menu state updating to address race condition - #6643",
      "[Improved] Updated verbiage when clicking on changed files to make it more explicit what will occur when you ignore the file(s) - #6689. Thanks @PaulViola!"
    ],
    "1.6.2-beta0": [
      "[Fixed] Don't show \"No local changes\" view when switching between changed files"
    ],
    "1.6.1": [
      "[Fixed] Don't show \"No local changes\" view when switching between changed files"
    ],
    "1.6.0": [
      "[New] Help users add their first repo during onboarding - #6474",
      "[New] \"No local changes\" view helpfully suggests next actions for you to take - #6445",
      "[Added] Support JetBrains Webstorm as an external editor - #6077. Thanks @KennethSweezy!",
      "[Added] Add Visual Basic syntax highlighting - #6461. Thanks @SimpleBinary!",
      "[Fixed] Automatically locate a missing repository when it cannot be found - #6228. Thanks @msftrncs!",
      "[Fixed] Don't include untracked files in merge commit - #6411",
      "[Fixed] Don't show \"Still Conflicted Warning\" when all conflicts are resolved - #6451",
      "[Fixed] Only execute menu action a single time upon hitting Enter - #5344",
      "[Fixed] Show autocompletion of GitHub handles and issues properly in commit description field - #6459",
      "[Improved] Repository list when no repositories found - #5566 #6474",
      "[Improved] Image diff menu no longer covered by large images - #6520. Thanks @06b!",
      "[Improved] Enable additional actions during a merge conflict - #6385",
      "[Improved] Increase contrast on input placeholder color in dark mode - #6556",
      "[Improved] Don't show merge success banner when attempted merge doesn't complete - #6282",
      "[Improved] Capitalize menu items appropriately on macOS - #6469"
    ],
    "1.6.0-beta3": [
      "[Fixed] Autocomplete selection does not overflow text area - #6459",
      "[Fixed] No local changes views incorrectly rendering ampersands - #6596",
      "[Improved] Capitalization of menu items on macOS - #6469"
    ],
    "1.6.0-beta2": [
      "[New] \"No local changes\" view makes it easy to find and accomplish common actions - #6445",
      "[Fixed] Automatically locate a missing repository when it cannot be found - #6228. Thanks @msftrncs!",
      "[Improved] Enable additional actions during a merge conflict - #6385",
      "[Improved] Increase contrast on input placeholder color in dark mode - #6556",
      "[Improved] Merge success banner no longer shown when attempted merge doesn't complete - #6282"
    ],
    "1.6.0-beta1": [
      "[New] Help users add their first repo during onboarding - #6474",
      "[Added] Include ability for users to add new repositories when there are none available - #5566 #6474",
      "[Added] Support JetBrains Webstorm as an external editor - #6077. Thanks @KennethSweezy!",
      "[Added] Add Visual Basic syntax highlighting - #6461. Thanks @SimpleBinary!",
      "[Fixed] Don't include untracked files in merge commit - #6411",
      "[Fixed] Don't show \"Still Conflicted Warning\" when all conflicts are resolved - #6451",
      "[Fixed] Enter when using keyboard to navigate app menu executed menu action twice - #5344",
      "[Improved] Image diff menu no longer covered by large images - #6520. Thanks @06b!"
    ],
    "1.5.2-beta0": [],
    "1.5.1": [
      "[Added] Provide keyboard shortcut for getting to commit summary field - #1719. Thanks @bruncun!",
      "[Added] Add hover states on list items and tabs - #6310",
      "[Added] Add Dockerfile syntax highlighting - #4533. Thanks @say25!",
      "[Added] Support Visual SlickEdit as an external editor - #6029. Thanks @texasaggie97!",
      "[Fixed] Allow repositories to be cloned to empty folders - #5857. Thanks @Daniel-McCarthy!",
      "[Fixed] Prevent creating branch with detached HEAD from reverting to default branch - #6085",
      "[Fixed] Fix \"Open In External Editor\" for Atom/VS Code on Windows when paths contain spaces - #6181. Thanks @msftrncs!",
      "[Fixed] Persist Branch List and Pull Request List filter text - #6002. Thanks @Daniel-McCarthy!",
      "[Fixed] Retain renamed branches position in recent branches list - #6155. Thanks @gnehcc!",
      "[Fixed] Prevent avatar duplication when user is co-author and committer - #6135. Thanks @bblarney!",
      "[Fixed] Provide keyboard selection for the \"Clone a Repository\" dialog - #3596. Thanks @a-golovanov!",
      "[Fixed] Close License & Open Source Notices dialog upon pressing \"Enter\" in dialog - #6137. Thanks @bblarney!",
      "[Fixed] Dismiss \"Merge into Branch\" dialog with escape key - #6154. Thanks @altaf933!",
      "[Fixed] Focus branch selector when comparing to branch from menu - #5600",
      "[Fixed] Reverse fold/unfold icons for expand/collapse commit summary - #6196. Thanks @HazemAM!",
      "[Improved] Allow toggling between diff modes - #6231. Thanks @06b!",
      "[Improved] Show focus around full input field - #6234. Thanks @seokju-na!",
      "[Improved] Make lists scroll to bring selected items into view - #6279",
      "[Improved] Consistently order the options for adding a repository - #6396. Thanks @vilanz!",
      "[Improved] Clear merge conflicts banner after there are no more conflicted files - #6428"
    ],
    "1.5.1-beta6": [
      "[Improved] Consistently order the options for adding a repository - #6396. Thanks @vilanz!",
      "[Improved] Clear merge conflicts banner after there are no more conflicted files - #6428"
    ],
    "1.5.1-beta5": [
      "[Improved] Commit conflicted files warning - #6381",
      "[Improved] Dismissable merge conflict dialog and associated banner - #6379 #6380",
      "[Fixed] Fix feature flag for readme overwrite warning so that it shows on beta - #6412"
    ],
    "1.5.1-beta4": [
      "[Improved] Display warning if existing readme file will be overwritten - #6338. Thanks @Daniel-McCarthy!",
      "[Improved] Add check for attempts to commit >100 MB files without Git LFS - #997. Thanks @Daniel-McCarthy!",
      "[Improved] Merge conflicts dialog visual updates - #6377"
    ],
    "1.5.1-beta3": [
      "[Improved] Maintains state on tabs for different methods of cloning repositories - #5937"
    ],
    "1.5.1-beta2": [
      "[Improved] Clarified internal documentation - #6348. Thanks @bblarney!"
    ],
    "1.5.1-beta1": [
      "[Added] Provide keyboard shortcut for getting to commit summary field - #1719. Thanks @bruncun!",
      "[Added] Add hover states on list items and tabs - #6310",
      "[Added] Add Dockerfile syntax highlighting - #4533. Thanks @say25!",
      "[Added] Support Visual SlickEdit as an external editor - #6029. Thanks @texasaggie97!",
      "[Improved] Allow toggling between diff modes - #6231. Thanks @06b!",
      "[Improved] Show focus around full input field - #6234. Thanks @seokju-na!",
      "[Improved] Make lists scroll to bring selected items into view - #6279",
      "[Fixed] Allow repositories to be cloned to empty folders - #5857. Thanks @Daniel-McCarthy!",
      "[Fixed] Prevent creating branch with detached HEAD from reverting to default branch - #6085",
      "[Fixed] Fix 'Open In External Editor' for Atom/VS Code on Windows when paths contain spaces - #6181. Thanks @msftrncs!",
      "[Fixed] Persist Branch List and Pull Request List filter text - #6002. Thanks @Daniel-McCarthy!",
      "[Fixed] Retain renamed branches position in recent branches list - #6155. Thanks @gnehcc!",
      "[Fixed] Prevent avatar duplication when user is co-author and committer - #6135. Thanks @bblarney!",
      "[Fixed] Provide keyboard selection for the ‘Clone a Repository’ dialog - #3596. Thanks @a-golovanov!",
      "[Fixed] Close License & Open Source Notices dialog upon pressing \"Enter\" in dialog - #6137. Thanks @bblarney!",
      "[Fixed] Dismiss \"Merge into Branch\" dialog with escape key - #6154. Thanks @altaf933!",
      "[Fixed] Focus branch selector when comparing to branch from menu - #5600",
      "[Fixed] Reverse fold/unfold icons for expand/collapse commit summary - #6196. Thanks @HazemAM!"
    ],
    "1.5.1-beta0": [],
    "1.5.0": [
      "[New] Clone, create, or add repositories right from the repository dropdown - #5878",
      "[New] Drag-and-drop to add local repositories from macOS tray icon - #5048",
      "[Added] Resolve merge conflicts through a guided flow - #5400",
      "[Added] Allow merging branches directly from branch dropdown - #5929. Thanks @bruncun!",
      "[Added] Commit file list now has \"Copy File Path\" context menu action - #2944. Thanks @Amabel!",
      "[Added] Keyboard shortcut for \"Rename Branch\" menu item - #5964. Thanks @agisilaos!",
      "[Added] Notify users when a merge is successfully completed - #5851",
      "[Fixed] \"Compare on GitHub\" menu item enabled when no repository is selected - #6078",
      "[Fixed] Diff viewer blocks keyboard navigation using reverse tab order - #2794",
      "[Fixed] Launching Desktop from browser always asks to clone repository - #5913",
      "[Fixed] Publish dialog displayed on push when repository is already published - #5936",
      "[Improved] \"Publish Repository\" dialog handles emoji characters - #5980. Thanks @WaleedAshraf!",
      "[Improved] Avoid repository checks when no path is specified in \"Create Repository\" dialog - #5828. Thanks @JakeHL!",
      "[Improved] Clarify the direction of merging branches - #5930. Thanks @JQuinnie!",
      "[Improved] Default commit summary more explanatory and consistent with GitHub.com - #6017. Thanks @Daniel-McCarthy!",
      "[Improved] Display a more informative message on merge dialog when branch is up to date - #5890",
      "[Improved] Getting a repository's status only blocks other operations when absolutely necessary - #5952",
      "[Improved] Display current branch in header of merge dialog - #6027",
      "[Improved] Sanitize repository name before publishing to GitHub - #3090. Thanks @Daniel-McCarthy!",
      "[Improved] Show the branch name in \"Update From Default Branch\" menu item - #3018. Thanks @a-golovanov!",
      "[Improved] Update license and .gitignore templates for initializing a new repository - #6024. Thanks @say25!"
    ],
    "1.5.0-beta5": [],
    "1.5.0-beta4": [
      "[Fixed] \"Compare on GitHub\" menu item enabled when no repository is selected - #6078",
      "[Fixed] Diff viewer blocks keyboard navigation using reverse tab order - #2794",
      "[Improved] \"Publish Repository\" dialog handles emoji characters - #5980. Thanks @WaleedAshraf!"
    ],
    "1.5.0-beta3": [],
    "1.5.0-beta2": [
      "[Added] Resolve merge conflicts through a guided flow - #5400",
      "[Added] Notify users when a merge is successfully completed - #5851",
      "[Added] Allow merging branches directly from branch dropdown - #5929. Thanks @bruncun!",
      "[Improved] Merge dialog displays current branch in header - #6027",
      "[Improved] Clarify the direction of merging branches - #5930. Thanks @JQuinnie!",
      "[Improved] Show the branch name in \"Update From Default Branch\" menu item - #3018. Thanks @a-golovanov!",
      "[Improved] Default commit summary more explanatory and consistent with GitHub.com - #6017. Thanks @Daniel-McCarthy!",
      "[Improved] Updated license and .gitignore templates for initializing a new repository - #6024. Thanks @say25!"
    ],
    "1.5.0-beta1": [
      "[New] Repository switcher has a convenient \"Add\" button to add other repositories - #5878",
      "[New] macOS tray icon now supports drag-and-drop to add local repositories - #5048",
      "[Added] Keyboard shortcut for \"Rename Branch\" menu item - #5964. Thanks @agisilaos!",
      "[Added] Commit file list now has \"Copy File Path\" context menu action - #2944. Thanks @Amabel!",
      "[Fixed] Launching Desktop from browser always asks to clone repository - #5913",
      "[Fixed] Publish dialog displayed on push when repository is already published - #5936",
      "[Improved] Sanitize repository name before publishing to GitHub - #3090. Thanks @Daniel-McCarthy!",
      "[Improved] Getting a repository's status only blocks other operations when absolutely necessary - #5952",
      "[Improved] Avoid repository checks when no path is specified in \"Create Repository\" dialog - #5828. Thanks @JakeHL!",
      "[Improved] Display a more informative message on merge dialog when branch is up to date - #5890"
    ],
    "1.4.4-beta0": [],
    "1.4.3": [
      "[Added] Add \"Remove Repository\" keyboard shortcut - #5848. Thanks @say25!",
      "[Added] Add keyboard shortcut to delete a branch - #5018. Thanks @JakeHL!",
      "[Fixed] Emoji autocomplete not rendering in some situations - #5859",
      "[Fixed] Release notes text overflowing dialog box - #5854. Thanks @amarsiingh!",
      "[Improved] Support Python 3 in Desktop CLI on macOS - #5843. Thanks @munir131!",
      "[Improved] Avoid unnecessarily reloading commit history - #5470",
      "[Improved] Publish Branch dialog will publish commits when pressing Enter - #5777. Thanks @JKirkYuan!"
    ],
    "1.4.3-beta2": [
      "[Added] Added keyboard shortcut to delete a branch - #5018. Thanks @JakeHL!",
      "[Fixed] Fix release notes text overflowing dialog box - #5854. Thanks @amarsiingh!",
      "[Improved] Avoid unnecessarily reloading commit history - #5470"
    ],
    "1.4.3-beta1": [
      "[Added] Add \"Remove Repository\" keyboard shortcut - #5848. Thanks @say25!",
      "[Fixed] Fix emoji autocomplete not rendering in some situations - #5859",
      "[Fixed] Support Python 3 in Desktop CLI on macOS - #5843. Thanks @munir131!",
      "[Improved] Publish Branch dialog will publish commits when pressing Enter - #5777. Thanks @JKirkYuan!"
    ],
    "1.4.3-beta0": [],
    "1.4.2": [
      "[New] Show resolved conflicts as resolved in Changes pane - #5609",
      "[Added] Add Terminator, MATE Terminal, and Terminology shells - #5753. Thanks @joaomlneto!",
      "[Fixed] Update embedded Git to version 2.19.1 for security vulnerability fix",
      "[Fixed] Always show commit history list when History tab is clicked - #5783. Thanks @JKirkYuan!",
      "[Fixed] Stop overriding the protocol of a detected GitHub repository - #5721",
      "[Fixed] Update sign in error message - #5766. Thanks @tiagodenoronha!",
      "[Fixed] Correct overflowing T&C and License Notices dialogs - #5756. Thanks @amarsiingh!",
      "[Improved] Add default commit message for single-file commits - #5240. Thanks @lean257!",
      "[Improved] Refresh commit list faster after reverting commit via UI - #5752",
      "[Improved] Add repository path to Remove repository dialog - #5805. Thanks @NickCraver!",
      "[Improved] Display whether user entered incorrect username or email address - #5775. Thanks @tiagodenoronha!",
      "[Improved] Update Discard Changes dialog text when discarding all changes - #5744. Thanks @Daniel-McCarthy!"
    ],
    "1.4.2-beta0": [],
    "1.4.1-test2": [
      "Testing changes to how Desktop performs CI platform checks"
    ],
    "1.4.1-test1": [
      "Testing changes to how Desktop performs CI platform checks"
    ],
    "1.4.1": [
      "[Added] Support for opening repository in Cygwin terminal - #5654. Thanks @LordOfTheThunder!",
      "[Fixed] 'Compare to Branch' menu item not disabled when modal is open - #5673. Thanks @kanishk98!",
      "[Fixed] Co-author form does not show/hide for newly-added repository - #5490",
      "[Fixed] Desktop command line always suffixes `.git` to URL when starting a clone - #5529. Thanks @j-f1!",
      "[Fixed] Dialog styling issue for dark theme users on Windows - #5629. Thanks @cwongmath!",
      "[Fixed] No message shown when filter returns no results in Clone Repository view - #5637. Thanks @DanielHix!",
      "[Improved] Branch names cannot start with a '+' character - #5594. Thanks @Daniel-McCarthy!",
      "[Improved] Clone dialog re-runs filesystem check when re-focusing on Desktop - #5518. Thanks @Daniel-McCarthy!",
      "[Improved] Commit disabled when commit summary is only spaces - #5677. Thanks @Daniel-McCarthy!",
      "[Improved] Commit summary expander sometimes shown when not needed - #5700. Thanks @aryyya!",
      "[Improved] Error handling when looking for merge base of a missing ref - #5612",
      "[Improved] Warning if branch exists on remote when creating branch - #5141. Thanks @Daniel-McCarthy!"
    ],
    "1.4.1-beta1": [
      "[Added] Support for opening repository in Cygwin terminal - #5654. Thanks @LordOfTheThunder!",
      "[Fixed] 'Compare to Branch' menu item not disabled when modal is open - #5673. Thanks @kanishk98!",
      "[Fixed] No message shown when filter returns no results in Clone Repository view - #5637. Thanks @DanielHix!",
      "[Fixed] Co-author form does not show/hide for newly-added repository - #5490",
      "[Fixed] Dialog styling issue for dark theme users on Windows - #5629. Thanks @cwongmath!",
      "[Fixed] Desktop command line always suffixes `.git` to URL when starting a clone - #5529. Thanks @j-f1!",
      "[Improved] Commit summary expander sometimes shown when not needed - #5700. Thanks @aryyya!",
      "[Improved] Commit disabled when commit summary is only spaces - #5677. Thanks @Daniel-McCarthy!",
      "[Improved] Error handling when looking for merge base of a missing ref - #5612",
      "[Improved] Clone dialog re-runs filesystem check when re-focusing on Desktop - #5518. Thanks @Daniel-McCarthy!",
      "[Improved] Branch names cannot start with a '+' character - #5594. Thanks @Daniel-McCarthy!",
      "[Improved] Warning if branch exists on remote when creating branch - #5141. Thanks @Daniel-McCarthy!"
    ],
    "1.4.1-beta0": [],
    "1.4.0": [
      "[New] When an update is available for GitHub Desktop, release notes can be viewed in Desktop - #2774",
      "[New] Detect merge conflicts when comparing branches - #4588",
      "[Fixed] Avoid double checkout warning when opening a pull request in Desktop - #5375",
      "[Fixed] Error when publishing repository is now associated with the right tab - #5422. Thanks @Daniel-McCarthy!",
      "[Fixed] Disable affected menu items when on detached HEAD - #5500. Thanks @say25!",
      "[Fixed] Show border when commit description is expanded - #5506. Thanks @aryyya!",
      "[Fixed] GitLab URL which corresponds to GitHub repository of same name cloned GitHub repository - #4154",
      "[Fixed] Caret in co-author selector is hidden when dark theme enabled - #5589",
      "[Fixed] Authenticating to GitHub Enterprise fails when user has no emails defined - #5585",
      "[Improved] Avoid multiple lookups of default remote - #5399"
    ],
    "1.4.0-beta3": [
      "[New] When an update is available for GitHub Desktop, the release notes can be viewed in Desktop - #2774",
      "[New] Detect merge conflicts when comparing branches - #4588",
      "[Fixed] Avoid double checkout warning when opening a pull request in Desktop - #5375",
      "[Fixed] Error when publishing repository is now associated with the right tab - #5422. Thanks @Daniel-McCarthy!",
      "[Fixed] Disable affected menu items when on detached HEAD - #5500. Thanks @say25!",
      "[Fixed] Show border when commit description is expanded - #5506. Thanks @aryyya!",
      "[Fixed] GitLab URL which corresponds to GitHub repository of same name cloned GitHub repository - #4154",
      "[Improved] Avoid multiple lookups of default remote - #5399",
      "[Improved] Skip optional locks when checking status of repository - #5376"
    ],
    "1.4.0-beta2": [
      "[New] When an update is available for GitHub Desktop, the release notes can be viewed in Desktop - #2774",
      "[New] Detect merge conflicts when comparing branches - #4588",
      "[Fixed] Avoid double checkout warning when opening a pull request in Desktop - #5375",
      "[Fixed] Error when publishing repository is now associated with the right tab - #5422. Thanks @Daniel-McCarthy!",
      "[Fixed] Disable affected menu items when on detached HEAD - #5500. Thanks @say25!",
      "[Fixed] Show border when commit description is expanded - #5506. Thanks @aryyya!",
      "[Fixed] GitLab URL which corresponds to GitHub repository of same name cloned GitHub repository - #4154",
      "[Improved] Avoid multiple lookups of default remote - #5399",
      "[Improved] Skip optional locks when checking status of repository - #5376"
    ],
    "1.4.0-beta1": [
      "[New] When an update is available for GitHub Desktop, the release notes can be viewed in Desktop - #2774",
      "[New] Detect merge conflicts when comparing branches - #4588",
      "[Fixed] Avoid double checkout warning when opening a pull request in Desktop - #5375",
      "[Fixed] Error when publishing repository is now associated with the right tab - #5422. Thanks @Daniel-McCarthy!",
      "[Fixed] Disable affected menu items when on detached HEAD - #5500. Thanks @say25!",
      "[Fixed] Show border when commit description is expanded - #5506. Thanks @aryyya!",
      "[Fixed] GitLab URL which corresponds to GitHub repository of same name cloned GitHub repository - #4154",
      "[Improved] Avoid multiple lookups of default remote - #5399",
      "[Improved] Skip optional locks when checking status of repository - #5376"
    ],
    "1.4.0-beta0": [],
    "1.3.5": [
      "[Fixed] Disable delete button while deleting a branch - #5331",
      "[Fixed] History now avoids calling log.showSignature if set in config - #5466",
      "[Fixed] Start blocking the ability to add local bare repositories - #4293. Thanks @Daniel-McCarthy!",
      "[Fixed] Revert workaround for tooltip issue on Windows - #3362. Thanks @divayprakash!",
      "[Improved] Error message when publishing to missing organisation - #5380. Thanks @Daniel-McCarthy!",
      "[Improved] Don't hide commit details when commit description is expanded. - #5471. Thanks @aryyya!"
    ],
    "1.3.5-beta1": [
      "[Fixed] Disable delete button while deleting a branch - #5331",
      "[Fixed] History now avoids calling log.showSignature if set in config - #5466",
      "[Fixed] Start blocking the ability to add local bare repositories - #4293. Thanks @Daniel-McCarthy!",
      "[Fixed] Revert workaround for tooltip issue on Windows - #3362. Thanks @divayprakash!",
      "[Improved] Error message when publishing to missing organisation - #5380. Thanks @Daniel-McCarthy!",
      "[Improved] Don't hide commit details when commit summary description is expanded. - #5471. Thanks @aryyya!"
    ],
    "1.3.5-beta0": [],
    "1.3.4": [
      "[Improved] Cloning message uses remote repo name not file destination - #5413. Thanks @lisavogtsf!",
      "[Improved] Support VSCode user scope installation - #5281. Thanks @saschanaz!"
    ],
    "1.3.4-beta1": [
      "[Improved] Cloning message uses remote repo name not file destination - #5413. Thanks @lisavogtsf!",
      "[Improved] Support VSCode user scope installation - #5281. Thanks @saschanaz!"
    ],
    "1.3.4-beta0": [],
    "1.3.3": [
      "[Fixed] Maximize and restore app on Windows does not fill available space - #5033",
      "[Fixed] 'Clone repository' menu item label is obscured on Windows - #5348. Thanks @Daniel-McCarthy!",
      "[Fixed] User can toggle files when commit is in progress - #5341. Thanks @masungwon!",
      "[Improved] Repository indicator background work - #5317 #5326 #5363 #5241 #5320"
    ],
    "1.3.3-beta1": [
      "[Fixed] Maximize and restore app on Windows does not fill available space - #5033",
      "[Fixed] 'Clone repository' menu item label is obscured on Windows - #5348. Thanks @Daniel-McCarthy!",
      "[Fixed] User can toggle files when commit is in progress - #5341. Thanks @masungwon!",
      "[Improved] Repository indicator background work - #5317 #5326 #5363 #5241 #5320"
    ],
    "1.3.3-test6": ["Testing infrastructure changes"],
    "1.3.3-test5": ["Testing the new CircleCI config changes"],
    "1.3.3-test4": ["Testing the new CircleCI config changes"],
    "1.3.3-test3": ["Testing the new CircleCI config changes"],
    "1.3.3-test2": ["Testing the new CircleCI config changes"],
    "1.3.3-test1": ["Testing the new CircleCI config changes"],
    "1.3.2": [
      "[Fixed] Bugfix for background checks not being aware of missing repositories - #5282",
      "[Fixed] Check the local state of a repository before performing Git operations - #5289",
      "[Fixed] Switch to history view for default branch when deleting current branch during a compare - #5256",
      "[Fixed] Handle missing .git directory inside a tracked repository - #5291"
    ],
    "1.3.2-beta1": [
      "[Fixed] Bugfix for background checks not being aware of missing repositories - #5282",
      "[Fixed] Check the local state of a repository before performing Git operations - #5289",
      "[Fixed] Switch to history view for default branch when deleting current branch during a compare - #5256",
      "[Fixed] Handle missing .git directory inside a tracked repository - #5291"
    ],
    "1.3.1": [
      "[Fixed] Background Git operations on missing repositories are not handled as expected - #5282"
    ],
    "1.3.1-beta1": [
      "[Fixed] Background Git operations on missing repositories are not handled as expected - #5282"
    ],
    "1.3.1-beta0": [
      "[New] Notification displayed in History tab when the base branch moves ahead of the current branch - #4768",
      "[New] Repository list displays uncommitted changes indicator and ahead/behind information - #2259 #5095",
      "[Added] Option to move repository to trash when removing from app - #2108. Thanks @say25!",
      "[Added] Syntax highlighting for PowerShell files - #5081. Thanks @say25!",
      "[Fixed] \"Discard Changes\" context menu discards correct file when entry is not part of selected group - #4788",
      "[Fixed] Display local path of selected repository as tooltip - #4922. Thanks @yongdamsh!",
      "[Fixed] Display root directory name when repository is located at drive root - #4924",
      "[Fixed] Handle legacy macOS right click gesture - #4942",
      "[Fixed] History omits latest commit from list - #5243",
      "[Fixed] Markdown header elements hard to read in dark mode - #5133. Thanks @agisilaos!",
      "[Fixed] Only perform ahead/behind comparisons when branch selector is open - #5142",
      "[Fixed] Relax checks for merge commits for GitHub Enterprise repositories - #4329",
      "[Fixed] Render clickable link in \"squash and merge\" commit message - #5203. Thanks @1pete!",
      "[Fixed] Return key disabled when no matches found in Compare branch list - #4458",
      "[Fixed] Selected commit not remembered when switching between History and Changes tabs - #4985",
      "[Fixed] Selected commit when comparing is reset to latest when Desktop regains focus - #5069",
      "[Fixed] Support default branch detection for non-GitHub repositories - #4937",
      "[Improved] Change primary button color to blue for dark theme - #5074",
      "[Improved] Diff gutter elements should be considered button elements when interacting - #5158",
      "[Improved] Status parsing significantly more performant when handling thousands of changed files - #2449 #5186"
    ],
    "1.3.0": [
      "[New] Notification displayed in History tab when the base branch moves ahead of the current branch - #4768",
      "[New] Repository list displays uncommitted changes indicator and ahead/behind information - #2259 #5095",
      "[Added] Option to move repository to trash when removing from app - #2108. Thanks @say25!",
      "[Added] Syntax highlighting for PowerShell files - #5081. Thanks @say25!",
      "[Fixed] \"Discard Changes\" context menu discards correct file when entry is not part of selected group - #4788",
      "[Fixed] Display local path of selected repository as tooltip - #4922. Thanks @yongdamsh!",
      "[Fixed] Display root directory name when repository is located at drive root - #4924",
      "[Fixed] Handle legacy macOS right click gesture - #4942",
      "[Fixed] History omits latest commit from list - #5243",
      "[Fixed] Markdown header elements hard to read in dark mode - #5133. Thanks @agisilaos!",
      "[Fixed] Only perform ahead/behind comparisons when branch selector is open - #5142",
      "[Fixed] Relax checks for merge commits for GitHub Enterprise repositories - #4329",
      "[Fixed] Render clickable link in \"squash and merge\" commit message - #5203. Thanks @1pete!",
      "[Fixed] Return key disabled when no matches found in Compare branch list - #4458",
      "[Fixed] Selected commit not remembered when switching between History and Changes tabs - #4985",
      "[Fixed] Selected commit when comparing is reset to latest when Desktop regains focus - #5069",
      "[Fixed] Support default branch detection for non-GitHub repositories - #4937",
      "[Improved] Change primary button color to blue for dark theme - #5074",
      "[Improved] Diff gutter elements should be considered button elements when interacting - #5158",
      "[Improved] Status parsing significantly more performant when handling thousands of changed files - #2449 #5186"
    ],
    "1.3.0-beta7": [],
    "1.3.0-beta6": [],
    "1.3.0-beta5": [
      "[Fixed] Ensure commit message is cleared after successful commit - #4046",
      "[Fixed] History omits latest commit from list - #5243"
    ],
    "1.3.0-beta4": [
      "[Fixed] Only perform ahead/behind comparisons when branch selector is open - #5142",
      "[Fixed] Render clickable link in \"squash and merge\" commit message - #5203. Thanks @1pete!",
      "[Fixed] Selected commit not remembered when switching between History and Changes tabs - #4985",
      "[Fixed] Selected commit when comparing is reset to latest when Desktop regains focus - #5069"
    ],
    "1.3.0-beta3": [
      "[Fixed] \"Discard Changes\" context menu discards correct file when entry is not part of selected group - #4788",
      "[Fixed] Return key disabled when no matches found in Compare branch list - #4458",
      "[Improved] Status parsing significantly more performant when handling thousands of changed files - #2449 #5186"
    ],
    "1.3.0-beta2": [
      "[Added] Option to move repository to trash when removing from app - #2108. Thanks @say25!",
      "[Fixed] Markdown header elements hard to read in dark mode - #5133. Thanks @agisilaos!",
      "[Improved] Diff gutter elements should be considered button elements when interacting - #5158"
    ],
    "1.2.7-test3": ["Test deployment for electron version bump."],
    "1.3.0-beta1": [
      "[New] Notification displayed in History tab when the base branch moves ahead of the current branch - #4768",
      "[New] Repository list displays uncommitted changes count and ahead/behind information - #2259",
      "[Added] Syntax highlighting for PowerShell files- #5081. Thanks @say25!",
      "[Fixed] Display something when repository is located at drive root - #4924",
      "[Fixed] Relax checks for merge commits for GitHub Enterprise repositories - #4329",
      "[Fixed] Display local path of selected repository as tooltip - #4922. Thanks @yongdamsh!",
      "[Fixed] Support default branch detection for non-GitHub repositories - #4937",
      "[Fixed] Handle legacy macOS right click gesture - #4942",
      "[Improved] Repository list badge style tweaks and tweaks for dark theme - #5095",
      "[Improved] Change primary button color to blue for dark theme - #5074"
    ],
    "1.2.7-test2": ["Test deployment for electron version bump."],
    "1.2.7-test1": ["Sanity check deployment for refactored scripts"],
    "1.2.7-beta0": [
      "[Fixed] Visual indicator for upcoming feature should not be shown - #5026"
    ],
    "1.2.6": [
      "[Fixed] Visual indicator for upcoming feature should not be shown - #5026"
    ],
    "1.2.6-beta0": [
      "[Fixed] Feature flag for upcoming feature not applied correctly - #5024"
    ],
    "1.2.5": [
      "[Fixed] Feature flag for upcoming feature not applied correctly - #5024"
    ],
    "1.2.4": [
      "[New] Dark Theme preview - #4849",
      "[Added] Syntax highlighting for Cake files - #4935. Thanks @say25!",
      "[Added] WebStorm support for macOS - #4841. Thanks @mrsimonfletcher!",
      "[Fixed] Compare tab appends older commits when scrolling to bottom of list - #4964",
      "[Fixed] Remove temporary directory after Git LFS operation completes - #4414",
      "[Fixed] Unable to compare when two branches exist - #4947 #4730",
      "[Fixed] Unhandled errors when refreshing pull requests fails - #4844 #4866",
      "[Improved] Remove context menu needs to hint if a dialog will be shown - #4975",
      "[Improved] Upgrade embedded Git LFS - #4602 #4745",
      "[Improved] Update banner message clarifies that only Desktop needs to be restarted - #4891. Thanks @KennethSweezy!",
      "[Improved] Discard Changes context menu entry should contain ellipses when user needs to confirm - #4846. Thanks @yongdamsh!",
      "[Improved] Initializing syntax highlighting components - #4764",
      "[Improved] Only show overflow shadow when description overflows - #4898",
      "[Improved] Changes tab displays number of changed files instead of dot - #4772. Thanks @yongdamsh!"
    ],
    "1.2.4-beta5": [],
    "1.2.4-beta4": [
      "[Fixed] Compare tab appends older commits when scrolling to bottom of list - #4964",
      "[Fixed] Remove temporary directory after Git LFS operation completes - #4414",
      "[Improved] Remove context menu needs to hint if a dialog will be shown - #4975",
      "[Improved] Upgrade embedded Git LFS - #4602 #4745"
    ],
    "1.2.4-test1": [
      "Confirming latest Git LFS version addresses reported issues"
    ],
    "1.2.4-beta3": [
      "[Added] WebStorm support for macOS - #4841. Thanks @mrsimonfletcher!",
      "[Improved] Update banner message clarifies that only Desktop needs to be restarted - #4891. Thanks @KennethSweezy!"
    ],
    "1.2.4-beta2": [],
    "1.2.4-beta1": [
      "[New] Dark Theme preview - #4849",
      "[Added] Syntax highlighting for Cake files - #4935. Thanks @say25!",
      "[Fixed] Unable to compare when two branches exist - #4947 #4730",
      "[Fixed] Unhandled errors when refreshing pull requests fails - #4844 #4866",
      "[Improved] Discard Changes context menu entry should contain ellipses when user needs to confirm - #4846. Thanks @yongdamsh!",
      "[Improved] Initializing syntax highlighting components - #4764",
      "[Improved] Only show overflow shadow when description overflows - #4898",
      "[Improved] Changes tab displays number of changed files instead of dot - #4772. Thanks @yongdamsh!"
    ],
    "1.2.3": [
      "[Fixed] No autocomplete when searching for co-authors - #4847",
      "[Fixed] Error when checking out a PR from a fork - #4842"
    ],
    "1.2.3-beta1": [
      "[Fixed] No autocomplete when searching for co-authors - #4847",
      "[Fixed] Error when checking out a PR from a fork - #4842"
    ],
    "1.2.3-test1": [
      "Confirming switch from uglify-es to babel-minify addresses minification issue - #4871"
    ],
    "1.2.2": [
      "[Fixed] Make cURL/schannel default to using the Windows certificate store - #4817",
      "[Fixed] Restore text selection highlighting in diffs - #4818"
    ],
    "1.2.2-beta1": [
      "[Fixed] Make cURL/schannel default to using the Windows certificate store - #4817",
      "[Fixed] Text selection highlighting in diffs is back - #4818"
    ],
    "1.2.1": [
      "[Added] Brackets support for macOS - #4608. Thanks @3raxton!",
      "[Added] Pull request number and author are included in fuzzy-find filtering - #4653. Thanks @damaneice!",
      "[Fixed] Decreased the max line length limit - #3740. Thanks @sagaragarwal94!",
      "[Fixed] Updated embedded Git to 2.17.1 to address upstream security issue - #4791",
      "[Improved] Display the difference in file size of an image in the diff view - #4380. Thanks @ggajos!"
    ],
    "1.2.1-test1": ["Upgraded embedded Git to 2.17.0"],
    "1.2.1-beta1": [
      "[Added] Brackets support for macOS - #4608. Thanks @3raxton!",
      "[Added] Pull request number and author are included in fuzzy-find filtering - #4653. Thanks @damaneice!",
      "[Fixed] Decreased the max line length limit - #3740. Thanks @sagaragarwal94!",
      "[Fixed] Updated embedded Git to 2.17.1 to address upstream security issue - #4791",
      "[Improved] Display the difference in file size of an image in the diff view - #4380. Thanks @ggajos!"
    ],
    "1.2.1-beta0": [],
    "1.1.2-test6": ["Testing the Webpack v4 output from the project"],
    "1.2.0": [
      "[New] History now has ability to compare to another branch and merge outstanding commits",
      "[New] Support for selecting more than one file in the changes list - #1712. Thanks @icosamuel!",
      "[New] Render bitmap images in diffs - #4367. Thanks @MagicMarvMan!",
      "[Added] Add PowerShell Core support for Windows and macOS - #3791. Thanks @saschanaz!",
      "[Added] Add MacVim support for macOS - #4532. Thanks @johnelliott!",
      "[Added] Syntax highlighting for JavaServer Pages (JSP) - #4470. Thanks @damaneice!",
      "[Added] Syntax highlighting for Haxe files - #4445. Thanks @Gama11!",
      "[Added] Syntax highlighting for R files - #4455. Thanks @say25!",
      "[Fixed] 'Open in Shell' on Linux ensures Git is on PATH - #4619. Thanks @ziggy42!",
      "[Fixed] Pressing 'Enter' on filtered Pull Request does not checkout - #4673",
      "[Fixed] Alert icon shrinks in rename dialog when branch name is long - #4566",
      "[Fixed] 'Open in Desktop' performs fetch to ensure branch exists before checkout - #3006",
      "[Fixed] 'Open in Default Program' on Windows changes the window title - #4446",
      "[Fixed] Skip fast-forwarding when there are many eligible local branches - #4392",
      "[Fixed] Image diffs not working for files with upper-case file extension - #4466",
      "[Fixed] Syntax highlighting not working for files with upper-case file extension - #4462. Thanks @say25!",
      "[Fixed] Error when creating Git LFS progress causes clone to fail - #4307. Thanks @MagicMarvMan!",
      "[Fixed] 'Open File in External Editor' always opens a new instance - #4381",
      "[Fixed] 'Select All' shortcut now works for changes list - #3821",
      "[Improved] Automatically add valid repository when using command line interface - #4513. Thanks @ggajos!",
      "[Improved] Always fast-forward the default branch - #4506",
      "[Improved] Warn when trying to rename a published branch - #4035. Thanks @agisilaos!",
      "[Improved] Added context menu for files in commit history - #2845. Thanks @crea7or",
      "[Improved] Discarding all changes always prompts for confirmation - #4459",
      "[Improved] Getting list of changed files is now more efficient when dealing with thousands of files - #4443",
      "[Improved] Checking out a Pull Request may skip unnecessary fetch - #4068. Thanks @agisilaos!",
      "[Improved] Commit summary now has a hint to indicate why committing is disabled - #4429.",
      "[Improved] Pull request status text now matches format on GitHub - #3521",
      "[Improved] Add escape hatch to disable hardware acceleration when launching - #3921"
    ],
    "1.1.2-beta7": [],
    "1.1.2-beta6": [
      "[Added] Add MacVim support for macOS - #4532. Thanks @johnelliott!",
      "[Fixed] Open in Shell on Linux ensures Git is available on the user's PATH - #4619. Thanks @ziggy42!",
      "[Fixed] Keyboard focus issues when navigating Pull Request list - #4673",
      "[Improved] Automatically add valid repository when using command line interface - #4513. Thanks @ggajos!"
    ],
    "1.1.2-test5": ["Actually upgrading fs-extra to v6 in the app"],
    "1.1.2-test4": ["Upgrading fs-extra to v6"],
    "1.1.2-beta5": [
      "[Added] Syntax highlighting for JavaServer Pages (JSP) - #4470. Thanks @damaneice!",
      "[Fixed] Prevent icon from shrinking in rename dialog - #4566"
    ],
    "1.1.2-beta4": [
      "[New] New Compare tab allowing visualization of the relationship between branches",
      "[New] Support for selecting more than one file in the changes list - #1712. Thanks @icosamuel!",
      "[Fixed] 'Select All' shortcut now works for changes list - #3821",
      "[Improved] Always fast-forward the default branch - #4506",
      "[Improved] Warn when trying to rename a published branch - #4035. Thanks @agisilaos!",
      "[Improved] Added context menu for files in commit history - #2845. Thanks @crea7or",
      "[Improved] Discarding all changes always prompts for confirmation - #4459"
    ],
    "1.1.2-beta3": [
      "[Added] Syntax highlighting for Haxe files - #4445. Thanks @Gama11!",
      "[Added] Syntax highlighting for R files - #4455. Thanks @say25!",
      "[Fixed] Fetch to ensure \"Open in Desktop\" has a branch to checkout - #3006",
      "[Fixed] Handle the click event when opening a binary file - #4446",
      "[Fixed] Skip fast-forwarding when there are a lot of eligible local branches - #4392",
      "[Fixed] Image diffs not working for files with upper-case file extension - #4466",
      "[Fixed] Syntax highlighting not working for files with upper-case file extension - #4462. Thanks @say25!",
      "[Improved] Getting list of changed files is now more efficient when dealing with thousands of files - #4443",
      "[Improved] Checking out a Pull Request may skip unnecessary fetch - #4068. Thanks @agisilaos!",
      "[Improved] Commit summary now has a hint to indicate why committing is disabled - #4429."
    ],
    "1.1.2-test3": ["[New] Comparison Branch demo build"],
    "1.1.2-test2": [
      "Refactoring the diff internals to potentially land some SVG improvements"
    ],
    "1.1.2-test1": [
      "Refactoring the diff internals to potentially land some SVG improvements"
    ],
    "1.1.2-beta2": [
      "[New] Render bitmap images in diffs - #4367. Thanks @MagicMarvMan!",
      "[New] Add PowerShell Core support for Windows and macOS - #3791. Thanks @saschanaz!",
      "[Fixed] Error when creating Git LFS progress causes clone to fail - #4307. Thanks @MagicMarvMan!",
      "[Fixed] 'Open File in External Editor' does not use existing window - #4381",
      "[Fixed] Always ask for confirmation when discarding all changes - #4423",
      "[Improved] Pull request status text now matches format on GitHub - #3521",
      "[Improved] Add escape hatch to disable hardware acceleration when launching - #3921"
    ],
    "1.1.2-beta1": [],
    "1.1.1": [
      "[New] Render WebP images in diffs - #4164. Thanks @agisilaos!",
      "[Fixed] Edit context menus in commit form input elements - #3886",
      "[Fixed] Escape behavior for Pull Request list does not match Branch List - #3597",
      "[Fixed] Keep caret position after inserting completion for emoji/mention - #3835. Thanks @CarlRosell!",
      "[Fixed] Handle error events when watching files used to get Git LFS output - #4117",
      "[Fixed] Potential race condition when opening a fork pull request - #4149",
      "[Fixed] Show placeholder image when no pull requests found - #3973",
      "[Fixed] Disable commit summary and description inputs while commit in progress - #3893. Thanks @crea7or!",
      "[Fixed] Ensure pull request cache is cleared after last pull request merged - #4122",
      "[Fixed] Focus two-factor authentication dialog on input - #4220. Thanks @WaleedAshraf!",
      "[Fixed] Branches button no longer disabled while on an unborn branch - #4236. Thanks @agisilaos!",
      "[Fixed] Delete gitignore file when all entries cleared in Repository Settings - #1896",
      "[Fixed] Add visual indicator that a folder can be dropped on Desktop - #4004. Thanks @agisilaos!",
      "[Fixed] Attempt to focus the application window on macOS after signing in via the browser - #4126",
      "[Fixed] Refresh issues when user manually fetches - #4076",
      "[Improved] Add `Discard All Changes...` to context menu on changed file list - #4197. Thanks @xamm!",
      "[Improved] Improve contrast for button labels in app toolbar - #4219",
      "[Improved] Speed up check for submodules when discarding - #4186. Thanks @kmscode!",
      "[Improved] Make the keychain known issue more clear within Desktop - #4125",
      "[Improved] Continue past the 'diff too large' message and view the diff - #4050",
      "[Improved] Repository association might not have expected prefix - #4090. Thanks @mathieudutour!",
      "[Improved] Add message to gitignore dialog when not on default branch - #3720",
      "[Improved] Hide Desktop-specific forks in Branch List - #4127",
      "[Improved] Disregard accidental whitespace when cloning a repository by URL - #4216",
      "[Improved] Show alert icon in repository list when repository not found on disk - #4254. Thanks @gingerbeardman!",
      "[Improved] Repository list now closes after removing last repository - #4269. Thanks @agisilaos!",
      "[Improved] Move forget password link after the password dialog to match expected tab order - #4283. Thanks @iamnapo!",
      "[Improved] More descriptive text in repository toolbar button when no repositories are tracked - #4268. Thanks @agisilaos!",
      "[Improved] Context menu in Changes tab now supports opening file in your preferred editor - #4030"
    ],
    "1.1.1-beta4": [
      "[Improved] Context menu in Changes tab now supports opening file in your preferred editor - #4030"
    ],
    "1.1.1-beta3": [],
    "1.1.1-beta2": [
      "[New] Render WebP images in diffs - #4164. Thanks @agisilaos!",
      "[Fixed] Edit context menus in commit form input elements - #3886",
      "[Fixed] Escape behavior should match that of Branch List - #3972",
      "[Fixed] Keep caret position after inserting completion - #3835. Thanks @CarlRosell!",
      "[Fixed] Handle error events when watching files used to get Git LFS output - #4117",
      "[Fixed] Potential race condition when opening a fork pull request - #4149",
      "[Fixed] Show placeholder image when no pull requests found - #3973",
      "[Fixed] Disable input fields summary and description while commit in progress - #3893. Thanks @crea7or!",
      "[Fixed] Ensure pull request cache is cleared after last pull request merged - #4122",
      "[Fixed] Focus two-factor authentication dialog on input - #4220. Thanks @WaleedAshraf!",
      "[Fixed] Branches button no longer disabled while on an unborn branch - #4236. Thanks @agisilaos!",
      "[Fixed] Delete gitignore file when entries cleared in Repository Settings - #1896",
      "[Fixed] Add visual indicator that a folder can be dropped on Desktop - #4004. Thanks @agisilaos!",
      "[Improved] Add `Discard All Changes...` to context menu on changed file list - #4197. Thanks @xamm!",
      "[Improved] Improve contrast for button labels in app toolbar - #4219",
      "[Improved] Speed up check for submodules when discarding - #4186. Thanks @kmscode!",
      "[Improved] Make the keychain known issue more clear within Desktop - #4125",
      "[Improved] Continue past the 'diff too large' message and view the diff - #4050",
      "[Improved] Repository association might not have expected prefix - #4090. Thanks @mathieudutour!",
      "[Improved] Add message to gitignore dialog when not on default branch - #3720",
      "[Improved] Hide Desktop-specific forks in Branch List - #4127",
      "[Improved] Disregard accidental whitespace when cloning a repository by URL - #4216",
      "[Improved] Show alert icon in repository list when repository not found on disk - #4254. Thanks @gingerbeardman!",
      "[Improved] Repository list now closes after removing last repository - #4269. Thanks @agisilaos!",
      "[Improved] Move forget password link to after the password dialog to maintain expected tab order - #4283. Thanks @iamnapo!",
      "[Improved] More descriptive text in repository toolbar button when no repositories are tracked - #4268. Thanks @agisilaos!"
    ],
    "1.1.1-test2": ["[Improved] Electron 1.8.3 upgrade (again)"],
    "1.1.1-test1": [
      "[Improved] Forcing a focus on the window after the OAuth dance is done"
    ],
    "1.1.1-beta1": [],
    "1.1.0": [
      "[New] Check out pull requests from collaborators or forks from within Desktop",
      "[New] View the commit status of the branch when it has an open pull request",
      "[Added] Add RubyMine support for macOS - #3883. Thanks @gssbzn!",
      "[Added] Add TextMate support for macOS - #3910. Thanks @caiofbpa!",
      "[Added] Syntax highlighting for Elixir files - #3774. Thanks @joaovitoras!",
      "[Fixed] Update layout of branch blankslate image - #4011",
      "[Fixed] Expanded avatar stack in commit summary gets cut off - #3884",
      "[Fixed] Clear repository filter when switching tabs - #3787. Thanks @reyronald!",
      "[Fixed] Avoid crash when unable to launch shell - #3954",
      "[Fixed] Ensure renames are detected when viewing commit diffs - #3673",
      "[Fixed] Fetch default remote if it differs from the current - #4056",
      "[Fixed] Handle Git errors when .gitmodules are malformed - #3912",
      "[Fixed] Handle error when \"where\" is not on PATH - #3882 #3825",
      "[Fixed] Ignore action assumes CRLF when core.autocrlf is unset - #3514",
      "[Fixed] Prevent duplicate entries in co-author autocomplete list - #3887",
      "[Fixed] Renames not detected when viewing commit diffs - #3673",
      "[Fixed] Support legacy usernames as co-authors - #3897",
      "[Improved] Update branch button text from \"New\" to \"New Branch\" - #4032",
      "[Improved] Add fuzzy search in the repository, branch, PR, and clone FilterLists - #911. Thanks @j-f1!",
      "[Improved] Tidy up commit summary and description layout in commit list - #3922. Thanks @willnode!",
      "[Improved] Use smaller default size when rendering Gravatar avatars - #3911",
      "[Improved] Show fetch progress when initializing remote for fork - #3953",
      "[Improved] Remove references to Hubot from the user setup page - #4015. Thanks @j-f1!",
      "[Improved] Error handling around ENOENT - #3954",
      "[Improved] Clear repository filter text when switching tabs - #3787. Thanks @reyronald!",
      "[Improved] Allow window to accept single click on focus - #3843",
      "[Improved] Disable drag-and-drop interaction when a popup is in the foreground - #3996"
    ],
    "1.1.0-beta3": [
      "[Fixed] Fetch default remote if it differs from the current - #4056"
    ],
    "1.1.0-beta2": [
      "[Improved] Update embedded Git to improve error handling when using stdin - #4058"
    ],
    "1.1.0-beta1": [
      "[Improved] Add 'Branch' to 'New' branch button - #4032",
      "[Improved] Remove references to Hubot from the user setup page - #4015. Thanks @j-f1!"
    ],
    "1.0.14-beta5": [
      "[Fixed] Improve detection of pull requests associated with current branch - #3991",
      "[Fixed] Disable drag-and-drop interaction when a popup is in the foreground - #3996",
      "[Fixed] Branch blank slate image out of position - #4011"
    ],
    "1.0.14-beta4": [
      "[New] Syntax highlighting for Elixir files - #3774. Thanks @joaovitoras!",
      "[Fixed] Crash when unable to launch shell - #3954",
      "[Fixed] Support legacy usernames as co-authors - #3897",
      "[Improved] Enable fuzzy search in the repository, branch, PR, and clone FilterLists - #911. Thanks @j-f1!",
      "[Improved] Tidy up commit summary and description layout in commit list - #3922. Thanks @willnode!"
    ],
    "1.0.14-test1": ["[Improved] Electron 1.8.2 upgrade"],
    "1.0.14-beta3": [
      "[Added] Add TextMate support for macOS - #3910. Thanks @caiofbpa!",
      "[Fixed] Handle Git errors when .gitmodules are malformed - #3912",
      "[Fixed] Clear repository filter when switching tabs - #3787. Thanks @reyronald!",
      "[Fixed] Prevent duplicate entries in co-author autocomplete list - #3887",
      "[Improved] Show progress when initializing remote for fork - #3953"
    ],
    "1.0.14-beta2": [
      "[Added] Add RubyMine support for macOS - #3883. Thanks @gssbzn!",
      "[Fixed] Allow window to accept single click on focus - #3843",
      "[Fixed] Expanded avatar list hidden behind commit details - #3884",
      "[Fixed] Renames not detected when viewing commit diffs - #3673",
      "[Fixed] Ignore action assumes CRLF when core.autocrlf is unset - #3514",
      "[Improved] Use smaller default size when rendering Gravatar avatars - #3911"
    ],
    "1.0.14-beta1": ["[New] Commit together with co-authors - #3879"],
    "1.0.13": [
      "[New] Commit together with co-authors - #3879",
      "[New] PhpStorm is now a supported external editor on macOS - #3749. Thanks @hubgit!",
      "[Improved] Update embedded Git to 2.16.1 - #3617 #3828 #3871",
      "[Improved] Blank slate view is now more responsive when zoomed - #3777",
      "[Improved] Documentation fix for Open in Shell resource - #3799. Thanks @saschanaz!",
      "[Improved] Improved error handling for Linux - #3732",
      "[Improved] Allow links in unexpanded summary to be clickable - #3719. Thanks @koenpunt!",
      "[Fixed] Update Electron to 1.7.11 to address security issue - #3846",
      "[Fixed] Allow double dashes in branch name - #3599. Thanks @JQuinnie!",
      "[Fixed] Sort the organization list - #3657. Thanks @j-f1!",
      "[Fixed] Check out PRs from a fork - #3395",
      "[Fixed] Confirm deleting branch when it has an open PR - #3615",
      "[Fixed] Defer user/email validation in Preferences - #3722",
      "[Fixed] Checkout progress did not include branch name - #3780",
      "[Fixed] Don't block branch switching when in detached HEAD - #3807",
      "[Fixed] Handle discarding submodule changes properly - #3647",
      "[Fixed] Show tooltip with additional info about the build status - #3134",
      "[Fixed] Update placeholders to support Linux distributions - #3150",
      "[Fixed] Refresh local commit list when switching tabs - #3698"
    ],
    "1.0.13-test1": [
      "[Improved] Update embedded Git to 2.16.1 - #3617 #3828 #3871",
      "[Fixed] Update Electron to 1.7.11 to address security issue - #3846",
      "[Fixed] Allows double dashes in branch name - #3599. Thanks @JQuinnie!",
      "[Fixed] Pull Request store may not have status defined - #3869",
      "[Fixed] Render the Pull Request badge when no commit statuses found - #3608"
    ],
    "1.0.13-beta1": [
      "[New] PhpStorm is now a supported external editor on macOS - #3749. Thanks @hubgit!",
      "[Improved] Blank slate view is now more responsive when zoomed - #3777",
      "[Improved] Documentation fix for Open in Shell resource - #3799. Thanks @saschanaz!",
      "[Improved] Improved error handling for Linux - #3732",
      "[Improved] Allow links in unexpanded summary to be clickable - #3719. Thanks @koenpunt!",
      "[Fixed] Sort the organization list - #3657. Thanks @j-f1!",
      "[Fixed] Check out PRs from a fork - #3395",
      "[Fixed] Confirm deleting branch when it has an open PR - #3615",
      "[Fixed] Defer user/email validation in Preferences - #3722",
      "[Fixed] Checkout progress did not include branch name - #3780",
      "[Fixed] Don't block branch switching when in detached HEAD - #3807",
      "[Fixed] Handle discarding submodule changes properly - #3647",
      "[Fixed] Show tooltip with additional info about the build status - #3134",
      "[Fixed] Update placeholders to support Linux distributions - #3150",
      "[Fixed] Refresh local commit list when switching tabs - #3698"
    ],
    "1.0.12": [
      "[New] Syntax highlighting for Rust files - #3666. Thanks @subnomo!",
      "[New] Syntax highlighting for Clojure cljc, cljs, and edn files - #3610. Thanks @mtkp!",
      "[Improved] Prevent creating a branch in the middle of a merge - #3733",
      "[Improved] Truncate long repo names in panes and modals to fit into a single line - #3598. Thanks @http-request!",
      "[Improved] Keyboard navigation support in pull request list - #3607",
      "[Fixed] Inconsistent caret behavior in text boxes when using certain keyboard layouts - #3354",
      "[Fixed] Only render the organizations list when it has orgs - #1414",
      "[Fixed] Checkout now handles situations where a ref exists on multiple remotes - #3281",
      "[Fixed] Retain accounts on desktop when losing connectivity - #3641",
      "[Fixed] Missing argument in FullScreenInfo that could prevent app from launching - #3727. Thanks @OiYouYeahYou!"
    ],
    "1.0.12-beta1": [
      "[New] Syntax highlighting for Rust files - #3666. Thanks @subnomo!",
      "[New] Syntax highlighting for Clojure cljc, cljs, and edn files - #3610. Thanks @mtkp!",
      "[Improved] Prevent creating a branch in the middle of a merge - #3733",
      "[Improved] Truncate long repo names in panes and modals to fit into a single line - #3598. Thanks @http-request!",
      "[Improved] Keyboard navigation support in pull request list - #3607",
      "[Fixed] Inconsistent caret behavior in text boxes when using certain keyboard layouts - #3354",
      "[Fixed] Only render the organizations list when it has orgs - #1414",
      "[Fixed] Checkout now handles situations where a ref exists on multiple remotes - #3281",
      "[Fixed] Retain accounts on desktop when losing connectivity - #3641",
      "[Fixed] Missing argument in FullScreenInfo that could prevent app from launching - #3727. Thanks @OiYouYeahYou!"
    ],
    "1.0.12-beta0": [
      "[New] Highlight substring matches in the \"Branches\" and \"Repositories\" list when filtering - #910. Thanks @JordanMussi!",
      "[New] Add preview for ico files - #3531. Thanks @serhiivinichuk!",
      "[New] Fallback to Gravatar for loading avatars - #821",
      "[New] Provide syntax highlighting for Visual Studio project files - #3552. Thanks @saul!",
      "[New] Provide syntax highlighting for F# fsx and fsi files - #3544. Thanks @saul!",
      "[New] Provide syntax highlighting for Kotlin files - #3555. Thanks @ziggy42!",
      "[New] Provide syntax highlighting for Clojure - #3523. Thanks @mtkp!",
      "[Improved] Toggle the \"Repository List\" from the menu - #2638. Thanks @JordanMussi!",
      "[Improved] Prevent saving of disallowed character strings for your name and email  - #3204",
      "[Improved] Error messages now appear at the top of the \"Create a New Repository\" dialog - #3571. Thanks @http-request!",
      "[Improved] \"Repository List\" header is now \"Github.com\" for consistency - #3567. Thanks @iFun!",
      "[Improved] Rename the \"Install Update\" button to \"Quit and Install Update\" - #3494. Thanks @say25!",
      "[Fixed] Fix ordering of commit history when your branch and tracking branch have both changed  - #2737",
      "[Fixed] Prevent creating a branch that starts with a period - #3013. Thanks @JordanMussi!",
      "[Fixed] Branch names are properly encoded when creating a pull request - #3509",
      "[Fixed] Re-enable all the menu items after closing a popup - #3533",
      "[Fixed] Removes option to delete remote branch after it's been deleted - #2964. Thanks @JordanMussi!",
      "[Fixed] Windows: Detects available editors and shells now works even when the group policy blocks write registry access - #3105 #3405",
      "[Fixed] Windows: Menu items are no longer truncated - #3547",
      "[Fixed] Windows: Prevent disabled menu items from being accessed - #3391 #1521",
      "[Fixed] Preserve the selected pull request when a manual fetch is done - #3524",
      "[Fixed] Update pull request badge after switching branches or pull requests - #3454",
      "[Fixed] Restore keyboard arrow navigation for pull request list - #3499"
    ],
    "1.0.11": [
      "[New] Highlight substring matches in the \"Branches\" and \"Repositories\" list when filtering - #910. Thanks @JordanMussi!",
      "[New] Add preview for ico files - #3531. Thanks @serhiivinichuk!",
      "[New] Fallback to Gravatar for loading avatars - #821",
      "[New] Provide syntax highlighting for Visual Studio project files - #3552. Thanks @saul!",
      "[New] Provide syntax highlighting for F# fsx and fsi files - #3544. Thanks @saul!",
      "[New] Provide syntax highlighting for Kotlin files - #3555. Thanks @ziggy42!",
      "[New] Provide syntax highlighting for Clojure - #3523. Thanks @mtkp!",
      "[Improved] Toggle the \"Repository List\" from the menu - #2638. Thanks @JordanMussi!",
      "[Improved] Prevent saving of disallowed character strings for your name and email  - #3204",
      "[Improved] Error messages now appear at the top of the \"Create a New Repository\" dialog - #3571. Thanks @http-request!",
      "[Improved] \"Repository List\" header is now \"Github.com\" for consistency - #3567. Thanks @iFun!",
      "[Improved] Rename the \"Install Update\" button to \"Quit and Install Update\" - #3494. Thanks @say25!",
      "[Fixed] Fix ordering of commit history when your branch and tracking branch have both changed  - #2737",
      "[Fixed] Prevent creating a branch that starts with a period - #3013. Thanks @JordanMussi!",
      "[Fixed] Branch names are properly encoded when creating a pull request - #3509",
      "[Fixed] Re-enable all the menu items after closing a popup - #3533",
      "[Fixed] Removes option to delete remote branch after it's been deleted - #2964. Thanks @JordanMussi!",
      "[Fixed] Windows: Detects available editors and shells now works even when the group policy blocks write registry access - #3105 #3405",
      "[Fixed] Windows: Menu items are no longer truncated - #3547",
      "[Fixed] Windows: Prevent disabled menu items from being accessed - #3391 #1521"
    ],
    "1.0.11-test0": [
      "[Improved] now with a new major version of electron-packager"
    ],
    "1.0.11-beta0": [
      "[Improved] Refresh the pull requests list after fetching - #3503",
      "[Improved] Rename the \"Install Update\" button to \"Quit and Install Update\" - #3494. Thanks @say25!",
      "[Fixed] URL encode branch names when creating a pull request - #3509",
      "[Fixed] Windows: detecting available editors and shells now works even when the group policy blocks write registry access - #3105 #3405"
    ],
    "1.0.10": [
      "[New] ColdFusion Builder is now a supported external editor - #3336 #3321. Thanks @AtomicCons!",
      "[New] VSCode Insiders build is now a supported external editor - #3441. Thanks @say25!",
      "[New] BBEdit is now a supported external editor - #3467. Thanks @NiklasBr!",
      "[New] Hyper is now a supported shell on Windows too - #3455. Thanks @JordanMussi!",
      "[New] Swift is now syntax highlighted - #3305. Thanks @agisilaos!",
      "[New] Vue.js is now syntax highlighted - #3368. Thanks @wanecek!",
      "[New] CoffeeScript is now syntax highlighted - #3356. Thanks @agisilaos!",
      "[New] Cypher is now syntax highlighted - #3440. Thanks @say25!",
      "[New] .hpp is now syntax highlighted as C++ - #3420. Thanks @say25!",
      "[New] ML-like languages are now syntax highlighted - #3401. Thanks @say25!",
      "[New] Objective-C is now syntax highlighted - #3355. Thanks @koenpunt!",
      "[New] SQL is now syntax highlighted - #3389. Thanks @say25!",
      "[Improved] Better message on the 'Publish Branch' button when HEAD is unborn - #3344. Thanks @Venkat5694!",
      "[Improved] Better error message when trying to push to an archived repository - #3084. Thanks @agisilaos!",
      "[Improved] Avoid excessive background fetching when switching repositories - #3329",
      "[Improved] Ignore menu events sent when a modal is shown - #3308",
      "[Fixed] Parse changed files whose paths include a newline - #3271",
      "[Fixed] Parse file type changes - #3334",
      "[Fixed] Windows: 'Open without Git' would present the dialog again instead of actually opening a shell without git - #3290",
      "[Fixed] Avoid text selection when dragging resizable dividers - #3268",
      "[Fixed] Windows: Removed the title attribute on the Windows buttons so that they no longer leave their tooltips hanging around - #3348. Thanks @j-f1!",
      "[Fixed] Windows: Detect VS Code when installed to non-standard locations - #3304",
      "[Fixed] Hitting Return would select the first item in a filter list when the filter text was empty - #3447",
      "[Fixed] Add some missing keyboard shortcuts - #3327. Thanks @say25!",
      "[Fixed] Handle \"304 Not Modified\" responses - #3399",
      "[Fixed] Don't overwrite an existing .gitattributes when creating a new repository - #3419. Thanks @strafe!"
    ],
    "1.0.10-beta3": [
      "[New] Change \"Create Pull Request\" to \"Show Pull Request\" when there is already a pull request open for the branch - #2524",
      "[New] VSCode Insiders build is now a supported external editor - #3441. Thanks @say25!",
      "[New] BBEdit is now a supported external editor - #3467. Thanks @NiklasBr!",
      "[New] Hyper is now a supported shell - #3455. Thanks @JordanMussi!",
      "[New] Cypher is now syntax highlighted - #3440. Thanks @say25!",
      "[New] .hpp is now syntax highlighted as C++ - #3420. Thanks @say25!",
      "[New] ML-like languages are now syntax highlighted - #3401. Thanks @say25!",
      "[Improved] Use the same colors in pull request dropdown as we use on GitHub.com - #3451",
      "[Improved] Fancy pull request loading animations - #2868",
      "[Improved] Avoid excessive background fetching when switching repositories - #3329",
      "[Improved] Refresh the pull request list when the Push/Pull/Fetch button is clicked - #3448",
      "[Improved] Ignore menu events sent when a modal is shown - #3308",
      "[Fixed] Hitting Return would select the first item in a filter list when the filter text was empty - #3447",
      "[Fixed] Add some missing keyboard shortcuts - #3327. Thanks @say25!",
      "[Fixed] Handle \"304 Not Modified\" responses - #3399",
      "[Fixed] Don't overwrite an existing .gitattributes when creating a new repository - #3419. Thanks @strafe!"
    ],
    "1.0.10-beta2": [
      "[New] SQL is now syntax highlighted! - #3389. Thanks @say25!",
      "[Fixed] Windows: Detect VS Code when installed to non-standard locations - #3304"
    ],
    "1.0.10-beta1": [
      "[New] Vue.js code is now syntax highlighted! - #3368. Thanks @wanecek!",
      "[New] CoffeeScript is now syntax highlighted! - #3356. Thanks @agisilaos!",
      "[New] Highlight .m as Objective-C - #3355. Thanks @koenpunt!",
      "[Improved] Use smarter middle truncation for branch names - #3357",
      "[Fixed] Windows: Removed the title attribute on the Windows buttons so that they no longer leave their tooltips hanging around - #3348. Thanks @j-f1!"
    ],
    "1.0.10-beta0": [
      "[New] ColdFusion Builder is now available as an option for External Editor - #3336 #3321. Thanks @AtomicCons!",
      "[New] Swift code is now syntax highlighted - #3305. Thanks @agisilaos!",
      "[Improved] Better message on the 'Publish Branch' button when HEAD is unborn - #3344. Thanks @Venkat5694!",
      "[Improved] Better error message when trying to push to an archived repository - #3084. Thanks @agisilaos!",
      "[Fixed] Parse changed files whose paths include a newline - #3271",
      "[Fixed] Parse file type changes - #3334",
      "[Fixed] Windows: 'Open without Git' would present the dialog again instead of actually opening a shell without git - #3290",
      "[Fixed] Avoid text selection when dragging resizable dividers - #3268"
    ],
    "1.0.9": [
      "[New] ColdFusion Builder is now available as an option for External Editor - #3336 #3321. Thanks @AtomicCons!",
      "[New] Swift code is now syntax highlighted - #3305. Thanks @agisilaos!",
      "[Improved] Better message on the 'Publish Branch' button when HEAD is unborn - #3344. Thanks @Venkat5694!",
      "[Improved] Better error message when trying to push to an archived repository - #3084. Thanks @agisilaos!",
      "[Fixed] Parse changed files whose paths include a newline - #3271",
      "[Fixed] Parse file type changes - #3334",
      "[Fixed] Windows: 'Open without Git' would present the dialog again instead of actually opening a shell without git - #3290",
      "[Fixed] Avoid text selection when dragging resizable dividers - #3268"
    ],
    "1.0.9-beta1": [
      "[New] ColdFusion Builder is now available as an option for External Editor - #3336 #3321. Thanks @AtomicCons!",
      "[New] Swift code is now syntax highlighted - #3305. Thanks @agisilaos!",
      "[Improved] Better message on the 'Publish Branch' button when HEAD is unborn - #3344. Thanks @Venkat5694!",
      "[Improved] Better error message when trying to push to an archived repository - #3084. Thanks @agisilaos!",
      "[Fixed] Parse changed files whose paths include a newline - #3271",
      "[Fixed] Parse file type changes - #3334",
      "[Fixed] Windows: 'Open without Git' would present the dialog again instead of actually opening a shell without git - #3290",
      "[Fixed] Avoid text selection when dragging resizable dividers - #3268"
    ],
    "1.0.9-beta0": [
      "[Fixed] Crash when rendering diffs for certain types of files - #3249",
      "[Fixed] Continually being prompted to add the upstream remote, even when it already exists - #3252"
    ],
    "1.0.8": [
      "[Fixed] Crash when rendering diffs for certain types of files - #3249",
      "[Fixed] Continually being prompted to add the upstream remote, even when it already exists - #3252"
    ],
    "1.0.8-beta0": [
      "[New] Syntax highlighted diffs - #3101",
      "[New] Add upstream to forked repositories - #2364",
      "[Fixed] Only reset scale of title bar on macOS - #3193",
      "[Fixed] Filter symbolic refs in the branch list - #3196",
      "[Fixed] Address path issue with invoking Git Bash - #3186",
      "[Fixed] Update embedded Git to support repository hooks and better error messages - #3067 #3079",
      "[Fixed] Provide credentials to LFS repositories when performing checkout - #3167",
      "[Fixed] Assorted changelog typos - #3174 #3184 #3207. Thanks @strafe, @alanaasmaa and @jt2k!"
    ],
    "1.0.7": [
      "[New] Syntax highlighted diffs - #3101",
      "[New] Add upstream to forked repositories - #2364",
      "[Fixed] Only reset scale of title bar on macOS - #3193",
      "[Fixed] Filter symbolic refs in the branch list - #3196",
      "[Fixed] Address path issue with invoking Git Bash - #3186",
      "[Fixed] Update embedded Git to support repository hooks and better error messages - #3067 #3079",
      "[Fixed] Provide credentials to LFS repositories when performing checkout - #3167",
      "[Fixed] Assorted changelog typos - #3174 #3184 #3207. Thanks @strafe, @alanaasmaa and @jt2k!"
    ],
    "1.0.7-beta0": [
      "[Fixed] The Branches list wouldn't display the branches for non-GitHub repositories - #3169",
      "[Fixed] Pushing or pulling could error when the temp directory was unavailable - #3046"
    ],
    "1.0.6": [
      "[Fixed] The Branches list wouldn't display the branches for non-GitHub repositories - #3169",
      "[Fixed] Pushing or pulling could error when the temp directory was unavailable - #3046"
    ],
    "1.0.5": [
      "[New] The command line interface now provides some helpful help! - #2372. Thanks @j-f1!",
      "[New] Create new branches from the Branches foldout - #2784",
      "[New] Add support for VSCode Insiders - #3012 #3062. Thanks @MSathieu!",
      "[New] Linux: Add Atom and Sublime Text support - #3133. Thanks @ziggy42!",
      "[New] Linux: Tilix support - #3117. Thanks @ziggy42!",
      "[New] Linux: Add Visual Studio Code support - #3122. Thanks @ziggy42!",
      "[Improved] Report errors when a problem occurs storing tokens - #3159",
      "[Improved] Bump to Git 2.14.3 - #3146",
      "[Improved] Don't try to display diffs that could cause the app to hang - #2596",
      "[Fixed] Handle local user accounts with URL-hostile characters - #3107",
      "[Fixed] Cloning a repository which uses Git LFS would leave all the files appearing modified - #3146",
      "[Fixed] Signing in in the Welcome flow could hang - #2769",
      "[Fixed] Properly replace old Git LFS configuration values - #2984"
    ],
    "1.0.5-beta1": [
      "[New] Create new branches from the Branches foldout - #2784",
      "[New] Add support for VSCode Insiders - #3012 #3062. Thanks @MSathieu!",
      "[New] Linux: Add Atom and Sublime Text support - #3133. Thanks @ziggy42!",
      "[New] Linux: Tilix support - #3117. Thanks @ziggy42!",
      "[New] Linux: Add Visual Studio Code support - #3122. Thanks @ziggy42!",
      "[Improved] Report errors when a problem occurs storing tokens - #3159",
      "[Improved] Bump to Git 2.14.3 - #3146",
      "[Improved] Don't try to display diffs that could cause the app to hang - #2596",
      "[Fixed] Handle local user accounts with URL-hostile characters - #3107",
      "[Fixed] Cloning a repository which uses Git LFS would leave all the files appearing modified - #3146",
      "[Fixed] Signing in in the Welcome flow could hang - #2769",
      "[Fixed] Properly replace old Git LFS configuration values - #2984"
    ],
    "1.0.5-test1": [],
    "1.0.5-test0": [],
    "1.0.5-beta0": [
      "[New] The command line interface now provides some helpful help! - #2372. Thanks @j-f1!"
    ],
    "1.0.4": [
      "[New] Report Git LFS progress when cloning, pushing, pulling, or reverting - #2226",
      "[Improved] Increased diff contrast and and line gutter selection - #2586 #2181",
      "[Improved] Clarify why publishing a branch is disabled in various scenarios - #2773",
      "[Improved] Improved error message when installing the command Line tool fails - #2979. Thanks @agisilaos!",
      "[Improved] Format the branch name in \"Create Branch\" like we format branch names elsewhere - #2977. Thanks @j-f1!",
      "[Fixed] Avatars not updating after signing in - #2911",
      "[Fixed] Lots of bugs if there was a file named \"HEAD\" in the repository - #3009 #2721 #2938",
      "[Fixed] Handle duplicate config values when saving user.name and user.email - #2945",
      "[Fixed] The \"Create without pushing\" button when creating a new pull request wouldn't actually do anything - #2917"
    ],
    "1.0.4-beta1": [
      "[New] Report Git LFS progress when cloning, pushing, pulling, or reverting - #2226",
      "[Improved] Increased diff contrast and and line gutter selection - #2586 #2181",
      "[Improved] Clarify why publishing a branch is disabled in various scenarios - #2773",
      "[Improved] Improved error message when installing the command Line tool fails - #2979. Thanks @agisilaos!",
      "[Improved] Format the branch name in \"Create Branch\" like we format branch names elsewhere - #2977. Thanks @j-f1!",
      "[Fixed] Avatars not updating after signing in - #2911",
      "[Fixed] Lots of bugs if there was a file named \"HEAD\" in the repository - #3009 #2721 #2938",
      "[Fixed] Handle duplicate config values when saving user.name and user.email - #2945",
      "[Fixed] The \"Create without pushing\" button when creating a new pull request wouldn't actually do anything - #2917 #2917"
    ],
    "1.0.4-beta0": [
      "[Improved] Increase the contrast of the modified file status octicons - #2914",
      "[Fixed] Showing changed files in Finder/Explorer would open the file - #2909",
      "[Fixed] macOS: Fix app icon on High Sierra - #2915",
      "[Fixed] Cloning an empty repository would fail - #2897 #2906",
      "[Fixed] Catch logging exceptions - #2910"
    ],
    "1.0.3": [
      "[Improved] Increase the contrast of the modified file status octicons - #2914",
      "[Fixed] Showing changed files in Finder/Explorer would open the file - #2909",
      "[Fixed] macOS: Fix app icon on High Sierra - #2915",
      "[Fixed] Cloning an empty repository would fail - #2897 #2906",
      "[Fixed] Catch logging exceptions - #2910"
    ],
    "1.0.2": [
      "[Improved] Better message for GitHub Enterprise users when there is a network error - #2574. Thanks @agisilaos!",
      "[Improved] Clone error message now suggests networking might be involved - #2872. Thanks @agisilaos!",
      "[Improved] Include push/pull progress information in the push/pull button tooltip - #2879",
      "[Improved] Allow publishing a brand new, empty repository - #2773",
      "[Improved] Make file paths in lists selectable - #2801. Thanks @artivilla!",
      "[Fixed] Disable LFS hook creation when cloning - #2809",
      "[Fixed] Use the new URL for the \"Show User Guides\" menu item - #2792. Thanks @db6edr!",
      "[Fixed] Make the SHA selectable when viewing commit details - #1154",
      "[Fixed] Windows: Make `github` CLI work in Git Bash - #2712",
      "[Fixed] Use the initial path provided when creating a new repository - #2883",
      "[Fixed] Windows: Avoid long path limits when discarding changes - #2833",
      "[Fixed] Files would get deleted when undoing the first commit - #2764",
      "[Fixed] Find the repository root before adding it - #2832",
      "[Fixed] Display warning about an existing folder before cloning - #2777 #2830",
      "[Fixed] Show contents of directory when showing a repository from Show in Explorer/Finder instead of showing the parent - #2798"
    ],
    "1.0.2-beta1": [
      "[Improved] Clone error message now suggests networking might be involved - #2872. Thanks @agisilaos!",
      "[Improved] Include push/pull progress information in the push/pull button tooltip - #2879",
      "[Improved] Allow publishing a brand new, empty repository - #2773",
      "[Improved] Make file paths in lists selectable - #2801. Thanks @artivilla!",
      "[Fixed] Use the initial path provided when creating a new repository - #2883",
      "[Fixed] Windows: Avoid long path limits when discarding changes - #2833",
      "[Fixed] Files would get deleted when undoing the first commit - #2764",
      "[Fixed] Find the repository root before adding it - #2832",
      "[Fixed] Display warning about an existing folder before cloning - #2777 #2830",
      "[Fixed] Show contents of directory when showing a repository from Show in Explorer/Finder instead of showing the parent - #2798"
    ],
    "1.0.2-beta0": [
      "[Improved] Message for GitHub Enterprise users when there is a network error - #2574. Thanks @agisilaos!",
      "[Fixed] Disable LFS hook creation when cloning - #2809",
      "[Fixed] Use the new URL for the \"Show User Guides\" menu item - #2792. Thanks @db6edr!",
      "[Fixed] Make the SHA selectable when viewing commit details - #1154",
      "[Fixed] Windows: Make `github` CLI work in Git Bash - #2712"
    ],
    "1.0.1": [
      "[Improved] Message for GitHub Enterprise users when there is a network error - #2574. Thanks @agisilaos!",
      "[Fixed] Disable LFS hook creation when cloning - #2809",
      "[Fixed] Use the new URL for the \"Show User Guides\" menu item - #2792. Thanks @db6edr!",
      "[Fixed] Make the SHA selectable when viewing commit details - #1154",
      "[Fixed] Windows: Make `github` CLI work in Git Bash - #2712"
    ],
    "1.0.1-beta0": [
      "[Fixed] Use the loading/disabled state while publishing - #1995",
      "[Fixed] Lock down menu item states for unborn repositories - #2744 #2573",
      "[Fixed] Windows: Detecting the available shells and editors when using a language other than English - #2735"
    ],
    "1.0.0": [
      "[Fixed] Use the loading/disabled state while publishing - #1995",
      "[Fixed] Lock down menu item states for unborn repositories - #2744 #2573",
      "[Fixed] Windows: Detecting the available shells and editors when using a language other than English - #2735"
    ],
    "1.0.0-beta3": [
      "[New] Allow users to create repositories with descriptions - #2719. Thanks @davidcelis!",
      "[New] Use `lfs clone` for faster cloning of LFS repositories - #2679",
      "[Improved] Prompt to override existing LFS filters - #2693",
      "[Fixed] Don't install LFS hooks when checking if a repo uses LFS - #2732",
      "[Fixed] Ensure nothing is staged as part of undoing the first commit - #2656",
      "[Fixed] \"Clone with Desktop\" wouldn't include the repository name in the path - #2704"
    ],
    "0.9.1": [
      "[New] Allow users to create repositories with descriptions - #2719. Thanks @davidcelis!",
      "[New] Use `lfs clone` for faster cloning of LFS repositories - #2679",
      "[Improved] Prompt to override existing LFS filters - #2693",
      "[Fixed] Don't install LFS hooks when checking if a repo uses LFS - #2732",
      "[Fixed] Ensure nothing is staged as part of undoing the first commit - #2656",
      "[Fixed] \"Clone with Desktop\" wouldn't include the repository name in the path - #2704"
    ],
    "1.0.0-beta2": [
      "[New] Allow users to create repositories with descriptions - #2719. Thanks @davidcelis!",
      "[New] Use `lfs clone` for faster cloning of LFS repositories - #2679",
      "[Improved] Prompt to override existing LFS filters - #2693",
      "[Fixed] Don't install LFS hooks when checking if a repo uses LFS - #2732",
      "[Fixed] Ensure nothing is staged as part of undoing the first commit - #2656",
      "[Fixed] \"Clone with Desktop\" wouldn't include the repository name in the path - #2704"
    ],
    "0.9.0": [
      "[New] Allow users to create repositories with descriptions - #2719. Thanks @davidcelis!",
      "[New] Use `lfs clone` for faster cloning of LFS repositories - #2679",
      "[Improved] Prompt to override existing LFS filters - #2693",
      "[Fixed] Don't install LFS hooks when checking if a repo uses LFS - #2732",
      "[Fixed] Ensure nothing is staged as part of undoing the first commit - #2656",
      "[Fixed] \"Clone with Desktop\" wouldn't include the repository name in the path - #2704"
    ],
    "0.8.2": [
      "[New] Ask to install LFS filters when an LFS repository is added - #2227",
      "[New] Clone GitHub repositories tab - #57",
      "[New] Option to opt-out of confirming discarding changes - #2681",
      "[Fixed] Long commit summary truncation - #1742",
      "[Fixed] Ensure the repository list is always enabled - #2648",
      "[Fixed] Windows: Detecting the available shells and editors when using a non-ASCII user encoding - #2624",
      "[Fixed] Clicking the \"Cancel\" button on the Publish Branch dialog - #2646",
      "[Fixed] Windows: Don't rely on PATH for knowing where to find chcp - #2678",
      "[Fixed] Relocating a repository now actually does that - #2685",
      "[Fixed] Clicking autocompletes inserts them - #2674",
      "[Fixed] Use shift for shortcut chord instead of alt - #2607",
      "[Fixed] macOS: \"Open in Terminal\" works with repositories with spaces in their path - #2682"
    ],
    "1.0.0-beta1": [
      "[New] Option to to opt-out of confirming discarding changes - #2681",
      "[Fixed] Windows: Don't rely on PATH for knowing where to find chcp - #2678",
      "[Fixed] Relocating a repository now actually does that - #2685",
      "[Fixed] Clicking autocompletes inserts them - #2674",
      "[Fixed] Use shift for shortcut chord instead of alt - #2607",
      "[Fixed] macOS: \"Open in Terminal\" works with repositories with spaces in their path - #2682"
    ],
    "1.0.0-beta0": [
      "[New] Ask to install LFS filters when an LFS repository is added - #2227",
      "[New] Clone GitHub repositories tab - #57",
      "[Fixed] Long commit summary truncation - #1742",
      "[Fixed] Ensure the repository list is always enabled - #2648",
      "[Fixed] Windows: Detecting the available shells and editors when using a non-ASCII user encoding - #2624",
      "[Fixed] Clicking the \"Cancel\" button on the Publish Branch dialog - #2646"
    ],
    "0.8.1": [
      "[New] 'Open in Shell' now supports multiple shells - #2473",
      "[New] Windows: Enable adding self-signed certificates - #2581",
      "[Improved] Enhanced image diffs - #2383",
      "[Improved] Line diffs - #2461",
      "[Improved] Octicons updated - #2495",
      "[Improved] Adds ability to close repository list using shortcut - #2532",
      "[Improved] Switch default buttons in the Publish Branch dialog - #2515",
      "[Improved] Bring back \"Contact Support\" - #1472",
      "[Improved] Persist repository filter text after closing repository list - #2571",
      "[Improved] Redesigned example commit in the Welcome flow - #2141",
      "[Improved] Tidy up initial \"external editor\" experience - #2551",
      "[Fixed] 'Include All' checkbox not in sync with partial selection - #2493",
      "[Fixed] Copied text from diff removed valid characters - #2499",
      "[Fixed] Click-focus on Windows would dismiss dialog - #2488",
      "[Fixed] Branch list not rendered in app - #2531",
      "[Fixed] Git operations checking certificate store - #2520",
      "[Fixed] Properly identify repositories whose remotes have a trailing slash - #2584",
      "[Fixed] Windows: Fix launching the `github` command line tool - #2563",
      "[Fixed] Use the primary email address if it's public - #2244",
      "[Fixed] Local branch not checked out after clone - #2561",
      "[Fixed] Only the most recent 30 issues would autocomplete for GitHub Enterprise repositories - #2541",
      "[Fixed] Missing \"View on GitHub\" menu item for non-Gitub repositories - #2615",
      "[Fixed] New tab opened when pressing \"]\" for certain keyboard layouts - #2607",
      "[Fixed] Windows: Crash when exiting full screen - #1502",
      "[Fixed] Windows: Detecting the available shells and editors when using a non-ASCII user encoding - #2624",
      "[Fixed] Ensure the repository list is always accessible - #2648"
    ],
    "0.8.1-beta4": [
      "[Improved] Persist repository filter text after closing repository list - #2571",
      "[Improved] Redesigned example commit in the Welcome flow - #2141",
      "[Improved] Tidy up initial \"external editor\" experience - #2551",
      "[Fixed] Missing \"View on GitHub\" menu item for non-Gitub repositories - #2615",
      "[Fixed] New tab opened when pressing \"]\" for certain keyboard layouts - #2607",
      "[Fixed] Windows: Crash when exiting full screen - #1502"
    ],
    "0.8.1-beta3": [
      "[New] Windows: Enable adding self-signed certificates - #2581",
      "[Improved] Adds ability to close repository list using shortcut - #2532",
      "[Improved] Switch default buttons in the Publish Branch dialog - #2515",
      "[Improved] Bring back \"Contact Support\" - #1472",
      "[Fixed] Properly identify repositories whose remotes have a trailing slash - #2584",
      "[Fixed] Windows: Fix launching the `github` command line tool - #2563",
      "[Fixed] Use the primary email address if it's public - #2244",
      "[Fixed] Local branch not checked out after clone - #2561",
      "[Fixed] Only the most recent 30 issues would autocomplete for GitHub Enterprise repositories - #2541"
    ],
    "0.8.1-beta2": [
      "[Fixed] Branch list not rendered in app - #2531",
      "[Fixed] Git operations checking certificate store - #2520"
    ],
    "0.8.1-beta1": [
      "[New] 'Open in Shell' now supports multiple shells - #2473",
      "[Improved] Enhanced image diffs - #2383",
      "[Improved] Line diffs - #2461",
      "[Improved] Octicons updated - #2495",
      "[Fixed] 'Include All' checkbox not in sync with partial selection - #2493",
      "[Fixed] Copied text from diff removed valid characters - #2499",
      "[Fixed] Click-focus on Windows would dismiss dialog - #2488"
    ],
    "0.8.1-beta0": [],
    "0.8.0": [
      "[New] Added commit context menu - #2434",
      "[New] Added 'Open in External Editor' - #2009",
      "[New] Can choose whether a branch should be deleted on the remote as well as locally - #2136",
      "[New] Support authenticating with non-GitHub servers - #852",
      "[New] Added the ability to revert a commit - #752",
      "[New] Added a keyboard shortcut for opening the repository in the shell - #2138",
      "[Improved] Copied diff text no longer includes the line changetype markers - #1499",
      "[Improved] Fetch if a push fails because they need to pull first - #2431",
      "[Improved] Discard changes performance - #1889",
      "[Fixed] Show 'Add Repository' dialog when repository is dragged onto the app - #2442",
      "[Fixed] Dialog component did not remove event handler - #2469",
      "[Fixed] Open in External Editor context menu - #2475",
      "[Fixed] Update to Git 2.14.1 to fix security vulnerability - #2432",
      "[Fixed] Recent branches disappearing after renaming a branch - #2426",
      "[Fixed] Changing the default branch on GitHub.com is now reflected in the app - #1489",
      "[Fixed] Swap around some callouts for no repositories - #2447",
      "[Fixed] Darker unfocused selection color - #1669",
      "[Fixed] Increase the max sidebar width - #1588",
      "[Fixed] Don't say \"Publish this branch to GitHub\" for non-GitHub repositories - #1498",
      "[Fixed] macOS: Protocol schemes not getting registered - #2429",
      "[Fixed] Patches which contain the \"no newline\" marker would fail to apply - #2123",
      "[Fixed] Close the autocompletion popover when it loses focus - #2358",
      "[Fixed] Clear the selected org when switching Publish Repository tabs - #2386",
      "[Fixed] 'Create Without Pushing' button throwing an exception while opening a pull request - #2368",
      "[Fixed] Windows: Don't removing the running app out from under itself when there are updates pending - #2373",
      "[Fixed] Windows: Respect `core.autocrlf` and `core.safeclrf` when modifying the .gitignore - #1535",
      "[Fixed] Windows: Fix opening the app from the command line - #2396"
    ],
    "0.7.3-beta5": [],
    "0.7.3-beta4": [],
    "0.7.3-beta3": [],
    "0.7.3-beta2": [],
    "0.7.3-beta1": [],
    "0.7.3-beta0": [],
    "0.7.2": ["[Fixed] Issues with auto-updating to 0.7.1."],
    "0.7.2-beta0": [],
    "0.7.1": [
      "[Improved] Redesigned error and warning dialogs to be clearer - #2277",
      "[Improved] Create Pull Request dialog shows more feedback while it's working - #2265",
      "[Improved] Version text is now copiable - #1935",
      "[Fixed] Preserve existing GitHub API information when API requests fail - #2282",
      "[Fixed] Pass through error messages as received from the API - #2279",
      "[Fixed] The Pull and Create Pull Request menu items had the same shortcut - #2274",
      "[Fixed] Launching the `github` command line tool from a Fish shell - #2299",
      "[Fixed] Help menu items now work - #2314",
      "[Fixed] Windows: `github` command line tool not installing after updating - #2312",
      "[Fixed] Caret position jumping around while changing the path for adding a local repository - #2222",
      "[Fixed] Error dialogs being closed too easily - #2211",
      "[Fixed] Windows: Non-ASCII credentials were mangled - #189"
    ],
    "0.7.1-beta5": [
      "[Improved] Redesigned error and warning dialogs to be clearer - #2277",
      "[Improved] Create Pull Request dialog shows more feedback while it's working - #2265",
      "[Fixed] Preserve existing GitHub API information when API requests fail - #2282",
      "[Fixed] Pass through error messages as received from the API - #2279",
      "[Fixed] The Pull and Create Pull Request menu items had the same shortcut - #2274",
      "[Fixed] Launching the `github` command line tool from a Fish shell - #2299",
      "[Fixed] Help menu items now work - #2314",
      "[Fixed] Windows: `github` command line tool not installing after updating - #2312",
      "[Fixed] Caret position jumping around while changing the path for adding a local repository - #2222",
      "[Fixed] Error dialogs being closed too easily - #2211",
      "[Fixed] Windows: Non-ASCII credentials were mangled - #189"
    ],
    "0.7.1-beta4": [],
    "0.7.1-beta3": [],
    "0.7.1-beta2": [],
    "0.7.1-beta1": [],
    "0.7.1-beta0": [
      "[Improved] Redesigned error and warning dialogs to be clearer - #2277",
      "[Fixed] Preserve existing GitHub API information when API requests fail - #2282",
      "[Fixed] Pass through error messages as received from the API - #2279",
      "[Fixed] The Pull and Create Pull Request menu items had the same shortcut - #2274",
      "[Fixed] Launching the `github` command line tool from a Fish shell - #2299"
    ],
    "0.7.0": [
      "[New] Added the Branch > Create Pull Request menu item - #2135",
      "[New] Added the `github` command line tool - #696",
      "[Improved] Better error message when publishing a repository fails - #2089",
      "[Improved] Windows: Don't recreate the desktop shortcut if it's been deleted - #1759",
      "[Fixed] Cloning a repository's wiki - #1624",
      "[Fixed] Don't call GitHub Enterprise GitHub.com - #2094",
      "[Fixed] Don't push after publishing a new repository if the branch is unborn - #2086",
      "[Fixed] Don't close dialogs when clicking the title bar - #2056",
      "[Fixed] Windows: Clicking 'Show in Explorer' doesn't bring Explorer to the front - #2127",
      "[Fixed] Windows: Opening links doesn't bring the browser to the front - #1945",
      "[Fixed] macOS: Closing the window wouldn't exit fullscreen -  #1901",
      "[Fixed] Scale blankslate images so they look nicer on high resolution displays - #1946",
      "[Fixed] Windows: Installer not completing or getting stuck in a loop - #1875 #1863",
      "[Fixed] Move the 'Forgot Password' link to fix the tab order of the sign in view - #2200"
    ],
    "0.6.3-beta7": [],
    "0.6.3-beta6": [],
    "0.6.3-beta5": [],
    "0.6.3-beta4": [],
    "0.6.3-beta3": [],
    "0.6.3-beta2": [],
    "0.6.3-beta1": [],
    "0.6.3-beta0": [],
    "0.6.2": [
      "[New] Link to User Guides from the Help menu - #1963",
      "[New] Added the 'Open in External Editor' contextual menu item to changed files - #2023",
      "[New] Added the 'Show' and 'Open Command Prompt' contextual menu items to repositories - #1554",
      "[New] Windows: Support self-signed or untrusted certificates - #671",
      "[New] Copy the SHA to the clipboard when clicked - #1501",
      "[Improved] Provide the option of initializing a new repository when adding a directory that isn't already one - #969",
      "[Improved] Link to the working directory when there are no changes - #1871",
      "[Improved] Hitting Enter when selecting a base branch creates the new branch - #1780",
      "[Improved] Prefix repository names with their owner if they are ambiguous - #1848",
      "[Fixed] Sort and filter licenses like GitHub.com - #1987",
      "[Fixed] Long branch names not getting truncated in the Rename Branch dialog - #1891",
      "[Fixed] Prune old log files - #1540",
      "[Fixed] Ensure the local path is valid before trying to create a new repository - #1487",
      "[Fixed] Support cloning repository wikis - #1624",
      "[Fixed] Disable the Select All checkbox when there are no changes - #1389",
      "[Fixed] Changed docx files wouldn't show anything in the diff panel - #1990",
      "[Fixed] Disable the Merge button when there are no commits to merge - #1359",
      "[Fixed] Username/password authentication not working for GitHub Enterprise - #2064",
      "[Fixed] Better error messages when an API call fails - #2017",
      "[Fixed] Create the 'logs' directory if it doesn't exist - #1550",
      "[Fixed] Enable the 'Remove' menu item for missing repositories - #1776"
    ],
    "0.6.1": [
      "[Fixed] Properly log stats opt in/out - #1949",
      "[Fixed] Source maps for exceptions in the main process - #1957",
      "[Fixed] Styling of the exception dialog - #1956",
      "[Fixed] Handle ambiguous references - #1947",
      "[Fixed] Handle non-ASCII text in diffs - #1970",
      "[Fixed] Uncaught exception when hitting the arrow keys after showing autocompletions - #1971",
      "[Fixed] Clear the organizations list when publishing a new repository and switching between tabs - #1969",
      "[Fixed] Push properly when a tracking branch has a different name from the local branch - #1967",
      "[Improved] Warn when line endings will change - #1906"
    ],
    "0.6.0": [
      "[Fixed] Issue autocompletion not working for older issues - #1814",
      "[Fixed] GitHub repository association not working for repositories with some remote URL formats - #1826 #1679",
      "[Fixed] Don't try to delete a remote branch that no longer exists - #1829",
      "[Fixed] Tokens created by development builds would be used in production builds but wouldn't work - #1727",
      "[Fixed] Submodules can now be added - #708",
      "[Fixed] Properly handle the case where a file is added to the index but removed from the working tree - #1310",
      "[Fixed] Use a local image for the default avatar - #1621",
      "[Fixed] Make the file path in diffs selectable - #1768",
      "[Improved] More logging! - #1823",
      "[Improved] Better error message when trying to add something that's not a repository - #1747",
      "[Improved] Copy the shell environment into the app's environment - #1796",
      "[Improved] Updated to Git 2.13.0 - #1897",
      "[Improved] Add 'Reveal' to the contextual menu for changed files - #1566",
      "[Improved] Better handling of large diffs - #1818 #1524",
      "[Improved] App launch time - #1900"
    ],
    "0.5.9": [
      "[New] Added Zoom In and Zoom Out - #1217",
      "[Fixed] Various errors when on an unborn branch - #1450",
      "[Fixed] Disable push/pull menu items when there is no remote - #1448",
      "[Fixed] Better error message when the GitHub Enterprise version is too old - #1628",
      "[Fixed] Error parsing non-JSON responses - #1505 #1522",
      "[Fixed] Updated the 'Install Git' help documentation link - #1797",
      "[Fixed] Disable menu items while in the Welcome flow - #1529",
      "[Fixed] Windows: Fall back to HOME if Document cannot be found - #1825",
      "[Improved] Close the window when an exception occurs - #1562",
      "[Improved] Always use merge when pulling - #1627",
      "[Improved] Move the 'New Branch' menu item into the Branch menu - #1757",
      "[Improved] Remove Repository's default button is now Cancel - #1751",
      "[Improved] Only fetch the default remote - #1435",
      "[Improved] Faster commits with many files - #1405",
      "[Improved] Measure startup time more reliably - #1798",
      "[Improved] Prefer the GitHub repository name instead of the name on disk - #664"
    ],
    "0.5.8": [
      "[Fixed] Switching tabs in Preferences/Settings or Repository Settings would close the dialog - #1724",
      "[Improved] Standardized colors which improves contrast and readability - #1713"
    ],
    "0.5.7": [
      "[Fixed] Windows: Handle protocol events which launch the app - #1582",
      "[Fixed] Opting out of stats reporting in the Welcome flow - #1698",
      "[Fixed] Commit description text being too light - #1695",
      "[Fixed] Exception on startup if the app was activated too quickly - #1564",
      "[Improved] Default directory for cloning now - #1663",
      "[Improved] Accessibility support - #1289",
      "[Improved] Lovely blank slate illustrations - #1708"
    ],
    "0.5.6": [
      "[Fixed] macOS: The buttons in the Untrusted Server dialog not doing anything - #1622",
      "[Fixed] Better warning in Rename Branch when the branch will be created with a different name than was entered - #1480",
      "[Fixed] Provide a tooltip for commit summaries in the History list - #1483",
      "[Fixed] Prevent the Update Available banner from getting squished - #1632",
      "[Fixed] Title bar not responding to double-clicks - #1590 #1655",
      "[Improved] Discard All Changes is now accessible by right-clicking the file column header - #1635"
    ],
    "0.5.5": [
      "[Fixed] Save the default path after creating a new repository - #1486",
      "[Fixed] Only let the user launch the browser once for the OAuth flow - #1427",
      "[Fixed] Don't linkify invalid URLs - #1456",
      "[Fixed] Excessive padding in the Merge Branch dialog - #1577",
      "[Fixed] Octicon pixel alignment issues - #1584",
      "[Fixed] Windows: Invoking some menu items would break the window's snapped state - #1603",
      "[Fixed] macOS: Errors authenticating while pushing - #1514",
      "[Fixed] Don't linkify links in the History list or in Undo - #1548 #1608 #1474",
      "[Fixed] Diffs not working when certain git config values were set - #1559"
    ],
    "0.5.4": [
      "[Fixed] The release notes URL pointed to the wrong page - #1503",
      "[Fixed] Only create the `logs` directory if it doesn't already exist - #1510",
      "[Fixed] Uncaught exception creating a new repository if you aren't a member of any orgs - #1507",
      "[Fixed] Only report the first uncaught exception - #1517",
      "[Fixed] Include the name of the default branch in the New Branch dialog - #1449",
      "[Fixed] Uncaught exception if a network error occurred while loading user email addresses - #1522 #1508",
      "[Fixed] Uncaught exception while performing a contextual menu action - #1532",
      "[Improved] Move all error logging to the main process - #1473",
      "[Improved] Stats reporting reliability - #1561"
    ],
    "0.5.3": [
      "[Fixed] Display of large image diffs - #1494",
      "[Fixed] Discard Changes spacing - #1495"
    ],
    "0.5.2": [
      "[Fixed] Display errors that happen while publishing a repository - #1396",
      "[Fixed] Menu items not updating - #1462",
      "[Fixed] Always select the first changed file - #1306",
      "[Fixed] macOS: Use Title Case consistently - #1477 #1481",
      "[Fixed] Create Branch padding - #1479",
      "[Fixed] Bottom padding in commit descriptions - #1345",
      "[Improved] Dialog polish - #1451",
      "[Improved] Store logs in a logs directory - #1370",
      "[Improved] New Welcome illustrations - #1471",
      "[Improved] Request confirmation before removing a repository - #1233",
      "[Improved] Windows icon polish - #1457"
    ],
    "0.5.1": [
      "[New] Windows: A nice little gif while installing the app - #1440",
      "[Fixed] Disable pinch zoom - #1431",
      "[Fixed] Don't show carriage return indicators in diffs - #1444",
      "[Fixed] History wouldn't update after switching branches - #1446",
      "[Improved] Include more information in exception reports - #1429",
      "[Improved] Updated Terms and Conditions - #1438",
      "[Improved] Sub-pixel anti-aliasing in some lists - #1452",
      "[Improved] Windows: A new application identifier, less likely to collide with other apps - #1441"
    ],
    "0.5.0": [
      "[Added] Menu item for showing the app logs - #1349",
      "[Fixed] Don't let the two-factor authentication dialog be submitted while it's empty - #1386",
      "[Fixed] Undo Commit showing the wrong commit - #1373",
      "[Fixed] Windows: Update the icon used for the installer - #1410",
      "[Fixed] Undoing the first commit - #1401",
      "[Fixed] A second window would be opened during the OAuth dance - #1382",
      "[Fixed] Don't include the comment from the default merge commit message - #1367",
      "[Fixed] Show progress while committing - #923",
      "[Fixed] Windows: Merge Branch sizing would be wrong on high DPI monitors - #1210",
      "[Fixed] Windows: Resize the app from the top left corner - #1424",
      "[Fixed] Changing the destination path for cloning a repository now appends the repository's name - #1408",
      "[Fixed] The blank slate view could be visible briefly when the app launched - #1398",
      "[Improved] Performance updating menu items - #1321",
      "[Improved] Windows: Dim the title bar when the app loses focus - #1189"
    ],
    "0.0.39": ["[Fixed] An uncaught exception when adding a user - #1394"],
    "0.0.38": [
      "[New] Shiny new icon! - #1221",
      "[New] More helpful blank slate view - #871",
      "[Fixed] Don't allow Undo while pushing/pulling/fetching - #1047",
      "[Fixed] Updating the default branch on GitHub wouldn't be reflected in the app - #1028 #1314",
      "[Fixed] Long repository names would overflow their container - #1331",
      "[Fixed] Removed development menu items in production builds - #1031 #1251 #1323 #1340",
      "[Fixed] Create Branch no longer changes as it's animating closed - #1304",
      "[Fixed] Windows: Cut / Copy / Paste menu items not working - #1379",
      "[Improved] Show a better error message when the user tries to authenticate with a personal access token - #1313",
      "[Improved] Link to the repository New Issue page from the Help menu - #1349",
      "[Improved] Clone in Desktop opens the Clone dialog - #918"
    ],
    "0.0.37": [
      "[Fixed] Better display of the 'no newline at end of file' indicator - #1253",
      "[Fixed] macOS: Destructive dialogs now use the expected button order - #1315",
      "[Fixed] Display of submodule paths - #785",
      "[Fixed] Incomplete stats submission - #1337",
      "[Improved] Redesigned welcome flow - #1254",
      "[Improved] App launch time - #1225",
      "[Improved] Handle uncaught exceptions - #1106"
    ],
    "0.0.36": [
      "[Fixed] Bugs around associating an email address with a GitHub user - #975",
      "[Fixed] Use the correct reference name for an unborn branch - #1283",
      "[Fixed] Better diffs for renamed files - #980",
      "[Fixed] Typo in Create Branch - #1303",
      "[Fixed] Don't allow whitespace-only branch names - #1288",
      "[Improved] Focus ring polish - #1287",
      "[Improved] Less intrusive update notifications - #1136",
      "[Improved] Faster launch time on Windows - #1309",
      "[Improved] Faster git information refreshing - #1305",
      "[Improved] More consistent use of sentence case on Windows - #1316",
      "[Improved] Autocomplete polish - #1241"
    ],
    "0.0.35": [
      "[New] Show push/pull/fetch progress - #1238",
      "[Fixed] macOS: Add the Zoom menu item - #1260",
      "[Fixed] macOS: Don't show the titlebar while full screened - #1247",
      "[Fixed] Windows: Updates would make the app unresponsive - #1269",
      "[Fixed] Windows: Keyboard navigation in menus - #1293",
      "[Fixed] Windows: Repositories list item not working - #1293",
      "[Fixed] Auto updater errors not being propagated properly - #1266",
      "[Fixed] Only show the current branch tooltip on the branches button - #1275",
      "[Fixed] Double path truncation - #1270",
      "[Fixed] Sometimes toggling a file's checkbox would get undone - #1248",
      "[Fixed] Uncaught exception when internet connectivity was lost - #1048",
      "[Fixed] Cloned repositories wouldn't be associated with their GitHub repository - #1285",
      "[Improved] Better performance on large repositories - #1281",
      "[Improved] Commit summary is now expandable when the summary is long - #519",
      "[Improved] The SHA in historical commits is now selectable - #1154",
      "[Improved] The Create Branch dialog was polished and refined - #1137"
    ],
    "0.0.34": [
      "[New] macOS: Users can choose whether to accept untrusted certificates - #671",
      "[New] Windows: Users are prompted to install git when opening a shell if it is not installed - #813",
      "[New] Checkout progress is shown if branch switching takes a while - #1208",
      "[New] Commit summary and description are automatically populated for merge conflicts - #1228",
      "[Fixed] Cloning repositories while not signed in - #1163",
      "[Fixed] Merge commits are now created as merge commits - #1216",
      "[Fixed] Display of diffs with /r newline - #1234",
      "[Fixed] Windows: Maximized windows are no longer positioned slightly off screen - #1202",
      "[Fixed] JSON parse errors - #1243",
      "[Fixed] GitHub Enterprise repositories were not associated with the proper Enterprise repository - #1242",
      "[Fixed] Timestamps in the Branches list would wrap - #1255",
      "[Fixed] Merges created from pulling wouldn't use the right git author - #1262",
      "[Improved] Check for update errors are suppressed if they happen in the background - #1104, #1195",
      "[Improved] The shortcut to show the repositories list is now command or control-T - #1220",
      "[Improved] Command or control-W now closes open dialogs - #949",
      "[Improved] Less memory usage while parsing large diffs - #1235"
    ],
    "0.0.33": ["[Fixed] Update Now wouldn't update now - #1209"],
    "0.0.32": [
      "[New] You can now disable stats reporting from Preferences > Advanced - #1120",
      "[New] Acknowledgements are now available from About - #810",
      "[New] Open pull requests from dot com in the app - #808",
      "[Fixed] Don't show background fetch errors - #875",
      "[Fixed] No more surprise and delight - #620",
      "[Fixed] Can't discard renamed files - #1177",
      "[Fixed] Logging out of one account would log out of all accounts - #1192",
      "[Fixed] Renamed files truncation - #695",
      "[Fixed] Git on Windows now integrates with the system certificate store - #706",
      "[Fixed] Cloning with an account/repoository shortcut would always fail - #1150",
      "[Fixed] OS version reporting - #1130",
      "[Fixed] Publish a new repository would always fail - #1046",
      "[Fixed] Authentication would fail for the first repository after logging in - #1118",
      "[Fixed] Don't flood the user with errors if a repository disappears on disk - #1132",
      "[Improved] The Merge dialog uses the Branches list instead of a drop down menu - #749",
      "[Improved] Lots of design polish - #1188, #1183, #1170, #1184, #1181, #1179, #1142, #1125"
    ],
    "0.0.31": [
      "[New] Prompt user to login when authentication error occurs - #903",
      "[New] Windows application has a new app menu, replaces previous hamburger menu - #991",
      "[New] Refreshed colours to align with GitHub website scheme -  #1077",
      "[New] Custom about dialog on all platforms - #1102",
      "[Fixed] Improved error handling when probing for a GitHub Enterprise server - #1026",
      "[Fixed] User can cancel 2FA flow - #1057",
      "[Fixed] Tidy up current set of menu items - #1063",
      "[Fixed] Manually focus the window when a URL action has been received - #1072",
      "[Fixed] Disable middle-click event to prevent new windows being launched - #1074",
      "[Fixed] Pre-fill the account name in the Welcome wizard, not login - #1078",
      "[Fixed] Diffs wouldn't work if an external diff program was configured - #1123",
      "[Improved] Lots of design polish work - #1113, #1099, #1094, #1077"
    ],
    "0.0.30": [
      "[Fixed] Crash when invoking menu item due to incorrect method signature - #1041"
    ],
    "0.0.29": [
      "[New] Commit summary and description fields now display issues and mentions as links for GitHub repositories - #941",
      "[New] Show placeholder when the repository cannot be found on disk - #946",
      "[New] New Repository actions moved out of popover and into new menu - #1018",
      "[Fixed] Display a helpful error message when an unverified user signs into GitHub Desktop - #1010",
      "[Fixed] Fix kerning issue when access keys displayed - #1033",
      "[Fixed] Protected branches show a descriptive error when the push is rejected - #1036",
      "[Fixed] 'Open in shell' on Windows opens to repository location - #1037"
    ],
    "0.0.28": ["[Fixed] Bumping release notes to test deployments again"],
    "0.0.27": [
      "[Fixed] 2FA dialog when authenticating has information for SMS authentication - #1009",
      "[Fixed] Autocomplete for users handles accounts containing `-` - #1008"
    ],
    "0.0.26": [
      "[Fixed] Address deployment issue by properly documenting release notes"
    ],
    "0.0.25": [
      "[Added] Autocomplete displays user matches - #942",
      "[Fixed] Handle Enter key in repository and branch list when no matches exist - #995",
      "[Fixed] 'Add Repository' button displays in dropdown when repository list empty - #984",
      "[Fixed] Correct icon displayed for non-GitHub repository - #964 #955",
      "[Fixed] Enter key when inside dialog submits form - #956",
      "[Fixed] Updated URL handler entry on macOS - #945",
      "[Fixed] Commit button is disabled while commit in progress - #940",
      "[Fixed] Handle index state change when gitginore change is discarded - #935",
      "[Fixed] 'Create New Branch' view squashes branch list when expanded - #927",
      "[Fixed] Application creates repository path if it doesn't exist on disk - #925",
      "[Improved] Preferences sign-in flow updated to standalone dialogs - #961"
    ],
    "0.0.24": ["Changed a thing", "Added another thing"]
  }
}<|MERGE_RESOLUTION|>--- conflicted
+++ resolved
@@ -1,16 +1,14 @@
 {
   "releases": {
-<<<<<<< HEAD
     "2.8.1": [
       "[Fixed] Disable partial change selection in split view while whitespace changes are hidden - #12129"
-=======
+    ],
     "2.8.1-beta2": [
       "[Improved] Add complete support for macOS on Apple Silicon devices - #12091",
       "[Improved] From now on, macOS x64 builds running on Apple Silicon devices will auto update to arm64 builds"
     ],
     "2.8.1-beta1": [
       "[New] Preliminary support for macOS on Apple Silicon devices - #9691. Thanks @dennisameling!"
->>>>>>> 924508b7
     ],
     "2.8.0": [
       "[New] Expand diffs to view more context around your changes - #7014",
