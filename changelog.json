{
  "releases": {
<<<<<<< HEAD
    "2.0.4-test2": ["Upgrading infrastructure to Node 10"],
=======
    "2.1.0-beta1": [
      "[New] Commit form will warn user when working on a protected branch - #7826",
      "[Added] Keyboard shortcut for \"Discard All Changes\" menu item - #7588. Thanks @say25!",
      "[Fixed] New repository does not write description into README - #7571. Thanks @noelledusahel!",
      "[Fixed] Disable \"Discard\" and \"Restore\" buttons while restoring stash - #7289",
      "[Fixed] \"Unable to restore\" warning message appears when restoring stash - #7652",
      "[Fixed] Unresponsive app on macOS if user switches away from file dialog - #7636",
      "[Fixed] Launching app on Windows after being maximized does not restore correct window state - #7750",
      "[Improved] Update mentions of \"Enterprise\" to \"Enterprise Server\" in app - #7728 #7845 #7835. Thanks @nathos!",
      "[Improved] Update license and .gitignore templates for initializing a new repository - #7548 #7661. Thanks @VADS!",
      "[Improved] \"Authentication failed\" dialog provides more help to diagnose issue -  #7622"
    ],
>>>>>>> 39671317
    "2.0.4": [
      "[Fixed] Refresh for Enterprise repositories did not handle API error querying branches - #7713",
      "[Fixed] Missing \"Discard all changes\" context menu in Changes header - #7696",
      "[Fixed] \"Select all\" keyboard shortcut not firing on Windows - #7759"
    ],
    "2.0.4-beta1": [
      "[Fixed] Refresh for Enterprise repositories did not handle API error querying branches - #7713",
      "[Fixed] Missing \"Discard all changes\" context menu in Changes header - #7696",
      "[Fixed] \"Select all\" keyboard shortcut not firing on Windows - #7759"
    ],
    "2.0.4-beta0": [
      "[Added] Extend crash reports with more information about application state for troubleshooting - #7693",
      "[Fixed] Crash when attempting to update pull requests with partially updated repository information - #7688",
      "[Fixed] Crash when loading repositories after signing in through the welcome flow - #7699"
    ],
    "2.0.3": [
      "[Fixed] Crash when loading repositories after signing in through the welcome flow - #7699"
    ],
    "2.0.2": [
      "[Added] Extend crash reports with more information about application state for troubleshooting - #7693"
    ],
    "2.0.1": [
      "[Fixed] Crash when attempting to update pull requests with partially updated repository information - #7688"
    ],
    "2.0.0": [
      "[New] You can now choose to bring your changes with you to a new branch or stash them on the current branch when switching branches - #6107",
      "[New] Rebase your current branch onto another branch using a guided flow - #5953",
      "[New] Repositories grouped by owner, and recent repositories listed at top - #6923 #7132",
      "[New] Suggested next steps now includes suggestion to create a pull request after publishing a branch - #7505",
      "[Added] .resx syntax highlighting - #7235. Thanks @say25!",
      "[Added] \"Exit\" menu item now has accelerator and access key - #6507. Thanks @AndreiMaga!",
      "[Added] Help menu entry to view documentation about keyboard shortcuts - #7184",
      "[Added] \"Discard all changes\" action under Branch menu - #7394. Thanks @ahuth!",
      "[Fixed] \"Esc\" key does not close Repository or Branch list - #7177. Thanks @roottool!",
      "[Fixed] Attempting to revert commits not on current branch results in an error - #6300. Thanks @msftrncs!",
      "[Fixed] Emoji rendering in app when account name has special characters - #6909",
      "[Fixed] Files staged outside Desktop for deletion are incorrectly marked as modified after committing - #4133",
      "[Fixed] Horizontal scroll bar appears unnecessarily when switching branches - #7212",
      "[Fixed] Icon accessibility labels fail when multiple icons are visible at the same time - #7174",
      "[Fixed] Incorrectly encoding URLs affects issue filtering - #7506",
      "[Fixed] License templates do not end with newline character - #6999",
      "[Fixed] Conflicts banners do not hide after aborting operation outside Desktop - #7046",
      "[Fixed] Missing tooltips for change indicators in the sidebar - #7174",
      "[Fixed] Mistaken classification of all crashes being related to launch - #7126",
      "[Fixed] Unable to switch keyboard layout and retain keyboard focus while using commit form - #6366. Thanks @AndreiMaga!",
      "[Fixed] Prevent console errors due to underlying component unmounts - #6970",
      "[Fixed] Menus disabled by activity in inactive repositories - #6313",
      "[Fixed] Race condition with Git remote lookup may cause push to incorrect remote - #6986",
      "[Fixed] Restore GitHub Desktop to main screen if external monitor removed - #7418 #2107. Thanks @say25!",
      "[Fixed] Tab Bar focus ring outlines clip into other elements - #5802. Thanks @Daniel-McCarthy!",
      "[Improved] \"Automatically Switch Theme\" on macOS checks theme on launch - #7116. Thanks @say25!",
      "[Improved] \"Add\" button in repository list should always be visible - #6646",
      "[Improved] Pull Requests list loads and updates pull requests from GitHub more quickly - #7501 #7163",
      "[Improved] Indicator hidden in Pull Requests list when there are no open pull requests - #7258",
      "[Improved] Manually refresh pull requests instead of having to wait for a fetch - #7027",
      "[Improved] Accessibility attributes for dialog - #6496. Thanks @HirdayGupta!",
      "[Improved] Alignment of icons in repository list - #7133",
      "[Improved] Command line interface warning when using \"github open\" with a remote URL - #7452. Thanks @msztech!",
      "[Improved] Error message when unable to publish private repository to an organization - #7472",
      "[Improved] Initiate cloning by pressing \"Enter\" when a repository is selected - #6570. Thanks @Daniel-McCarthy!",
      "[Improved] Lowercase pronoun in \"Revert this commit\" menu item - #7534",
      "[Improved] Styles for manual resolution button in \"Resolve Conflicts\" dialog - #7302",
      "[Improved] Onboarding language for blank slate components - #6638. Thanks @jamesgeorge007!",
      "[Improved] Explanation for manually conflicted text files in diff viewer - #7611",
      "[Improved] Visual progress on \"Remove Repository\" and \"Discard Changes\" dialogs - #7015. Thanks @HashimotoYT!",
      "[Improved] Menu items now aware of force push state and preference to confirm repository removal - #4976 #7138",
      "[Removed] Branch and pull request filter text persistence - #7437",
      "[Removed] \"Discard all changes\" context menu item from Changes list - #7394. Thanks @ahuth!"
    ],
    "1.7.1-beta1": [
      "[Fixed] Tab Bar focus ring outlines clip into other elements - #5802. Thanks @Daniel-McCarthy!",
      "[Improved] Show explanation for manually conflicted text files in diff viewer - #7611",
      "[Improved] Alignment of entries in repository list - #7133"
    ],
    "1.7.0-beta9": [
      "[Fixed] Add warning when renaming a branch with a stash - #7283",
      "[Fixed] Restore Desktop to main screen when external monitor removed - #7418 #2107. Thanks @say25!",
      "[Improved] Performance for bringing uncommitted changes to another branch - #7474"
    ],
    "1.7.0-beta8": [
      "[Added] Accelerator and access key to \"Exit\" menu item - #6507. Thanks @AndreiMaga!",
      "[Fixed] Pressing \"Shift\" + \"Alt\" in Commit summary moves input-focus to app menu - #6366. Thanks @AndreiMaga!",
      "[Fixed] Incorrectly encoding URLs affects issue filtering - #7506",
      "[Improved] Command line interface warns with helpful message when given a remote URL - #7452. Thanks @msztech!",
      "[Improved] Lowercase pronoun in \"Revert this commit\" menu item - #7534",
      "[Improved] \"Pull Requests\" list reflects pull requests from GitHub more quickly - #7501",
      "[Removed] Branch and pull request filter text persistence - #7437"
    ],
    "1.7.0-beta7": [
      "[Improved] Error message when unable to publish private repository to an organization - #7472",
      "[Improved] \"Stashed changes\" button accessibility improvements - #7274",
      "[Improved] Performance improvements for bringing changes to another branch - #7471",
      "[Improved] Performance improvements for detecting conflicts from a restored stash - #7476"
    ],
    "1.7.0-beta6": [
      "[Fixed] Stash viewer does not disable restore button when changes present - #7409",
      "[Fixed] Stash viewer does not center \"no content\" text - #7299",
      "[Fixed] Stash viewer pane width not remembered between sessions - #7416",
      "[Fixed] \"Esc\" key does not close Repository or Branch list - #7177. Thanks @roottool!",
      "[Fixed] Stash not cleaned up when it conflicts with working directory contents - #7383",
      "[Improved] Branch names remain accurate in dialog when stashing and switching branches - #7402",
      "[Improved] Moved \"Discard all changes\" to Branch menu to prevent unintentionally discarding all changes - #7394. Thanks @ahuth!",
      "[Improved] UI responsiveness when using keyboard to choose branch in rebase flow - #7407"
    ],
    "1.7.0-beta5": [
      "[Fixed] Handle warnings if stash creation encounters file permission issue - #7351",
      "[Fixed] Add \"View stash entry\" action to suggested next steps - #7353",
      "[Fixed] Handle and recover from failed rebase flow starts - #7223",
      "[Fixed] Reverse button order when viewing a stash on macOS - #7273",
      "[Fixed] Prevent console errors due to underlying component unmounts - #6970",
      "[Fixed] Rebase success banner always includes base branch name - #7220",
      "[Improved] Added explanatory text for \"Restore\" button for stashes - #7303",
      "[Improved] Ask for confirmation before discarding stash - #7348",
      "[Improved] Order stashed changes files alphabetically - #7327",
      "[Improved] Clarify \"Overwrite Stash Confirmation\" dialog text - #7361",
      "[Improved] Message shown in rebase setup when target branch is already rebased  - #7343",
      "[Improved] Update stashing prompt verbiage - #7393.",
      "[Improved] Update \"Start Rebase\" dialog verbiage - #7391",
      "[Improved] Changes list now reflects what will be committed when handling rebase conflicts - #7006"
    ],
    "1.7.0-beta4": [
      "[Fixed] Manual conflict resolution choice not updated when resolving rebase conflicts - #7255",
      "[Fixed] Menu items don't display the expected verbiage for force push and removing a repository - #4976 #7138"
    ],
    "1.7.0-beta3": [
      "[New] Users can choose to bring changes with them to a new branch or stash them on the current branch when switching branches - #6107",
      "[Added] GitHub Desktop keyboard shortcuts available in Help menu - #7184",
      "[Added] .resx file extension highlighting support - #7235. Thanks @say25!",
      "[Fixed] Attempting to revert commits not on current branch results in an error - #6300. Thanks @msftrncs!",
      "[Improved] Warn users before rebase if operation will require a force push after rebase complete - #6963",
      "[Improved] Do not show the number of pull requests when there are no open pull requests - #7258",
      "[Improved] Accessibility attributes for dialog - #6496. Thanks @HirdayGupta!",
      "[Improved] Initiate cloning by pressing \"Enter\" when a repository is selected - #6570. Thanks @Daniel-McCarthy!",
      "[Improved] Manual Conflicts button styling - #7302",
      "[Improved] \"Add\" button in repository list should always be visible - #6646"
    ],
    "1.7.0-beta2": [
      "[New] Rebase your current branch onto another branch using a guided flow - #5953",
      "[Fixed] Horizontal scroll bar appears unnecessarily when switching branches - #7212",
      "[Fixed] License templates do not end with newline character - #6999",
      "[Fixed] Merge/Rebase conflicts banners do not clear when aborting the operation outside Desktop - #7046",
      "[Fixed] Missing tooltips for change indicators in the sidebar - #7174",
      "[Fixed] Icon accessibility labels fail when multiple icons are visible at the same time - #7174",
      "[Improved] Pull requests load faster and PR build status updates automatically - #7163"
    ],
    "1.7.0-beta1": [
      "[New] Recently opened repositories appear at the top of the repository list - #7132",
      "[Fixed] Error when selecting diff text while diff is updating - #7131",
      "[Fixed] Crash when unable to create log file on disk - #7096",
      "[Fixed] Race condition with remote lookup could cause push to go to incorrect remote - #6986",
      "[Fixed] Mistaken classification of all crashes being related to launch - #7126",
      "[Fixed] Prevent menus from being disabled by activity in inactive repositories - #6313",
      "[Fixed] \"Automatically Switch Theme\" on macOS does not check theme on launch - #7116. Thanks @say25!",
      "[Fixed] Clicking \"Undo\" doesn't repopulate summary in commit form - #6390. Thanks @humphd!",
      "[Fixed] Emoji rendering in app broken when account name has special characters - #6909",
      "[Fixed] Files staged outside Desktop for deletion are incorrectly marked as modified after committing - #4133",
      "[Improved] Visual feedback on \"Remove Repository\" and \"Discard Changes\" dialogs to show progress - #7015. Thanks @HashimotoYT!",
      "[Improved] Onboarding language for blank slate components - #6638. Thanks @jamesgeorge007!",
      "[Improved] Manually refresh pull requests instead of having to wait for a fetch - #7027"
    ],
    "1.6.6": [
      "[Fixed] Clicking \"Undo\" doesn't repopulate summary in commit form - #6390. Thanks @humphd!",
      "[Fixed] Handle error when unable to create log file for app - #7096",
      "[Fixed] Crash when selecting text while the underlying diff changes - #7131"
    ],
    "1.6.6-test1": [
      "[Fixed] Clicking \"Undo\" doesn't repopulate summary in commit form - #6390. Thanks @humphd!",
      "[Fixed] Handle error when unable to create log file for app - #7096",
      "[Fixed] Crash when selecting text while the underlying diff changes - #7131"
    ],
    "1.6.5": [
      "[Fixed] Publish Repository does not let you publish to an organization on your Enterprise account - #7052"
    ],
    "1.6.5-beta2": [
      "[Fixed] Publish Repository does not let you choose an organization on your Enterprise account - #7052"
    ],
    "1.6.5-beta1": [
      "[Fixed] Publish Repository does not let you choose an organization on your Enterprise account - #7052"
    ],
    "1.6.4": [
      "[Fixed] Embedded Git not working for core.longpath usage in some environments - #7028",
      "[Fixed] \"Recover missing repository\" can get stuck in a loop - #7038"
    ],
    "1.6.4-beta1": [
      "[Fixed] Embedded Git not working for core.longpath usage in some environments - #7028",
      "[Fixed] \"Recover missing repository\" can get stuck in a loop - #7038"
    ],
    "1.6.4-beta0": [
      "[Removed] Option to discard when files would be overwritten by a checkout - #7016"
    ],
    "1.6.3": [
      "[New] Display \"pull with rebase\" if a user has set this option in their Git config - #6553 #3422",
      "[Fixed] Context menu does not open when right clicking on the edges of files in Changes list - #6296. Thanks @JQuinnie!",
      "[Fixed] Display question mark in image when no commit selected in dark theme - #6915. Thanks @say25!",
      "[Fixed] No left padding for :emoji:/@user/#issue autocomplete forms. - #6895. Thanks @murrelljenna!",
      "[Fixed] Reinstate missing image and update illustration in dark theme when no local changes exist - #6894",
      "[Fixed] Resizing the diff area preserves text selection range - #2677",
      "[Fixed] Text selection in wrapped diff lines now allows selection of individual lines - #1551",
      "[Improved] Add option to fetch when a user needs to pull changes from the remote before pushing - #2738 #5451",
      "[Improved] Enable Git protocol v2 for fetch/push/pull operations - #6142",
      "[Improved] Moving mouse pointer outside visible diff while selecting a range of lines in a partial commit now automatically scrolls the diff - #658",
      "[Improved] Sign in form validates both username and password - #6952. Thanks @say25!",
      "[Improved] Update GitHub logo in \"About\" dialog - #5619. Thanks @HashimotoYT!"
    ],
    "1.6.3-beta4": [
      "[Improved] Update GitHub logo in \"About\" dialog - #5619. Thanks @HashimotoYT!",
      "[Improved] Sign in form validates both username and password - #6952. Thanks @say25!"
    ],
    "1.6.3-beta3": [
      "[New] Display \"pull with rebase\" if a user has set this option in their Git config - #6553 #3422",
      "[Added] Provide option to discard when files would be overwritten by a checkout - #6755. Thanks @mathieudutour!",
      "[Fixed] No left padding for :emoji:/@user/#issue autocomplete forms. - #6895. Thanks @murrelljenna!",
      "[Fixed] Reinstate missing image and fix illustration to work in the dark theme when there are no local changes - #6894",
      "[Fixed] Display question mark image when there is no commit selected in dark theme - #6915. Thanks @say25!",
      "[Improved] Group and filter repositories by owner - #6923",
      "[Improved] Add option to fetch when a user needs to pull changes from the remote before pushing - #2738 #5451"
    ],
    "1.6.3-beta2": [
      "[Fixed] Text selection in wrapped diff lines now allows selection of individual lines - #1551",
      "[Fixed] Resizing the diff area preserves text selection range - #2677",
      "[Improved] Moving the mouse pointer outside of the visible diff while selecting a range of lines in a partial commit will now automatically scroll the diff - #658"
    ],
    "1.6.3-beta1": [
      "[New] Branches that have been merged and deleted on GitHub.com will now be pruned after two weeks - #750",
      "[Fixed] Context menu doesn't open when right clicking on the edges of files in Changes list - #6296. Thanks @JQuinnie!",
      "[Improved] Enable Git protocol v2 for fetch/push/pull operations - #6142",
      "[Improved] Upgrade to Electron v3 - #6391"
    ],
    "1.6.2": [
      "[Added] Allow users to also resolve manual conflicts when resolving merge conflicts - #6062",
      "[Added] Automatic switching between Dark and Light modes on macOS - #5037. Thanks @say25!",
      "[Added] Crystal and Julia syntax highlighting - #6710. Thanks @KennethSweezy!",
      "[Added] Lua and Fortran syntax highlighting - #6700. Thanks @SimpleBinary!",
      "[Fixed] Abbreviated commits are not long enough for large repositories - #6662. Thanks @say25!",
      "[Fixed] App menu bar visible on hover on Windows when in \"Let’s get started\" mode - #6669",
      "[Fixed] Fix pointy corners on commit message text area - #6635. Thanks @lisavogtsf!",
      "[Fixed] Inconsistent \"Reveal in …\" labels for context menus - #6466. Thanks @say25!",
      "[Fixed] Merge conflict conflict did not ask user to resolve some binary files - #6693",
      "[Fixed] Prevent concurrent fetches between user and status indicator checks - #6121 #5438 #5328",
      "[Fixed] Remember scroll positions in History and Changes lists - #5177 #5059. Thanks @Daniel-McCarthy!",
      "[Improved] Guided merge conflict resolution only commits changes relevant to the merge - #6349",
      "[Improved] Use higher contrast color for links in \"Merge Conflicts\" dialog - #6758",
      "[Improved] Add link to all release notes in Release Notes dialog - #6443. Thanks @koralcem!",
      "[Improved] Arrow for renamed/copied changes when viewing commit - #6519. Thanks @koralcem!",
      "[Improved] Updated verbiage for ignoring the files - #6689. Thanks @PaulViola!"
    ],
    "1.6.2-beta3": [
      "[Improved] Guided merge conflict resolution only commits changes relevant to the merge - #6349"
    ],
    "1.6.2-beta2": [
      "[Added] Allow users to also resolve manual conflicts when resolving merge conflicts - #6062",
      "[Added] Crystal and Julia syntax highlighting - #6710. Thanks @KennethSweezy!",
      "[Fixed] Fix pointy corners on commit message text area - #6635. Thanks @lisavogtsf!",
      "[Fixed] Use higher contrast color for links in \"Merge Conflicts\" dialog - #6758"
    ],
    "1.6.2-beta1": [
      "[Added] Automatic switching between Dark and Light modes on macOS - #5037. Thanks @say25!",
      "[Added] Lua and Fortran syntax highlighting - #6700. Thanks @SimpleBinary!",
      "[Fixed] Abbreviated commits are not long enough for large repositories - #6662. Thanks @say25!",
      "[Fixed] App menu bar visible on hover on Windows when in \"Let’s get started\" mode - #6669",
      "[Fixed] Remember scroll positions in History and Changes lists - #5177 #5059. Thanks @Daniel-McCarthy!",
      "[Fixed] Inconsistent \"Reveal in …\" labels for context menus - #6466. Thanks @say25!",
      "[Fixed] Prevent concurrent fetches between user and status indicator checks - #6121 #5438 #5328",
      "[Fixed] Merge conflict conflict did not ask user to resolve some binary files - #6693",
      "[Improved] Add link to all release notes in Release Notes dialog - #6443. Thanks @koralcem!",
      "[Improved] Arrow for renamed/copied changes when viewing commit - #6519. Thanks @koralcem!",
      "[Improved] Menu state updating to address race condition - #6643",
      "[Improved] Updated verbiage when clicking on changed files to make it more explicit what will occur when you ignore the file(s) - #6689. Thanks @PaulViola!"
    ],
    "1.6.2-beta0": [
      "[Fixed] Don't show \"No local changes\" view when switching between changed files"
    ],
    "1.6.1": [
      "[Fixed] Don't show \"No local changes\" view when switching between changed files"
    ],
    "1.6.0": [
      "[New] Help users add their first repo during onboarding - #6474",
      "[New] \"No local changes\" view helpfully suggests next actions for you to take - #6445",
      "[Added] Support JetBrains Webstorm as an external editor - #6077. Thanks @KennethSweezy!",
      "[Added] Add Visual Basic syntax highlighting - #6461. Thanks @SimpleBinary!",
      "[Fixed] Automatically locate a missing repository when it cannot be found - #6228. Thanks @msftrncs!",
      "[Fixed] Don't include untracked files in merge commit - #6411",
      "[Fixed] Don't show \"Still Conflicted Warning\" when all conflicts are resolved - #6451",
      "[Fixed] Only execute menu action a single time upon hitting Enter - #5344",
      "[Fixed] Show autocompletion of GitHub handles and issues properly in commit description field - #6459",
      "[Improved] Repository list when no repositories found - #5566 #6474",
      "[Improved] Image diff menu no longer covered by large images - #6520. Thanks @06b!",
      "[Improved] Enable additional actions during a merge conflict - #6385",
      "[Improved] Increase contrast on input placeholder color in dark mode - #6556",
      "[Improved] Don't show merge success banner when attempted merge doesn't complete - #6282",
      "[Improved] Capitalize menu items appropriately on macOS - #6469"
    ],
    "1.6.0-beta3": [
      "[Fixed] Autocomplete selection does not overflow text area - #6459",
      "[Fixed] No local changes views incorrectly rendering ampersands - #6596",
      "[Improved] Capitalization of menu items on macOS - #6469"
    ],
    "1.6.0-beta2": [
      "[New] \"No local changes\" view makes it easy to find and accomplish common actions - #6445",
      "[Fixed] Automatically locate a missing repository when it cannot be found - #6228. Thanks @msftrncs!",
      "[Improved] Enable additional actions during a merge conflict - #6385",
      "[Improved] Increase contrast on input placeholder color in dark mode - #6556",
      "[Improved] Merge success banner no longer shown when attempted merge doesn't complete - #6282"
    ],
    "1.6.0-beta1": [
      "[New] Help users add their first repo during onboarding - #6474",
      "[Added] Include ability for users to add new repositories when there are none available - #5566 #6474",
      "[Added] Support JetBrains Webstorm as an external editor - #6077. Thanks @KennethSweezy!",
      "[Added] Add Visual Basic syntax highlighting - #6461. Thanks @SimpleBinary!",
      "[Fixed] Don't include untracked files in merge commit - #6411",
      "[Fixed] Don't show \"Still Conflicted Warning\" when all conflicts are resolved - #6451",
      "[Fixed] Enter when using keyboard to navigate app menu executed menu action twice - #5344",
      "[Improved] Image diff menu no longer covered by large images - #6520. Thanks @06b!"
    ],
    "1.5.2-beta0": [],
    "1.5.1": [
      "[Added] Provide keyboard shortcut for getting to commit summary field - #1719. Thanks @bruncun!",
      "[Added] Add hover states on list items and tabs - #6310",
      "[Added] Add Dockerfile syntax highlighting - #4533. Thanks @say25!",
      "[Added] Support Visual SlickEdit as an external editor - #6029. Thanks @texasaggie97!",
      "[Fixed] Allow repositories to be cloned to empty folders - #5857. Thanks @Daniel-McCarthy!",
      "[Fixed] Prevent creating branch with detached HEAD from reverting to default branch - #6085",
      "[Fixed] Fix \"Open In External Editor\" for Atom/VS Code on Windows when paths contain spaces - #6181. Thanks @msftrncs!",
      "[Fixed] Persist Branch List and Pull Request List filter text - #6002. Thanks @Daniel-McCarthy!",
      "[Fixed] Retain renamed branches position in recent branches list - #6155. Thanks @gnehcc!",
      "[Fixed] Prevent avatar duplication when user is co-author and committer - #6135. Thanks @bblarney!",
      "[Fixed] Provide keyboard selection for the \"Clone a Repository\" dialog - #3596. Thanks @a-golovanov!",
      "[Fixed] Close License & Open Source Notices dialog upon pressing \"Enter\" in dialog - #6137. Thanks @bblarney!",
      "[Fixed] Dismiss \"Merge into Branch\" dialog with escape key - #6154. Thanks @altaf933!",
      "[Fixed] Focus branch selector when comparing to branch from menu - #5600",
      "[Fixed] Reverse fold/unfold icons for expand/collapse commit summary - #6196. Thanks @HazemAM!",
      "[Improved] Allow toggling between diff modes - #6231. Thanks @06b!",
      "[Improved] Show focus around full input field - #6234. Thanks @seokju-na!",
      "[Improved] Make lists scroll to bring selected items into view - #6279",
      "[Improved] Consistently order the options for adding a repository - #6396. Thanks @vilanz!",
      "[Improved] Clear merge conflicts banner after there are no more conflicted files - #6428"
    ],
    "1.5.1-beta6": [
      "[Improved] Consistently order the options for adding a repository - #6396. Thanks @vilanz!",
      "[Improved] Clear merge conflicts banner after there are no more conflicted files - #6428"
    ],
    "1.5.1-beta5": [
      "[Improved] Commit conflicted files warning - #6381",
      "[Improved] Dismissable merge conflict dialog and associated banner - #6379 #6380",
      "[Fixed] Fix feature flag for readme overwrite warning so that it shows on beta - #6412"
    ],
    "1.5.1-beta4": [
      "[Improved] Display warning if existing readme file will be overwritten - #6338. Thanks @Daniel-McCarthy!",
      "[Improved] Add check for attempts to commit >100 MB files without Git LFS - #997. Thanks @Daniel-McCarthy!",
      "[Improved] Merge conflicts dialog visual updates - #6377"
    ],
    "1.5.1-beta3": [
      "[Improved] Maintains state on tabs for different methods of cloning repositories - #5937"
    ],
    "1.5.1-beta2": [
      "[Improved] Clarified internal documentation - #6348. Thanks @bblarney!"
    ],
    "1.5.1-beta1": [
      "[Added] Provide keyboard shortcut for getting to commit summary field - #1719. Thanks @bruncun!",
      "[Added] Add hover states on list items and tabs - #6310",
      "[Added] Add Dockerfile syntax highlighting - #4533. Thanks @say25!",
      "[Added] Support Visual SlickEdit as an external editor - #6029. Thanks @texasaggie97!",
      "[Improved] Allow toggling between diff modes - #6231. Thanks @06b!",
      "[Improved] Show focus around full input field - #6234. Thanks @seokju-na!",
      "[Improved] Make lists scroll to bring selected items into view - #6279",
      "[Fixed] Allow repositories to be cloned to empty folders - #5857. Thanks @Daniel-McCarthy!",
      "[Fixed] Prevent creating branch with detached HEAD from reverting to default branch - #6085",
      "[Fixed] Fix 'Open In External Editor' for Atom/VS Code on Windows when paths contain spaces - #6181. Thanks @msftrncs!",
      "[Fixed] Persist Branch List and Pull Request List filter text - #6002. Thanks @Daniel-McCarthy!",
      "[Fixed] Retain renamed branches position in recent branches list - #6155. Thanks @gnehcc!",
      "[Fixed] Prevent avatar duplication when user is co-author and committer - #6135. Thanks @bblarney!",
      "[Fixed] Provide keyboard selection for the ‘Clone a Repository’ dialog - #3596. Thanks @a-golovanov!",
      "[Fixed] Close License & Open Source Notices dialog upon pressing \"Enter\" in dialog - #6137. Thanks @bblarney!",
      "[Fixed] Dismiss \"Merge into Branch\" dialog with escape key - #6154. Thanks @altaf933!",
      "[Fixed] Focus branch selector when comparing to branch from menu - #5600",
      "[Fixed] Reverse fold/unfold icons for expand/collapse commit summary - #6196. Thanks @HazemAM!"
    ],
    "1.5.1-beta0": [],
    "1.5.0": [
      "[New] Clone, create, or add repositories right from the repository dropdown - #5878",
      "[New] Drag-and-drop to add local repositories from macOS tray icon - #5048",
      "[Added] Resolve merge conflicts through a guided flow - #5400",
      "[Added] Allow merging branches directly from branch dropdown - #5929. Thanks @bruncun!",
      "[Added] Commit file list now has \"Copy File Path\" context menu action - #2944. Thanks @Amabel!",
      "[Added] Keyboard shortcut for \"Rename Branch\" menu item - #5964. Thanks @agisilaos!",
      "[Added] Notify users when a merge is successfully completed - #5851",
      "[Fixed] \"Compare on GitHub\" menu item enabled when no repository is selected - #6078",
      "[Fixed] Diff viewer blocks keyboard navigation using reverse tab order - #2794",
      "[Fixed] Launching Desktop from browser always asks to clone repository - #5913",
      "[Fixed] Publish dialog displayed on push when repository is already published - #5936",
      "[Improved] \"Publish Repository\" dialog handles emoji characters - #5980. Thanks @WaleedAshraf!",
      "[Improved] Avoid repository checks when no path is specified in \"Create Repository\" dialog - #5828. Thanks @JakeHL!",
      "[Improved] Clarify the direction of merging branches - #5930. Thanks @JQuinnie!",
      "[Improved] Default commit summary more explanatory and consistent with GitHub.com - #6017. Thanks @Daniel-McCarthy!",
      "[Improved] Display a more informative message on merge dialog when branch is up to date - #5890",
      "[Improved] Getting a repository's status only blocks other operations when absolutely necessary - #5952",
      "[Improved] Display current branch in header of merge dialog - #6027",
      "[Improved] Sanitize repository name before publishing to GitHub - #3090. Thanks @Daniel-McCarthy!",
      "[Improved] Show the branch name in \"Update From Default Branch\" menu item - #3018. Thanks @a-golovanov!",
      "[Improved] Update license and .gitignore templates for initializing a new repository - #6024. Thanks @say25!"
    ],
    "1.5.0-beta5": [],
    "1.5.0-beta4": [
      "[Fixed] \"Compare on GitHub\" menu item enabled when no repository is selected - #6078",
      "[Fixed] Diff viewer blocks keyboard navigation using reverse tab order - #2794",
      "[Improved] \"Publish Repository\" dialog handles emoji characters - #5980. Thanks @WaleedAshraf!"
    ],
    "1.5.0-beta3": [],
    "1.5.0-beta2": [
      "[Added] Resolve merge conflicts through a guided flow - #5400",
      "[Added] Notify users when a merge is successfully completed - #5851",
      "[Added] Allow merging branches directly from branch dropdown - #5929. Thanks @bruncun!",
      "[Improved] Merge dialog displays current branch in header - #6027",
      "[Improved] Clarify the direction of merging branches - #5930. Thanks @JQuinnie!",
      "[Improved] Show the branch name in \"Update From Default Branch\" menu item - #3018. Thanks @a-golovanov!",
      "[Improved] Default commit summary more explanatory and consistent with GitHub.com - #6017. Thanks @Daniel-McCarthy!",
      "[Improved] Updated license and .gitignore templates for initializing a new repository - #6024. Thanks @say25!"
    ],
    "1.5.0-beta1": [
      "[New] Repository switcher has a convenient \"Add\" button to add other repositories - #5878",
      "[New] macOS tray icon now supports drag-and-drop to add local repositories - #5048",
      "[Added] Keyboard shortcut for \"Rename Branch\" menu item - #5964. Thanks @agisilaos!",
      "[Added] Commit file list now has \"Copy File Path\" context menu action - #2944. Thanks @Amabel!",
      "[Fixed] Launching Desktop from browser always asks to clone repository - #5913",
      "[Fixed] Publish dialog displayed on push when repository is already published - #5936",
      "[Improved] Sanitize repository name before publishing to GitHub - #3090. Thanks @Daniel-McCarthy!",
      "[Improved] Getting a repository's status only blocks other operations when absolutely necessary - #5952",
      "[Improved] Avoid repository checks when no path is specified in \"Create Repository\" dialog - #5828. Thanks @JakeHL!",
      "[Improved] Display a more informative message on merge dialog when branch is up to date - #5890"
    ],
    "1.4.4-beta0": [],
    "1.4.3": [
      "[Added] Add \"Remove Repository\" keyboard shortcut - #5848. Thanks @say25!",
      "[Added] Add keyboard shortcut to delete a branch - #5018. Thanks @JakeHL!",
      "[Fixed] Emoji autocomplete not rendering in some situations - #5859",
      "[Fixed] Release notes text overflowing dialog box - #5854. Thanks @amarsiingh!",
      "[Improved] Support Python 3 in Desktop CLI on macOS - #5843. Thanks @munir131!",
      "[Improved] Avoid unnecessarily reloading commit history - #5470",
      "[Improved] Publish Branch dialog will publish commits when pressing Enter - #5777. Thanks @JKirkYuan!"
    ],
    "1.4.3-beta2": [
      "[Added] Added keyboard shortcut to delete a branch - #5018. Thanks @JakeHL!",
      "[Fixed] Fix release notes text overflowing dialog box - #5854. Thanks @amarsiingh!",
      "[Improved] Avoid unnecessarily reloading commit history - #5470"
    ],
    "1.4.3-beta1": [
      "[Added] Add \"Remove Repository\" keyboard shortcut - #5848. Thanks @say25!",
      "[Fixed] Fix emoji autocomplete not rendering in some situations - #5859",
      "[Fixed] Support Python 3 in Desktop CLI on macOS - #5843. Thanks @munir131!",
      "[Improved] Publish Branch dialog will publish commits when pressing Enter - #5777. Thanks @JKirkYuan!"
    ],
    "1.4.3-beta0": [],
    "1.4.2": [
      "[New] Show resolved conflicts as resolved in Changes pane - #5609",
      "[Added] Add Terminator, MATE Terminal, and Terminology shells - #5753. Thanks @joaomlneto!",
      "[Fixed] Update embedded Git to version 2.19.1 for security vulnerability fix",
      "[Fixed] Always show commit history list when History tab is clicked - #5783. Thanks @JKirkYuan!",
      "[Fixed] Stop overriding the protocol of a detected GitHub repository - #5721",
      "[Fixed] Update sign in error message - #5766. Thanks @tiagodenoronha!",
      "[Fixed] Correct overflowing T&C and License Notices dialogs - #5756. Thanks @amarsiingh!",
      "[Improved] Add default commit message for single-file commits - #5240. Thanks @lean257!",
      "[Improved] Refresh commit list faster after reverting commit via UI - #5752",
      "[Improved] Add repository path to Remove repository dialog - #5805. Thanks @NickCraver!",
      "[Improved] Display whether user entered incorrect username or email address - #5775. Thanks @tiagodenoronha!",
      "[Improved] Update Discard Changes dialog text when discarding all changes - #5744. Thanks @Daniel-McCarthy!"
    ],
    "1.4.2-beta0": [],
    "1.4.1-test2": [
      "Testing changes to how Desktop performs CI platform checks"
    ],
    "1.4.1-test1": [
      "Testing changes to how Desktop performs CI platform checks"
    ],
    "1.4.1": [
      "[Added] Support for opening repository in Cygwin terminal - #5654. Thanks @LordOfTheThunder!",
      "[Fixed] 'Compare to Branch' menu item not disabled when modal is open - #5673. Thanks @kanishk98!",
      "[Fixed] Co-author form does not show/hide for newly-added repository - #5490",
      "[Fixed] Desktop command line always suffixes `.git` to URL when starting a clone - #5529. Thanks @j-f1!",
      "[Fixed] Dialog styling issue for dark theme users on Windows - #5629. Thanks @cwongmath!",
      "[Fixed] No message shown when filter returns no results in Clone Repository view - #5637. Thanks @DanielHix!",
      "[Improved] Branch names cannot start with a '+' character - #5594. Thanks @Daniel-McCarthy!",
      "[Improved] Clone dialog re-runs filesystem check when re-focusing on Desktop - #5518. Thanks @Daniel-McCarthy!",
      "[Improved] Commit disabled when commit summary is only spaces - #5677. Thanks @Daniel-McCarthy!",
      "[Improved] Commit summary expander sometimes shown when not needed - #5700. Thanks @aryyya!",
      "[Improved] Error handling when looking for merge base of a missing ref - #5612",
      "[Improved] Warning if branch exists on remote when creating branch - #5141. Thanks @Daniel-McCarthy!"
    ],
    "1.4.1-beta1": [
      "[Added] Support for opening repository in Cygwin terminal - #5654. Thanks @LordOfTheThunder!",
      "[Fixed] 'Compare to Branch' menu item not disabled when modal is open - #5673. Thanks @kanishk98!",
      "[Fixed] No message shown when filter returns no results in Clone Repository view - #5637. Thanks @DanielHix!",
      "[Fixed] Co-author form does not show/hide for newly-added repository - #5490",
      "[Fixed] Dialog styling issue for dark theme users on Windows - #5629. Thanks @cwongmath!",
      "[Fixed] Desktop command line always suffixes `.git` to URL when starting a clone - #5529. Thanks @j-f1!",
      "[Improved] Commit summary expander sometimes shown when not needed - #5700. Thanks @aryyya!",
      "[Improved] Commit disabled when commit summary is only spaces - #5677. Thanks @Daniel-McCarthy!",
      "[Improved] Error handling when looking for merge base of a missing ref - #5612",
      "[Improved] Clone dialog re-runs filesystem check when re-focusing on Desktop - #5518. Thanks @Daniel-McCarthy!",
      "[Improved] Branch names cannot start with a '+' character - #5594. Thanks @Daniel-McCarthy!",
      "[Improved] Warning if branch exists on remote when creating branch - #5141. Thanks @Daniel-McCarthy!"
    ],
    "1.4.1-beta0": [],
    "1.4.0": [
      "[New] When an update is available for GitHub Desktop, release notes can be viewed in Desktop - #2774",
      "[New] Detect merge conflicts when comparing branches - #4588",
      "[Fixed] Avoid double checkout warning when opening a pull request in Desktop - #5375",
      "[Fixed] Error when publishing repository is now associated with the right tab - #5422. Thanks @Daniel-McCarthy!",
      "[Fixed] Disable affected menu items when on detached HEAD - #5500. Thanks @say25!",
      "[Fixed] Show border when commit description is expanded - #5506. Thanks @aryyya!",
      "[Fixed] GitLab URL which corresponds to GitHub repository of same name cloned GitHub repository - #4154",
      "[Fixed] Caret in co-author selector is hidden when dark theme enabled - #5589",
      "[Fixed] Authenticating to GitHub Enterprise fails when user has no emails defined - #5585",
      "[Improved] Avoid multiple lookups of default remote - #5399"
    ],
    "1.4.0-beta3": [
      "[New] When an update is available for GitHub Desktop, the release notes can be viewed in Desktop - #2774",
      "[New] Detect merge conflicts when comparing branches - #4588",
      "[Fixed] Avoid double checkout warning when opening a pull request in Desktop - #5375",
      "[Fixed] Error when publishing repository is now associated with the right tab - #5422. Thanks @Daniel-McCarthy!",
      "[Fixed] Disable affected menu items when on detached HEAD - #5500. Thanks @say25!",
      "[Fixed] Show border when commit description is expanded - #5506. Thanks @aryyya!",
      "[Fixed] GitLab URL which corresponds to GitHub repository of same name cloned GitHub repository - #4154",
      "[Improved] Avoid multiple lookups of default remote - #5399",
      "[Improved] Skip optional locks when checking status of repository - #5376"
    ],
    "1.4.0-beta2": [
      "[New] When an update is available for GitHub Desktop, the release notes can be viewed in Desktop - #2774",
      "[New] Detect merge conflicts when comparing branches - #4588",
      "[Fixed] Avoid double checkout warning when opening a pull request in Desktop - #5375",
      "[Fixed] Error when publishing repository is now associated with the right tab - #5422. Thanks @Daniel-McCarthy!",
      "[Fixed] Disable affected menu items when on detached HEAD - #5500. Thanks @say25!",
      "[Fixed] Show border when commit description is expanded - #5506. Thanks @aryyya!",
      "[Fixed] GitLab URL which corresponds to GitHub repository of same name cloned GitHub repository - #4154",
      "[Improved] Avoid multiple lookups of default remote - #5399",
      "[Improved] Skip optional locks when checking status of repository - #5376"
    ],
    "1.4.0-beta1": [
      "[New] When an update is available for GitHub Desktop, the release notes can be viewed in Desktop - #2774",
      "[New] Detect merge conflicts when comparing branches - #4588",
      "[Fixed] Avoid double checkout warning when opening a pull request in Desktop - #5375",
      "[Fixed] Error when publishing repository is now associated with the right tab - #5422. Thanks @Daniel-McCarthy!",
      "[Fixed] Disable affected menu items when on detached HEAD - #5500. Thanks @say25!",
      "[Fixed] Show border when commit description is expanded - #5506. Thanks @aryyya!",
      "[Fixed] GitLab URL which corresponds to GitHub repository of same name cloned GitHub repository - #4154",
      "[Improved] Avoid multiple lookups of default remote - #5399",
      "[Improved] Skip optional locks when checking status of repository - #5376"
    ],
    "1.4.0-beta0": [],
    "1.3.5": [
      "[Fixed] Disable delete button while deleting a branch - #5331",
      "[Fixed] History now avoids calling log.showSignature if set in config - #5466",
      "[Fixed] Start blocking the ability to add local bare repositories - #4293. Thanks @Daniel-McCarthy!",
      "[Fixed] Revert workaround for tooltip issue on Windows - #3362. Thanks @divayprakash!",
      "[Improved] Error message when publishing to missing organisation - #5380. Thanks @Daniel-McCarthy!",
      "[Improved] Don't hide commit details when commit description is expanded. - #5471. Thanks @aryyya!"
    ],
    "1.3.5-beta1": [
      "[Fixed] Disable delete button while deleting a branch - #5331",
      "[Fixed] History now avoids calling log.showSignature if set in config - #5466",
      "[Fixed] Start blocking the ability to add local bare repositories - #4293. Thanks @Daniel-McCarthy!",
      "[Fixed] Revert workaround for tooltip issue on Windows - #3362. Thanks @divayprakash!",
      "[Improved] Error message when publishing to missing organisation - #5380. Thanks @Daniel-McCarthy!",
      "[Improved] Don't hide commit details when commit summary description is expanded. - #5471. Thanks @aryyya!"
    ],
    "1.3.5-beta0": [],
    "1.3.4": [
      "[Improved] Cloning message uses remote repo name not file destination - #5413. Thanks @lisavogtsf!",
      "[Improved] Support VSCode user scope installation - #5281. Thanks @saschanaz!"
    ],
    "1.3.4-beta1": [
      "[Improved] Cloning message uses remote repo name not file destination - #5413. Thanks @lisavogtsf!",
      "[Improved] Support VSCode user scope installation - #5281. Thanks @saschanaz!"
    ],
    "1.3.4-beta0": [],
    "1.3.3": [
      "[Fixed] Maximize and restore app on Windows does not fill available space - #5033",
      "[Fixed] 'Clone repository' menu item label is obscured on Windows - #5348. Thanks @Daniel-McCarthy!",
      "[Fixed] User can toggle files when commit is in progress - #5341. Thanks @masungwon!",
      "[Improved] Repository indicator background work - #5317 #5326 #5363 #5241 #5320"
    ],
    "1.3.3-beta1": [
      "[Fixed] Maximize and restore app on Windows does not fill available space - #5033",
      "[Fixed] 'Clone repository' menu item label is obscured on Windows - #5348. Thanks @Daniel-McCarthy!",
      "[Fixed] User can toggle files when commit is in progress - #5341. Thanks @masungwon!",
      "[Improved] Repository indicator background work - #5317 #5326 #5363 #5241 #5320"
    ],
    "1.3.3-test6": ["Testing infrastructure changes"],
    "1.3.3-test5": ["Testing the new CircleCI config changes"],
    "1.3.3-test4": ["Testing the new CircleCI config changes"],
    "1.3.3-test3": ["Testing the new CircleCI config changes"],
    "1.3.3-test2": ["Testing the new CircleCI config changes"],
    "1.3.3-test1": ["Testing the new CircleCI config changes"],
    "1.3.2": [
      "[Fixed] Bugfix for background checks not being aware of missing repositories - #5282",
      "[Fixed] Check the local state of a repository before performing Git operations - #5289",
      "[Fixed] Switch to history view for default branch when deleting current branch during a compare - #5256",
      "[Fixed] Handle missing .git directory inside a tracked repository - #5291"
    ],
    "1.3.2-beta1": [
      "[Fixed] Bugfix for background checks not being aware of missing repositories - #5282",
      "[Fixed] Check the local state of a repository before performing Git operations - #5289",
      "[Fixed] Switch to history view for default branch when deleting current branch during a compare - #5256",
      "[Fixed] Handle missing .git directory inside a tracked repository - #5291"
    ],
    "1.3.1": [
      "[Fixed] Background Git operations on missing repositories are not handled as expected - #5282"
    ],
    "1.3.1-beta1": [
      "[Fixed] Background Git operations on missing repositories are not handled as expected - #5282"
    ],
    "1.3.1-beta0": [
      "[New] Notification displayed in History tab when the base branch moves ahead of the current branch - #4768",
      "[New] Repository list displays uncommitted changes indicator and ahead/behind information - #2259 #5095",
      "[Added] Option to move repository to trash when removing from app - #2108. Thanks @say25!",
      "[Added] Syntax highlighting for PowerShell files - #5081. Thanks @say25!",
      "[Fixed] \"Discard Changes\" context menu discards correct file when entry is not part of selected group - #4788",
      "[Fixed] Display local path of selected repository as tooltip - #4922. Thanks @yongdamsh!",
      "[Fixed] Display root directory name when repository is located at drive root - #4924",
      "[Fixed] Handle legacy macOS right click gesture - #4942",
      "[Fixed] History omits latest commit from list - #5243",
      "[Fixed] Markdown header elements hard to read in dark mode - #5133. Thanks @agisilaos!",
      "[Fixed] Only perform ahead/behind comparisons when branch selector is open - #5142",
      "[Fixed] Relax checks for merge commits for GitHub Enterprise repositories - #4329",
      "[Fixed] Render clickable link in \"squash and merge\" commit message - #5203. Thanks @1pete!",
      "[Fixed] Return key disabled when no matches found in Compare branch list - #4458",
      "[Fixed] Selected commit not remembered when switching between History and Changes tabs - #4985",
      "[Fixed] Selected commit when comparing is reset to latest when Desktop regains focus - #5069",
      "[Fixed] Support default branch detection for non-GitHub repositories - #4937",
      "[Improved] Change primary button color to blue for dark theme - #5074",
      "[Improved] Diff gutter elements should be considered button elements when interacting - #5158",
      "[Improved] Status parsing significantly more performant when handling thousands of changed files - #2449 #5186"
    ],
    "1.3.0": [
      "[New] Notification displayed in History tab when the base branch moves ahead of the current branch - #4768",
      "[New] Repository list displays uncommitted changes indicator and ahead/behind information - #2259 #5095",
      "[Added] Option to move repository to trash when removing from app - #2108. Thanks @say25!",
      "[Added] Syntax highlighting for PowerShell files - #5081. Thanks @say25!",
      "[Fixed] \"Discard Changes\" context menu discards correct file when entry is not part of selected group - #4788",
      "[Fixed] Display local path of selected repository as tooltip - #4922. Thanks @yongdamsh!",
      "[Fixed] Display root directory name when repository is located at drive root - #4924",
      "[Fixed] Handle legacy macOS right click gesture - #4942",
      "[Fixed] History omits latest commit from list - #5243",
      "[Fixed] Markdown header elements hard to read in dark mode - #5133. Thanks @agisilaos!",
      "[Fixed] Only perform ahead/behind comparisons when branch selector is open - #5142",
      "[Fixed] Relax checks for merge commits for GitHub Enterprise repositories - #4329",
      "[Fixed] Render clickable link in \"squash and merge\" commit message - #5203. Thanks @1pete!",
      "[Fixed] Return key disabled when no matches found in Compare branch list - #4458",
      "[Fixed] Selected commit not remembered when switching between History and Changes tabs - #4985",
      "[Fixed] Selected commit when comparing is reset to latest when Desktop regains focus - #5069",
      "[Fixed] Support default branch detection for non-GitHub repositories - #4937",
      "[Improved] Change primary button color to blue for dark theme - #5074",
      "[Improved] Diff gutter elements should be considered button elements when interacting - #5158",
      "[Improved] Status parsing significantly more performant when handling thousands of changed files - #2449 #5186"
    ],
    "1.3.0-beta7": [],
    "1.3.0-beta6": [],
    "1.3.0-beta5": [
      "[Fixed] Ensure commit message is cleared after successful commit - #4046",
      "[Fixed] History omits latest commit from list - #5243"
    ],
    "1.3.0-beta4": [
      "[Fixed] Only perform ahead/behind comparisons when branch selector is open - #5142",
      "[Fixed] Render clickable link in \"squash and merge\" commit message - #5203. Thanks @1pete!",
      "[Fixed] Selected commit not remembered when switching between History and Changes tabs - #4985",
      "[Fixed] Selected commit when comparing is reset to latest when Desktop regains focus - #5069"
    ],
    "1.3.0-beta3": [
      "[Fixed] \"Discard Changes\" context menu discards correct file when entry is not part of selected group - #4788",
      "[Fixed] Return key disabled when no matches found in Compare branch list - #4458",
      "[Improved] Status parsing significantly more performant when handling thousands of changed files - #2449 #5186"
    ],
    "1.3.0-beta2": [
      "[Added] Option to move repository to trash when removing from app - #2108. Thanks @say25!",
      "[Fixed] Markdown header elements hard to read in dark mode - #5133. Thanks @agisilaos!",
      "[Improved] Diff gutter elements should be considered button elements when interacting - #5158"
    ],
    "1.2.7-test3": ["Test deployment for electron version bump."],
    "1.3.0-beta1": [
      "[New] Notification displayed in History tab when the base branch moves ahead of the current branch - #4768",
      "[New] Repository list displays uncommitted changes count and ahead/behind information - #2259",
      "[Added] Syntax highlighting for PowerShell files- #5081. Thanks @say25!",
      "[Fixed] Display something when repository is located at drive root - #4924",
      "[Fixed] Relax checks for merge commits for GitHub Enterprise repositories - #4329",
      "[Fixed] Display local path of selected repository as tooltip - #4922. Thanks @yongdamsh!",
      "[Fixed] Support default branch detection for non-GitHub repositories - #4937",
      "[Fixed] Handle legacy macOS right click gesture - #4942",
      "[Improved] Repository list badge style tweaks and tweaks for dark theme - #5095",
      "[Improved] Change primary button color to blue for dark theme - #5074"
    ],
    "1.2.7-test2": ["Test deployment for electron version bump."],
    "1.2.7-test1": ["Sanity check deployment for refactored scripts"],
    "1.2.7-beta0": [
      "[Fixed] Visual indicator for upcoming feature should not be shown - #5026"
    ],
    "1.2.6": [
      "[Fixed] Visual indicator for upcoming feature should not be shown - #5026"
    ],
    "1.2.6-beta0": [
      "[Fixed] Feature flag for upcoming feature not applied correctly - #5024"
    ],
    "1.2.5": [
      "[Fixed] Feature flag for upcoming feature not applied correctly - #5024"
    ],
    "1.2.4": [
      "[New] Dark Theme preview - #4849",
      "[Added] Syntax highlighting for Cake files - #4935. Thanks @say25!",
      "[Added] WebStorm support for macOS - #4841. Thanks @mrsimonfletcher!",
      "[Fixed] Compare tab appends older commits when scrolling to bottom of list - #4964",
      "[Fixed] Remove temporary directory after Git LFS operation completes - #4414",
      "[Fixed] Unable to compare when two branches exist - #4947 #4730",
      "[Fixed] Unhandled errors when refreshing pull requests fails - #4844 #4866",
      "[Improved] Remove context menu needs to hint if a dialog will be shown - #4975",
      "[Improved] Upgrade embedded Git LFS - #4602 #4745",
      "[Improved] Update banner message clarifies that only Desktop needs to be restarted - #4891. Thanks @KennethSweezy!",
      "[Improved] Discard Changes context menu entry should contain ellipses when user needs to confirm - #4846. Thanks @yongdamsh!",
      "[Improved] Initializing syntax highlighting components - #4764",
      "[Improved] Only show overflow shadow when description overflows - #4898",
      "[Improved] Changes tab displays number of changed files instead of dot - #4772. Thanks @yongdamsh!"
    ],
    "1.2.4-beta5": [],
    "1.2.4-beta4": [
      "[Fixed] Compare tab appends older commits when scrolling to bottom of list - #4964",
      "[Fixed] Remove temporary directory after Git LFS operation completes - #4414",
      "[Improved] Remove context menu needs to hint if a dialog will be shown - #4975",
      "[Improved] Upgrade embedded Git LFS - #4602 #4745"
    ],
    "1.2.4-test1": [
      "Confirming latest Git LFS version addresses reported issues"
    ],
    "1.2.4-beta3": [
      "[Added] WebStorm support for macOS - #4841. Thanks @mrsimonfletcher!",
      "[Improved] Update banner message clarifies that only Desktop needs to be restarted - #4891. Thanks @KennethSweezy!"
    ],
    "1.2.4-beta2": [],
    "1.2.4-beta1": [
      "[New] Dark Theme preview - #4849",
      "[Added] Syntax highlighting for Cake files - #4935. Thanks @say25!",
      "[Fixed] Unable to compare when two branches exist - #4947 #4730",
      "[Fixed] Unhandled errors when refreshing pull requests fails - #4844 #4866",
      "[Improved] Discard Changes context menu entry should contain ellipses when user needs to confirm - #4846. Thanks @yongdamsh!",
      "[Improved] Initializing syntax highlighting components - #4764",
      "[Improved] Only show overflow shadow when description overflows - #4898",
      "[Improved] Changes tab displays number of changed files instead of dot - #4772. Thanks @yongdamsh!"
    ],
    "1.2.3": [
      "[Fixed] No autocomplete when searching for co-authors - #4847",
      "[Fixed] Error when checking out a PR from a fork - #4842"
    ],
    "1.2.3-beta1": [
      "[Fixed] No autocomplete when searching for co-authors - #4847",
      "[Fixed] Error when checking out a PR from a fork - #4842"
    ],
    "1.2.3-test1": [
      "Confirming switch from uglify-es to babel-minify addresses minification issue - #4871"
    ],
    "1.2.2": [
      "[Fixed] Make cURL/schannel default to using the Windows certificate store - #4817",
      "[Fixed] Restore text selection highlighting in diffs - #4818"
    ],
    "1.2.2-beta1": [
      "[Fixed] Make cURL/schannel default to using the Windows certificate store - #4817",
      "[Fixed] Text selection highlighting in diffs is back - #4818"
    ],
    "1.2.1": [
      "[Added] Brackets support for macOS - #4608. Thanks @3raxton!",
      "[Added] Pull request number and author are included in fuzzy-find filtering - #4653. Thanks @damaneice!",
      "[Fixed] Decreased the max line length limit - #3740. Thanks @sagaragarwal94!",
      "[Fixed] Updated embedded Git to 2.17.1 to address upstream security issue - #4791",
      "[Improved] Display the difference in file size of an image in the diff view - #4380. Thanks @ggajos!"
    ],
    "1.2.1-test1": ["Upgraded embedded Git to 2.17.0"],
    "1.2.1-beta1": [
      "[Added] Brackets support for macOS - #4608. Thanks @3raxton!",
      "[Added] Pull request number and author are included in fuzzy-find filtering - #4653. Thanks @damaneice!",
      "[Fixed] Decreased the max line length limit - #3740. Thanks @sagaragarwal94!",
      "[Fixed] Updated embedded Git to 2.17.1 to address upstream security issue - #4791",
      "[Improved] Display the difference in file size of an image in the diff view - #4380. Thanks @ggajos!"
    ],
    "1.2.1-beta0": [],
    "1.1.2-test6": ["Testing the Webpack v4 output from the project"],
    "1.2.0": [
      "[New] History now has ability to compare to another branch and merge outstanding commits",
      "[New] Support for selecting more than one file in the changes list - #1712. Thanks @icosamuel!",
      "[New] Render bitmap images in diffs - #4367. Thanks @MagicMarvMan!",
      "[Added] Add PowerShell Core support for Windows and macOS - #3791. Thanks @saschanaz!",
      "[Added] Add MacVim support for macOS - #4532. Thanks @johnelliott!",
      "[Added] Syntax highlighting for JavaServer Pages (JSP) - #4470. Thanks @damaneice!",
      "[Added] Syntax highlighting for Haxe files - #4445. Thanks @Gama11!",
      "[Added] Syntax highlighting for R files - #4455. Thanks @say25!",
      "[Fixed] 'Open in Shell' on Linux ensures Git is on PATH - #4619. Thanks @ziggy42!",
      "[Fixed] Pressing 'Enter' on filtered Pull Request does not checkout - #4673",
      "[Fixed] Alert icon shrinks in rename dialog when branch name is long - #4566",
      "[Fixed] 'Open in Desktop' performs fetch to ensure branch exists before checkout - #3006",
      "[Fixed] 'Open in Default Program' on Windows changes the window title - #4446",
      "[Fixed] Skip fast-forwarding when there are many eligible local branches - #4392",
      "[Fixed] Image diffs not working for files with upper-case file extension - #4466",
      "[Fixed] Syntax highlighting not working for files with upper-case file extension - #4462. Thanks @say25!",
      "[Fixed] Error when creating Git LFS progress causes clone to fail - #4307. Thanks @MagicMarvMan!",
      "[Fixed] 'Open File in External Editor' always opens a new instance - #4381",
      "[Fixed] 'Select All' shortcut now works for changes list - #3821",
      "[Improved] Automatically add valid repository when using command line interface - #4513. Thanks @ggajos!",
      "[Improved] Always fast-forward the default branch - #4506",
      "[Improved] Warn when trying to rename a published branch - #4035. Thanks @agisilaos!",
      "[Improved] Added context menu for files in commit history - #2845. Thanks @crea7or",
      "[Improved] Discarding all changes always prompts for confirmation - #4459",
      "[Improved] Getting list of changed files is now more efficient when dealing with thousands of files - #4443",
      "[Improved] Checking out a Pull Request may skip unnecessary fetch - #4068. Thanks @agisilaos!",
      "[Improved] Commit summary now has a hint to indicate why committing is disabled - #4429.",
      "[Improved] Pull request status text now matches format on GitHub - #3521",
      "[Improved] Add escape hatch to disable hardware acceleration when launching - #3921"
    ],
    "1.1.2-beta7": [],
    "1.1.2-beta6": [
      "[Added] Add MacVim support for macOS - #4532. Thanks @johnelliott!",
      "[Fixed] Open in Shell on Linux ensures Git is available on the user's PATH - #4619. Thanks @ziggy42!",
      "[Fixed] Keyboard focus issues when navigating Pull Request list - #4673",
      "[Improved] Automatically add valid repository when using command line interface - #4513. Thanks @ggajos!"
    ],
    "1.1.2-test5": ["Actually upgrading fs-extra to v6 in the app"],
    "1.1.2-test4": ["Upgrading fs-extra to v6"],
    "1.1.2-beta5": [
      "[Added] Syntax highlighting for JavaServer Pages (JSP) - #4470. Thanks @damaneice!",
      "[Fixed] Prevent icon from shrinking in rename dialog - #4566"
    ],
    "1.1.2-beta4": [
      "[New] New Compare tab allowing visualization of the relationship between branches",
      "[New] Support for selecting more than one file in the changes list - #1712. Thanks @icosamuel!",
      "[Fixed] 'Select All' shortcut now works for changes list - #3821",
      "[Improved] Always fast-forward the default branch - #4506",
      "[Improved] Warn when trying to rename a published branch - #4035. Thanks @agisilaos!",
      "[Improved] Added context menu for files in commit history - #2845. Thanks @crea7or",
      "[Improved] Discarding all changes always prompts for confirmation - #4459"
    ],
    "1.1.2-beta3": [
      "[Added] Syntax highlighting for Haxe files - #4445. Thanks @Gama11!",
      "[Added] Syntax highlighting for R files - #4455. Thanks @say25!",
      "[Fixed] Fetch to ensure \"Open in Desktop\" has a branch to checkout - #3006",
      "[Fixed] Handle the click event when opening a binary file - #4446",
      "[Fixed] Skip fast-forwarding when there are a lot of eligible local branches - #4392",
      "[Fixed] Image diffs not working for files with upper-case file extension - #4466",
      "[Fixed] Syntax highlighting not working for files with upper-case file extension - #4462. Thanks @say25!",
      "[Improved] Getting list of changed files is now more efficient when dealing with thousands of files - #4443",
      "[Improved] Checking out a Pull Request may skip unnecessary fetch - #4068. Thanks @agisilaos!",
      "[Improved] Commit summary now has a hint to indicate why committing is disabled - #4429."
    ],
    "1.1.2-test3": ["[New] Comparison Branch demo build"],
    "1.1.2-test2": [
      "Refactoring the diff internals to potentially land some SVG improvements"
    ],
    "1.1.2-test1": [
      "Refactoring the diff internals to potentially land some SVG improvements"
    ],
    "1.1.2-beta2": [
      "[New] Render bitmap images in diffs - #4367. Thanks @MagicMarvMan!",
      "[New] Add PowerShell Core support for Windows and macOS - #3791. Thanks @saschanaz!",
      "[Fixed] Error when creating Git LFS progress causes clone to fail - #4307. Thanks @MagicMarvMan!",
      "[Fixed] 'Open File in External Editor' does not use existing window - #4381",
      "[Fixed] Always ask for confirmation when discarding all changes - #4423",
      "[Improved] Pull request status text now matches format on GitHub - #3521",
      "[Improved] Add escape hatch to disable hardware acceleration when launching - #3921"
    ],
    "1.1.2-beta1": [],
    "1.1.1": [
      "[New] Render WebP images in diffs - #4164. Thanks @agisilaos!",
      "[Fixed] Edit context menus in commit form input elements - #3886",
      "[Fixed] Escape behavior for Pull Request list does not match Branch List - #3597",
      "[Fixed] Keep caret position after inserting completion for emoji/mention - #3835. Thanks @CarlRosell!",
      "[Fixed] Handle error events when watching files used to get Git LFS output - #4117",
      "[Fixed] Potential race condition when opening a fork pull request - #4149",
      "[Fixed] Show placeholder image when no pull requests found - #3973",
      "[Fixed] Disable commit summary and description inputs while commit in progress - #3893. Thanks @crea7or!",
      "[Fixed] Ensure pull request cache is cleared after last pull request merged - #4122",
      "[Fixed] Focus two-factor authentication dialog on input - #4220. Thanks @WaleedAshraf!",
      "[Fixed] Branches button no longer disabled while on an unborn branch - #4236. Thanks @agisilaos!",
      "[Fixed] Delete gitignore file when all entries cleared in Repository Settings - #1896",
      "[Fixed] Add visual indicator that a folder can be dropped on Desktop - #4004. Thanks @agisilaos!",
      "[Fixed] Attempt to focus the application window on macOS after signing in via the browser - #4126",
      "[Fixed] Refresh issues when user manually fetches - #4076",
      "[Improved] Add `Discard All Changes...` to context menu on changed file list - #4197. Thanks @xamm!",
      "[Improved] Improve contrast for button labels in app toolbar - #4219",
      "[Improved] Speed up check for submodules when discarding - #4186. Thanks @kmscode!",
      "[Improved] Make the keychain known issue more clear within Desktop - #4125",
      "[Improved] Continue past the 'diff too large' message and view the diff - #4050",
      "[Improved] Repository association might not have expected prefix - #4090. Thanks @mathieudutour!",
      "[Improved] Add message to gitignore dialog when not on default branch - #3720",
      "[Improved] Hide Desktop-specific forks in Branch List - #4127",
      "[Improved] Disregard accidental whitespace when cloning a repository by URL - #4216",
      "[Improved] Show alert icon in repository list when repository not found on disk - #4254. Thanks @gingerbeardman!",
      "[Improved] Repository list now closes after removing last repository - #4269. Thanks @agisilaos!",
      "[Improved] Move forget password link after the password dialog to match expected tab order - #4283. Thanks @iamnapo!",
      "[Improved] More descriptive text in repository toolbar button when no repositories are tracked - #4268. Thanks @agisilaos!",
      "[Improved] Context menu in Changes tab now supports opening file in your preferred editor - #4030"
    ],
    "1.1.1-beta4": [
      "[Improved] Context menu in Changes tab now supports opening file in your preferred editor - #4030"
    ],
    "1.1.1-beta3": [],
    "1.1.1-beta2": [
      "[New] Render WebP images in diffs - #4164. Thanks @agisilaos!",
      "[Fixed] Edit context menus in commit form input elements - #3886",
      "[Fixed] Escape behavior should match that of Branch List - #3972",
      "[Fixed] Keep caret position after inserting completion - #3835. Thanks @CarlRosell!",
      "[Fixed] Handle error events when watching files used to get Git LFS output - #4117",
      "[Fixed] Potential race condition when opening a fork pull request - #4149",
      "[Fixed] Show placeholder image when no pull requests found - #3973",
      "[Fixed] Disable input fields summary and description while commit in progress - #3893. Thanks @crea7or!",
      "[Fixed] Ensure pull request cache is cleared after last pull request merged - #4122",
      "[Fixed] Focus two-factor authentication dialog on input - #4220. Thanks @WaleedAshraf!",
      "[Fixed] Branches button no longer disabled while on an unborn branch - #4236. Thanks @agisilaos!",
      "[Fixed] Delete gitignore file when entries cleared in Repository Settings - #1896",
      "[Fixed] Add visual indicator that a folder can be dropped on Desktop - #4004. Thanks @agisilaos!",
      "[Improved] Add `Discard All Changes...` to context menu on changed file list - #4197. Thanks @xamm!",
      "[Improved] Improve contrast for button labels in app toolbar - #4219",
      "[Improved] Speed up check for submodules when discarding - #4186. Thanks @kmscode!",
      "[Improved] Make the keychain known issue more clear within Desktop - #4125",
      "[Improved] Continue past the 'diff too large' message and view the diff - #4050",
      "[Improved] Repository association might not have expected prefix - #4090. Thanks @mathieudutour!",
      "[Improved] Add message to gitignore dialog when not on default branch - #3720",
      "[Improved] Hide Desktop-specific forks in Branch List - #4127",
      "[Improved] Disregard accidental whitespace when cloning a repository by URL - #4216",
      "[Improved] Show alert icon in repository list when repository not found on disk - #4254. Thanks @gingerbeardman!",
      "[Improved] Repository list now closes after removing last repository - #4269. Thanks @agisilaos!",
      "[Improved] Move forget password link to after the password dialog to maintain expected tab order - #4283. Thanks @iamnapo!",
      "[Improved] More descriptive text in repository toolbar button when no repositories are tracked - #4268. Thanks @agisilaos!"
    ],
    "1.1.1-test2": ["[Improved] Electron 1.8.3 upgrade (again)"],
    "1.1.1-test1": [
      "[Improved] Forcing a focus on the window after the OAuth dance is done"
    ],
    "1.1.1-beta1": [],
    "1.1.0": [
      "[New] Check out pull requests from collaborators or forks from within Desktop",
      "[New] View the commit status of the branch when it has an open pull request",
      "[Added] Add RubyMine support for macOS - #3883. Thanks @gssbzn!",
      "[Added] Add TextMate support for macOS - #3910. Thanks @caiofbpa!",
      "[Added] Syntax highlighting for Elixir files - #3774. Thanks @joaovitoras!",
      "[Fixed] Update layout of branch blankslate image - #4011",
      "[Fixed] Expanded avatar stack in commit summary gets cut off - #3884",
      "[Fixed] Clear repository filter when switching tabs - #3787. Thanks @reyronald!",
      "[Fixed] Avoid crash when unable to launch shell - #3954",
      "[Fixed] Ensure renames are detected when viewing commit diffs - #3673",
      "[Fixed] Fetch default remote if it differs from the current - #4056",
      "[Fixed] Handle Git errors when .gitmodules are malformed - #3912",
      "[Fixed] Handle error when \"where\" is not on PATH - #3882 #3825",
      "[Fixed] Ignore action assumes CRLF when core.autocrlf is unset - #3514",
      "[Fixed] Prevent duplicate entries in co-author autocomplete list - #3887",
      "[Fixed] Renames not detected when viewing commit diffs - #3673",
      "[Fixed] Support legacy usernames as co-authors - #3897",
      "[Improved] Update branch button text from \"New\" to \"New Branch\" - #4032",
      "[Improved] Add fuzzy search in the repository, branch, PR, and clone FilterLists - #911. Thanks @j-f1!",
      "[Improved] Tidy up commit summary and description layout in commit list - #3922. Thanks @willnode!",
      "[Improved] Use smaller default size when rendering Gravatar avatars - #3911",
      "[Improved] Show fetch progress when initializing remote for fork - #3953",
      "[Improved] Remove references to Hubot from the user setup page - #4015. Thanks @j-f1!",
      "[Improved] Error handling around ENOENT - #3954",
      "[Improved] Clear repository filter text when switching tabs - #3787. Thanks @reyronald!",
      "[Improved] Allow window to accept single click on focus - #3843",
      "[Improved] Disable drag-and-drop interaction when a popup is in the foreground - #3996"
    ],
    "1.1.0-beta3": [
      "[Fixed] Fetch default remote if it differs from the current - #4056"
    ],
    "1.1.0-beta2": [
      "[Improved] Update embedded Git to improve error handling when using stdin - #4058"
    ],
    "1.1.0-beta1": [
      "[Improved] Add 'Branch' to 'New' branch button - #4032",
      "[Improved] Remove references to Hubot from the user setup page - #4015. Thanks @j-f1!"
    ],
    "1.0.14-beta5": [
      "[Fixed] Improve detection of pull requests associated with current branch - #3991",
      "[Fixed] Disable drag-and-drop interaction when a popup is in the foreground - #3996",
      "[Fixed] Branch blank slate image out of position - #4011"
    ],
    "1.0.14-beta4": [
      "[New] Syntax highlighting for Elixir files - #3774. Thanks @joaovitoras!",
      "[Fixed] Crash when unable to launch shell - #3954",
      "[Fixed] Support legacy usernames as co-authors - #3897",
      "[Improved] Enable fuzzy search in the repository, branch, PR, and clone FilterLists - #911. Thanks @j-f1!",
      "[Improved] Tidy up commit summary and description layout in commit list - #3922. Thanks @willnode!"
    ],
    "1.0.14-test1": ["[Improved] Electron 1.8.2 upgrade"],
    "1.0.14-beta3": [
      "[Added] Add TextMate support for macOS - #3910. Thanks @caiofbpa!",
      "[Fixed] Handle Git errors when .gitmodules are malformed - #3912",
      "[Fixed] Clear repository filter when switching tabs - #3787. Thanks @reyronald!",
      "[Fixed] Prevent duplicate entries in co-author autocomplete list - #3887",
      "[Improved] Show progress when initializing remote for fork - #3953"
    ],
    "1.0.14-beta2": [
      "[Added] Add RubyMine support for macOS - #3883. Thanks @gssbzn!",
      "[Fixed] Allow window to accept single click on focus - #3843",
      "[Fixed] Expanded avatar list hidden behind commit details - #3884",
      "[Fixed] Renames not detected when viewing commit diffs - #3673",
      "[Fixed] Ignore action assumes CRLF when core.autocrlf is unset - #3514",
      "[Improved] Use smaller default size when rendering Gravatar avatars - #3911"
    ],
    "1.0.14-beta1": ["[New] Commit together with co-authors - #3879"],
    "1.0.13": [
      "[New] Commit together with co-authors - #3879",
      "[New] PhpStorm is now a supported external editor on macOS - #3749. Thanks @hubgit!",
      "[Improved] Update embedded Git to 2.16.1 - #3617 #3828 #3871",
      "[Improved] Blank slate view is now more responsive when zoomed - #3777",
      "[Improved] Documentation fix for Open in Shell resource - #3799. Thanks @saschanaz!",
      "[Improved] Improved error handling for Linux - #3732",
      "[Improved] Allow links in unexpanded summary to be clickable - #3719. Thanks @koenpunt!",
      "[Fixed] Update Electron to 1.7.11 to address security issue - #3846",
      "[Fixed] Allow double dashes in branch name - #3599. Thanks @JQuinnie!",
      "[Fixed] Sort the organization list - #3657. Thanks @j-f1!",
      "[Fixed] Check out PRs from a fork - #3395",
      "[Fixed] Confirm deleting branch when it has an open PR - #3615",
      "[Fixed] Defer user/email validation in Preferences - #3722",
      "[Fixed] Checkout progress did not include branch name - #3780",
      "[Fixed] Don't block branch switching when in detached HEAD - #3807",
      "[Fixed] Handle discarding submodule changes properly - #3647",
      "[Fixed] Show tooltip with additional info about the build status - #3134",
      "[Fixed] Update placeholders to support Linux distributions - #3150",
      "[Fixed] Refresh local commit list when switching tabs - #3698"
    ],
    "1.0.13-test1": [
      "[Improved] Update embedded Git to 2.16.1 - #3617 #3828 #3871",
      "[Fixed] Update Electron to 1.7.11 to address security issue - #3846",
      "[Fixed] Allows double dashes in branch name - #3599. Thanks @JQuinnie!",
      "[Fixed] Pull Request store may not have status defined - #3869",
      "[Fixed] Render the Pull Request badge when no commit statuses found - #3608"
    ],
    "1.0.13-beta1": [
      "[New] PhpStorm is now a supported external editor on macOS - #3749. Thanks @hubgit!",
      "[Improved] Blank slate view is now more responsive when zoomed - #3777",
      "[Improved] Documentation fix for Open in Shell resource - #3799. Thanks @saschanaz!",
      "[Improved] Improved error handling for Linux - #3732",
      "[Improved] Allow links in unexpanded summary to be clickable - #3719. Thanks @koenpunt!",
      "[Fixed] Sort the organization list - #3657. Thanks @j-f1!",
      "[Fixed] Check out PRs from a fork - #3395",
      "[Fixed] Confirm deleting branch when it has an open PR - #3615",
      "[Fixed] Defer user/email validation in Preferences - #3722",
      "[Fixed] Checkout progress did not include branch name - #3780",
      "[Fixed] Don't block branch switching when in detached HEAD - #3807",
      "[Fixed] Handle discarding submodule changes properly - #3647",
      "[Fixed] Show tooltip with additional info about the build status - #3134",
      "[Fixed] Update placeholders to support Linux distributions - #3150",
      "[Fixed] Refresh local commit list when switching tabs - #3698"
    ],
    "1.0.12": [
      "[New] Syntax highlighting for Rust files - #3666. Thanks @subnomo!",
      "[New] Syntax highlighting for Clojure cljc, cljs, and edn files - #3610. Thanks @mtkp!",
      "[Improved] Prevent creating a branch in the middle of a merge - #3733",
      "[Improved] Truncate long repo names in panes and modals to fit into a single line - #3598. Thanks @http-request!",
      "[Improved] Keyboard navigation support in pull request list - #3607",
      "[Fixed] Inconsistent caret behavior in text boxes when using certain keyboard layouts - #3354",
      "[Fixed] Only render the organizations list when it has orgs - #1414",
      "[Fixed] Checkout now handles situations where a ref exists on multiple remotes - #3281",
      "[Fixed] Retain accounts on desktop when losing connectivity - #3641",
      "[Fixed] Missing argument in FullScreenInfo that could prevent app from launching - #3727. Thanks @OiYouYeahYou!"
    ],
    "1.0.12-beta1": [
      "[New] Syntax highlighting for Rust files - #3666. Thanks @subnomo!",
      "[New] Syntax highlighting for Clojure cljc, cljs, and edn files - #3610. Thanks @mtkp!",
      "[Improved] Prevent creating a branch in the middle of a merge - #3733",
      "[Improved] Truncate long repo names in panes and modals to fit into a single line - #3598. Thanks @http-request!",
      "[Improved] Keyboard navigation support in pull request list - #3607",
      "[Fixed] Inconsistent caret behavior in text boxes when using certain keyboard layouts - #3354",
      "[Fixed] Only render the organizations list when it has orgs - #1414",
      "[Fixed] Checkout now handles situations where a ref exists on multiple remotes - #3281",
      "[Fixed] Retain accounts on desktop when losing connectivity - #3641",
      "[Fixed] Missing argument in FullScreenInfo that could prevent app from launching - #3727. Thanks @OiYouYeahYou!"
    ],
    "1.0.12-beta0": [
      "[New] Highlight substring matches in the \"Branches\" and \"Repositories\" list when filtering - #910. Thanks @JordanMussi!",
      "[New] Add preview for ico files - #3531. Thanks @serhiivinichuk!",
      "[New] Fallback to Gravatar for loading avatars - #821",
      "[New] Provide syntax highlighting for Visual Studio project files - #3552. Thanks @saul!",
      "[New] Provide syntax highlighting for F# fsx and fsi files - #3544. Thanks @saul!",
      "[New] Provide syntax highlighting for Kotlin files - #3555. Thanks @ziggy42!",
      "[New] Provide syntax highlighting for Clojure - #3523. Thanks @mtkp!",
      "[Improved] Toggle the \"Repository List\" from the menu - #2638. Thanks @JordanMussi!",
      "[Improved] Prevent saving of disallowed character strings for your name and email  - #3204",
      "[Improved] Error messages now appear at the top of the \"Create a New Repository\" dialog - #3571. Thanks @http-request!",
      "[Improved] \"Repository List\" header is now \"Github.com\" for consistency - #3567. Thanks @iFun!",
      "[Improved] Rename the \"Install Update\" button to \"Quit and Install Update\" - #3494. Thanks @say25!",
      "[Fixed] Fix ordering of commit history when your branch and tracking branch have both changed  - #2737",
      "[Fixed] Prevent creating a branch that starts with a period - #3013. Thanks @JordanMussi!",
      "[Fixed] Branch names are properly encoded when creating a pull request - #3509",
      "[Fixed] Re-enable all the menu items after closing a popup - #3533",
      "[Fixed] Removes option to delete remote branch after it's been deleted - #2964. Thanks @JordanMussi!",
      "[Fixed] Windows: Detects available editors and shells now works even when the group policy blocks write registry access - #3105 #3405",
      "[Fixed] Windows: Menu items are no longer truncated - #3547",
      "[Fixed] Windows: Prevent disabled menu items from being accessed - #3391 #1521",
      "[Fixed] Preserve the selected pull request when a manual fetch is done - #3524",
      "[Fixed] Update pull request badge after switching branches or pull requests - #3454",
      "[Fixed] Restore keyboard arrow navigation for pull request list - #3499"
    ],
    "1.0.11": [
      "[New] Highlight substring matches in the \"Branches\" and \"Repositories\" list when filtering - #910. Thanks @JordanMussi!",
      "[New] Add preview for ico files - #3531. Thanks @serhiivinichuk!",
      "[New] Fallback to Gravatar for loading avatars - #821",
      "[New] Provide syntax highlighting for Visual Studio project files - #3552. Thanks @saul!",
      "[New] Provide syntax highlighting for F# fsx and fsi files - #3544. Thanks @saul!",
      "[New] Provide syntax highlighting for Kotlin files - #3555. Thanks @ziggy42!",
      "[New] Provide syntax highlighting for Clojure - #3523. Thanks @mtkp!",
      "[Improved] Toggle the \"Repository List\" from the menu - #2638. Thanks @JordanMussi!",
      "[Improved] Prevent saving of disallowed character strings for your name and email  - #3204",
      "[Improved] Error messages now appear at the top of the \"Create a New Repository\" dialog - #3571. Thanks @http-request!",
      "[Improved] \"Repository List\" header is now \"Github.com\" for consistency - #3567. Thanks @iFun!",
      "[Improved] Rename the \"Install Update\" button to \"Quit and Install Update\" - #3494. Thanks @say25!",
      "[Fixed] Fix ordering of commit history when your branch and tracking branch have both changed  - #2737",
      "[Fixed] Prevent creating a branch that starts with a period - #3013. Thanks @JordanMussi!",
      "[Fixed] Branch names are properly encoded when creating a pull request - #3509",
      "[Fixed] Re-enable all the menu items after closing a popup - #3533",
      "[Fixed] Removes option to delete remote branch after it's been deleted - #2964. Thanks @JordanMussi!",
      "[Fixed] Windows: Detects available editors and shells now works even when the group policy blocks write registry access - #3105 #3405",
      "[Fixed] Windows: Menu items are no longer truncated - #3547",
      "[Fixed] Windows: Prevent disabled menu items from being accessed - #3391 #1521"
    ],
    "1.0.11-test0": [
      "[Improved] now with a new major version of electron-packager"
    ],
    "1.0.11-beta0": [
      "[Improved] Refresh the pull requests list after fetching - #3503",
      "[Improved] Rename the \"Install Update\" button to \"Quit and Install Update\" - #3494. Thanks @say25!",
      "[Fixed] URL encode branch names when creating a pull request - #3509",
      "[Fixed] Windows: detecting available editors and shells now works even when the group policy blocks write registry access - #3105 #3405"
    ],
    "1.0.10": [
      "[New] ColdFusion Builder is now a supported external editor - #3336 #3321. Thanks @AtomicCons!",
      "[New] VSCode Insiders build is now a supported external editor - #3441. Thanks @say25!",
      "[New] BBEdit is now a supported external editor - #3467. Thanks @NiklasBr!",
      "[New] Hyper is now a supported shell on Windows too - #3455. Thanks @JordanMussi!",
      "[New] Swift is now syntax highlighted - #3305. Thanks @agisilaos!",
      "[New] Vue.js is now syntax highlighted - #3368. Thanks @wanecek!",
      "[New] CoffeeScript is now syntax highlighted - #3356. Thanks @agisilaos!",
      "[New] Cypher is now syntax highlighted - #3440. Thanks @say25!",
      "[New] .hpp is now syntax highlighted as C++ - #3420. Thanks @say25!",
      "[New] ML-like languages are now syntax highlighted - #3401. Thanks @say25!",
      "[New] Objective-C is now syntax highlighted - #3355. Thanks @koenpunt!",
      "[New] SQL is now syntax highlighted - #3389. Thanks @say25!",
      "[Improved] Better message on the 'Publish Branch' button when HEAD is unborn - #3344. Thanks @Venkat5694!",
      "[Improved] Better error message when trying to push to an archived repository - #3084. Thanks @agisilaos!",
      "[Improved] Avoid excessive background fetching when switching repositories - #3329",
      "[Improved] Ignore menu events sent when a modal is shown - #3308",
      "[Fixed] Parse changed files whose paths include a newline - #3271",
      "[Fixed] Parse file type changes - #3334",
      "[Fixed] Windows: 'Open without Git' would present the dialog again instead of actually opening a shell without git - #3290",
      "[Fixed] Avoid text selection when dragging resizable dividers - #3268",
      "[Fixed] Windows: Removed the title attribute on the Windows buttons so that they no longer leave their tooltips hanging around - #3348. Thanks @j-f1!",
      "[Fixed] Windows: Detect VS Code when installed to non-standard locations - #3304",
      "[Fixed] Hitting Return would select the first item in a filter list when the filter text was empty - #3447",
      "[Fixed] Add some missing keyboard shortcuts - #3327. Thanks @say25!",
      "[Fixed] Handle \"304 Not Modified\" responses - #3399",
      "[Fixed] Don't overwrite an existing .gitattributes when creating a new repository - #3419. Thanks @strafe!"
    ],
    "1.0.10-beta3": [
      "[New] Change \"Create Pull Request\" to \"Show Pull Request\" when there is already a pull request open for the branch - #2524",
      "[New] VSCode Insiders build is now a supported external editor - #3441. Thanks @say25!",
      "[New] BBEdit is now a supported external editor - #3467. Thanks @NiklasBr!",
      "[New] Hyper is now a supported shell - #3455. Thanks @JordanMussi!",
      "[New] Cypher is now syntax highlighted - #3440. Thanks @say25!",
      "[New] .hpp is now syntax highlighted as C++ - #3420. Thanks @say25!",
      "[New] ML-like languages are now syntax highlighted - #3401. Thanks @say25!",
      "[Improved] Use the same colors in pull request dropdown as we use on GitHub.com - #3451",
      "[Improved] Fancy pull request loading animations - #2868",
      "[Improved] Avoid excessive background fetching when switching repositories - #3329",
      "[Improved] Refresh the pull request list when the Push/Pull/Fetch button is clicked - #3448",
      "[Improved] Ignore menu events sent when a modal is shown - #3308",
      "[Fixed] Hitting Return would select the first item in a filter list when the filter text was empty - #3447",
      "[Fixed] Add some missing keyboard shortcuts - #3327. Thanks @say25!",
      "[Fixed] Handle \"304 Not Modified\" responses - #3399",
      "[Fixed] Don't overwrite an existing .gitattributes when creating a new repository - #3419. Thanks @strafe!"
    ],
    "1.0.10-beta2": [
      "[New] SQL is now syntax highlighted! - #3389. Thanks @say25!",
      "[Fixed] Windows: Detect VS Code when installed to non-standard locations - #3304"
    ],
    "1.0.10-beta1": [
      "[New] Vue.js code is now syntax highlighted! - #3368. Thanks @wanecek!",
      "[New] CoffeeScript is now syntax highlighted! - #3356. Thanks @agisilaos!",
      "[New] Highlight .m as Objective-C - #3355. Thanks @koenpunt!",
      "[Improved] Use smarter middle truncation for branch names - #3357",
      "[Fixed] Windows: Removed the title attribute on the Windows buttons so that they no longer leave their tooltips hanging around - #3348. Thanks @j-f1!"
    ],
    "1.0.10-beta0": [
      "[New] ColdFusion Builder is now available as an option for External Editor - #3336 #3321. Thanks @AtomicCons!",
      "[New] Swift code is now syntax highlighted - #3305. Thanks @agisilaos!",
      "[Improved] Better message on the 'Publish Branch' button when HEAD is unborn - #3344. Thanks @Venkat5694!",
      "[Improved] Better error message when trying to push to an archived repository - #3084. Thanks @agisilaos!",
      "[Fixed] Parse changed files whose paths include a newline - #3271",
      "[Fixed] Parse file type changes - #3334",
      "[Fixed] Windows: 'Open without Git' would present the dialog again instead of actually opening a shell without git - #3290",
      "[Fixed] Avoid text selection when dragging resizable dividers - #3268"
    ],
    "1.0.9": [
      "[New] ColdFusion Builder is now available as an option for External Editor - #3336 #3321. Thanks @AtomicCons!",
      "[New] Swift code is now syntax highlighted - #3305. Thanks @agisilaos!",
      "[Improved] Better message on the 'Publish Branch' button when HEAD is unborn - #3344. Thanks @Venkat5694!",
      "[Improved] Better error message when trying to push to an archived repository - #3084. Thanks @agisilaos!",
      "[Fixed] Parse changed files whose paths include a newline - #3271",
      "[Fixed] Parse file type changes - #3334",
      "[Fixed] Windows: 'Open without Git' would present the dialog again instead of actually opening a shell without git - #3290",
      "[Fixed] Avoid text selection when dragging resizable dividers - #3268"
    ],
    "1.0.9-beta1": [
      "[New] ColdFusion Builder is now available as an option for External Editor - #3336 #3321. Thanks @AtomicCons!",
      "[New] Swift code is now syntax highlighted - #3305. Thanks @agisilaos!",
      "[Improved] Better message on the 'Publish Branch' button when HEAD is unborn - #3344. Thanks @Venkat5694!",
      "[Improved] Better error message when trying to push to an archived repository - #3084. Thanks @agisilaos!",
      "[Fixed] Parse changed files whose paths include a newline - #3271",
      "[Fixed] Parse file type changes - #3334",
      "[Fixed] Windows: 'Open without Git' would present the dialog again instead of actually opening a shell without git - #3290",
      "[Fixed] Avoid text selection when dragging resizable dividers - #3268"
    ],
    "1.0.9-beta0": [
      "[Fixed] Crash when rendering diffs for certain types of files - #3249",
      "[Fixed] Continually being prompted to add the upstream remote, even when it already exists - #3252"
    ],
    "1.0.8": [
      "[Fixed] Crash when rendering diffs for certain types of files - #3249",
      "[Fixed] Continually being prompted to add the upstream remote, even when it already exists - #3252"
    ],
    "1.0.8-beta0": [
      "[New] Syntax highlighted diffs - #3101",
      "[New] Add upstream to forked repositories - #2364",
      "[Fixed] Only reset scale of title bar on macOS - #3193",
      "[Fixed] Filter symbolic refs in the branch list - #3196",
      "[Fixed] Address path issue with invoking Git Bash - #3186",
      "[Fixed] Update embedded Git to support repository hooks and better error messages - #3067 #3079",
      "[Fixed] Provide credentials to LFS repositories when performing checkout - #3167",
      "[Fixed] Assorted changelog typos - #3174 #3184 #3207. Thanks @strafe, @alanaasmaa and @jt2k!"
    ],
    "1.0.7": [
      "[New] Syntax highlighted diffs - #3101",
      "[New] Add upstream to forked repositories - #2364",
      "[Fixed] Only reset scale of title bar on macOS - #3193",
      "[Fixed] Filter symbolic refs in the branch list - #3196",
      "[Fixed] Address path issue with invoking Git Bash - #3186",
      "[Fixed] Update embedded Git to support repository hooks and better error messages - #3067 #3079",
      "[Fixed] Provide credentials to LFS repositories when performing checkout - #3167",
      "[Fixed] Assorted changelog typos - #3174 #3184 #3207. Thanks @strafe, @alanaasmaa and @jt2k!"
    ],
    "1.0.7-beta0": [
      "[Fixed] The Branches list wouldn't display the branches for non-GitHub repositories - #3169",
      "[Fixed] Pushing or pulling could error when the temp directory was unavailable - #3046"
    ],
    "1.0.6": [
      "[Fixed] The Branches list wouldn't display the branches for non-GitHub repositories - #3169",
      "[Fixed] Pushing or pulling could error when the temp directory was unavailable - #3046"
    ],
    "1.0.5": [
      "[New] The command line interface now provides some helpful help! - #2372. Thanks @j-f1!",
      "[New] Create new branches from the Branches foldout - #2784",
      "[New] Add support for VSCode Insiders - #3012 #3062. Thanks @MSathieu!",
      "[New] Linux: Add Atom and Sublime Text support - #3133. Thanks @ziggy42!",
      "[New] Linux: Tilix support - #3117. Thanks @ziggy42!",
      "[New] Linux: Add Visual Studio Code support - #3122. Thanks @ziggy42!",
      "[Improved] Report errors when a problem occurs storing tokens - #3159",
      "[Improved] Bump to Git 2.14.3 - #3146",
      "[Improved] Don't try to display diffs that could cause the app to hang - #2596",
      "[Fixed] Handle local user accounts with URL-hostile characters - #3107",
      "[Fixed] Cloning a repository which uses Git LFS would leave all the files appearing modified - #3146",
      "[Fixed] Signing in in the Welcome flow could hang - #2769",
      "[Fixed] Properly replace old Git LFS configuration values - #2984"
    ],
    "1.0.5-beta1": [
      "[New] Create new branches from the Branches foldout - #2784",
      "[New] Add support for VSCode Insiders - #3012 #3062. Thanks @MSathieu!",
      "[New] Linux: Add Atom and Sublime Text support - #3133. Thanks @ziggy42!",
      "[New] Linux: Tilix support - #3117. Thanks @ziggy42!",
      "[New] Linux: Add Visual Studio Code support - #3122. Thanks @ziggy42!",
      "[Improved] Report errors when a problem occurs storing tokens - #3159",
      "[Improved] Bump to Git 2.14.3 - #3146",
      "[Improved] Don't try to display diffs that could cause the app to hang - #2596",
      "[Fixed] Handle local user accounts with URL-hostile characters - #3107",
      "[Fixed] Cloning a repository which uses Git LFS would leave all the files appearing modified - #3146",
      "[Fixed] Signing in in the Welcome flow could hang - #2769",
      "[Fixed] Properly replace old Git LFS configuration values - #2984"
    ],
    "1.0.5-test1": [],
    "1.0.5-test0": [],
    "1.0.5-beta0": [
      "[New] The command line interface now provides some helpful help! - #2372. Thanks @j-f1!"
    ],
    "1.0.4": [
      "[New] Report Git LFS progress when cloning, pushing, pulling, or reverting - #2226",
      "[Improved] Increased diff contrast and and line gutter selection - #2586 #2181",
      "[Improved] Clarify why publishing a branch is disabled in various scenarios - #2773",
      "[Improved] Improved error message when installing the command Line tool fails - #2979. Thanks @agisilaos!",
      "[Improved] Format the branch name in \"Create Branch\" like we format branch names elsewhere - #2977. Thanks @j-f1!",
      "[Fixed] Avatars not updating after signing in - #2911",
      "[Fixed] Lots of bugs if there was a file named \"HEAD\" in the repository - #3009 #2721 #2938",
      "[Fixed] Handle duplicate config values when saving user.name and user.email - #2945",
      "[Fixed] The \"Create without pushing\" button when creating a new pull request wouldn't actually do anything - #2917"
    ],
    "1.0.4-beta1": [
      "[New] Report Git LFS progress when cloning, pushing, pulling, or reverting - #2226",
      "[Improved] Increased diff contrast and and line gutter selection - #2586 #2181",
      "[Improved] Clarify why publishing a branch is disabled in various scenarios - #2773",
      "[Improved] Improved error message when installing the command Line tool fails - #2979. Thanks @agisilaos!",
      "[Improved] Format the branch name in \"Create Branch\" like we format branch names elsewhere - #2977. Thanks @j-f1!",
      "[Fixed] Avatars not updating after signing in - #2911",
      "[Fixed] Lots of bugs if there was a file named \"HEAD\" in the repository - #3009 #2721 #2938",
      "[Fixed] Handle duplicate config values when saving user.name and user.email - #2945",
      "[Fixed] The \"Create without pushing\" button when creating a new pull request wouldn't actually do anything - #2917 #2917"
    ],
    "1.0.4-beta0": [
      "[Improved] Increase the contrast of the modified file status octicons - #2914",
      "[Fixed] Showing changed files in Finder/Explorer would open the file - #2909",
      "[Fixed] macOS: Fix app icon on High Sierra - #2915",
      "[Fixed] Cloning an empty repository would fail - #2897 #2906",
      "[Fixed] Catch logging exceptions - #2910"
    ],
    "1.0.3": [
      "[Improved] Increase the contrast of the modified file status octicons - #2914",
      "[Fixed] Showing changed files in Finder/Explorer would open the file - #2909",
      "[Fixed] macOS: Fix app icon on High Sierra - #2915",
      "[Fixed] Cloning an empty repository would fail - #2897 #2906",
      "[Fixed] Catch logging exceptions - #2910"
    ],
    "1.0.2": [
      "[Improved] Better message for GitHub Enterprise users when there is a network error - #2574. Thanks @agisilaos!",
      "[Improved] Clone error message now suggests networking might be involved - #2872. Thanks @agisilaos!",
      "[Improved] Include push/pull progress information in the push/pull button tooltip - #2879",
      "[Improved] Allow publishing a brand new, empty repository - #2773",
      "[Improved] Make file paths in lists selectable - #2801. Thanks @artivilla!",
      "[Fixed] Disable LFS hook creation when cloning - #2809",
      "[Fixed] Use the new URL for the \"Show User Guides\" menu item - #2792. Thanks @db6edr!",
      "[Fixed] Make the SHA selectable when viewing commit details - #1154",
      "[Fixed] Windows: Make `github` CLI work in Git Bash - #2712",
      "[Fixed] Use the initial path provided when creating a new repository - #2883",
      "[Fixed] Windows: Avoid long path limits when discarding changes - #2833",
      "[Fixed] Files would get deleted when undoing the first commit - #2764",
      "[Fixed] Find the repository root before adding it - #2832",
      "[Fixed] Display warning about an existing folder before cloning - #2777 #2830",
      "[Fixed] Show contents of directory when showing a repository from Show in Explorer/Finder instead of showing the parent - #2798"
    ],
    "1.0.2-beta1": [
      "[Improved] Clone error message now suggests networking might be involved - #2872. Thanks @agisilaos!",
      "[Improved] Include push/pull progress information in the push/pull button tooltip - #2879",
      "[Improved] Allow publishing a brand new, empty repository - #2773",
      "[Improved] Make file paths in lists selectable - #2801. Thanks @artivilla!",
      "[Fixed] Use the initial path provided when creating a new repository - #2883",
      "[Fixed] Windows: Avoid long path limits when discarding changes - #2833",
      "[Fixed] Files would get deleted when undoing the first commit - #2764",
      "[Fixed] Find the repository root before adding it - #2832",
      "[Fixed] Display warning about an existing folder before cloning - #2777 #2830",
      "[Fixed] Show contents of directory when showing a repository from Show in Explorer/Finder instead of showing the parent - #2798"
    ],
    "1.0.2-beta0": [
      "[Improved] Message for GitHub Enterprise users when there is a network error - #2574. Thanks @agisilaos!",
      "[Fixed] Disable LFS hook creation when cloning - #2809",
      "[Fixed] Use the new URL for the \"Show User Guides\" menu item - #2792. Thanks @db6edr!",
      "[Fixed] Make the SHA selectable when viewing commit details - #1154",
      "[Fixed] Windows: Make `github` CLI work in Git Bash - #2712"
    ],
    "1.0.1": [
      "[Improved] Message for GitHub Enterprise users when there is a network error - #2574. Thanks @agisilaos!",
      "[Fixed] Disable LFS hook creation when cloning - #2809",
      "[Fixed] Use the new URL for the \"Show User Guides\" menu item - #2792. Thanks @db6edr!",
      "[Fixed] Make the SHA selectable when viewing commit details - #1154",
      "[Fixed] Windows: Make `github` CLI work in Git Bash - #2712"
    ],
    "1.0.1-beta0": [
      "[Fixed] Use the loading/disabled state while publishing - #1995",
      "[Fixed] Lock down menu item states for unborn repositories - #2744 #2573",
      "[Fixed] Windows: Detecting the available shells and editors when using a language other than English - #2735"
    ],
    "1.0.0": [
      "[Fixed] Use the loading/disabled state while publishing - #1995",
      "[Fixed] Lock down menu item states for unborn repositories - #2744 #2573",
      "[Fixed] Windows: Detecting the available shells and editors when using a language other than English - #2735"
    ],
    "1.0.0-beta3": [
      "[New] Allow users to create repositories with descriptions - #2719. Thanks @davidcelis!",
      "[New] Use `lfs clone` for faster cloning of LFS repositories - #2679",
      "[Improved] Prompt to override existing LFS filters - #2693",
      "[Fixed] Don't install LFS hooks when checking if a repo uses LFS - #2732",
      "[Fixed] Ensure nothing is staged as part of undoing the first commit - #2656",
      "[Fixed] \"Clone with Desktop\" wouldn't include the repository name in the path - #2704"
    ],
    "0.9.1": [
      "[New] Allow users to create repositories with descriptions - #2719. Thanks @davidcelis!",
      "[New] Use `lfs clone` for faster cloning of LFS repositories - #2679",
      "[Improved] Prompt to override existing LFS filters - #2693",
      "[Fixed] Don't install LFS hooks when checking if a repo uses LFS - #2732",
      "[Fixed] Ensure nothing is staged as part of undoing the first commit - #2656",
      "[Fixed] \"Clone with Desktop\" wouldn't include the repository name in the path - #2704"
    ],
    "1.0.0-beta2": [
      "[New] Allow users to create repositories with descriptions - #2719. Thanks @davidcelis!",
      "[New] Use `lfs clone` for faster cloning of LFS repositories - #2679",
      "[Improved] Prompt to override existing LFS filters - #2693",
      "[Fixed] Don't install LFS hooks when checking if a repo uses LFS - #2732",
      "[Fixed] Ensure nothing is staged as part of undoing the first commit - #2656",
      "[Fixed] \"Clone with Desktop\" wouldn't include the repository name in the path - #2704"
    ],
    "0.9.0": [
      "[New] Allow users to create repositories with descriptions - #2719. Thanks @davidcelis!",
      "[New] Use `lfs clone` for faster cloning of LFS repositories - #2679",
      "[Improved] Prompt to override existing LFS filters - #2693",
      "[Fixed] Don't install LFS hooks when checking if a repo uses LFS - #2732",
      "[Fixed] Ensure nothing is staged as part of undoing the first commit - #2656",
      "[Fixed] \"Clone with Desktop\" wouldn't include the repository name in the path - #2704"
    ],
    "0.8.2": [
      "[New] Ask to install LFS filters when an LFS repository is added - #2227",
      "[New] Clone GitHub repositories tab - #57",
      "[New] Option to opt-out of confirming discarding changes - #2681",
      "[Fixed] Long commit summary truncation - #1742",
      "[Fixed] Ensure the repository list is always enabled - #2648",
      "[Fixed] Windows: Detecting the available shells and editors when using a non-ASCII user encoding - #2624",
      "[Fixed] Clicking the \"Cancel\" button on the Publish Branch dialog - #2646",
      "[Fixed] Windows: Don't rely on PATH for knowing where to find chcp - #2678",
      "[Fixed] Relocating a repository now actually does that - #2685",
      "[Fixed] Clicking autocompletes inserts them - #2674",
      "[Fixed] Use shift for shortcut chord instead of alt - #2607",
      "[Fixed] macOS: \"Open in Terminal\" works with repositories with spaces in their path - #2682"
    ],
    "1.0.0-beta1": [
      "[New] Option to to opt-out of confirming discarding changes - #2681",
      "[Fixed] Windows: Don't rely on PATH for knowing where to find chcp - #2678",
      "[Fixed] Relocating a repository now actually does that - #2685",
      "[Fixed] Clicking autocompletes inserts them - #2674",
      "[Fixed] Use shift for shortcut chord instead of alt - #2607",
      "[Fixed] macOS: \"Open in Terminal\" works with repositories with spaces in their path - #2682"
    ],
    "1.0.0-beta0": [
      "[New] Ask to install LFS filters when an LFS repository is added - #2227",
      "[New] Clone GitHub repositories tab - #57",
      "[Fixed] Long commit summary truncation - #1742",
      "[Fixed] Ensure the repository list is always enabled - #2648",
      "[Fixed] Windows: Detecting the available shells and editors when using a non-ASCII user encoding - #2624",
      "[Fixed] Clicking the \"Cancel\" button on the Publish Branch dialog - #2646"
    ],
    "0.8.1": [
      "[New] 'Open in Shell' now supports multiple shells - #2473",
      "[New] Windows: Enable adding self-signed certificates - #2581",
      "[Improved] Enhanced image diffs - #2383",
      "[Improved] Line diffs - #2461",
      "[Improved] Octicons updated - #2495",
      "[Improved] Adds ability to close repository list using shortcut - #2532",
      "[Improved] Switch default buttons in the Publish Branch dialog - #2515",
      "[Improved] Bring back \"Contact Support\" - #1472",
      "[Improved] Persist repository filter text after closing repository list - #2571",
      "[Improved] Redesigned example commit in the Welcome flow - #2141",
      "[Improved] Tidy up initial \"external editor\" experience - #2551",
      "[Fixed] 'Include All' checkbox not in sync with partial selection - #2493",
      "[Fixed] Copied text from diff removed valid characters - #2499",
      "[Fixed] Click-focus on Windows would dismiss dialog - #2488",
      "[Fixed] Branch list not rendered in app - #2531",
      "[Fixed] Git operations checking certificate store - #2520",
      "[Fixed] Properly identify repositories whose remotes have a trailing slash - #2584",
      "[Fixed] Windows: Fix launching the `github` command line tool - #2563",
      "[Fixed] Use the primary email address if it's public - #2244",
      "[Fixed] Local branch not checked out after clone - #2561",
      "[Fixed] Only the most recent 30 issues would autocomplete for GitHub Enterprise repositories - #2541",
      "[Fixed] Missing \"View on GitHub\" menu item for non-Gitub repositories - #2615",
      "[Fixed] New tab opened when pressing \"]\" for certain keyboard layouts - #2607",
      "[Fixed] Windows: Crash when exiting full screen - #1502",
      "[Fixed] Windows: Detecting the available shells and editors when using a non-ASCII user encoding - #2624",
      "[Fixed] Ensure the repository list is always accessible - #2648"
    ],
    "0.8.1-beta4": [
      "[Improved] Persist repository filter text after closing repository list - #2571",
      "[Improved] Redesigned example commit in the Welcome flow - #2141",
      "[Improved] Tidy up initial \"external editor\" experience - #2551",
      "[Fixed] Missing \"View on GitHub\" menu item for non-Gitub repositories - #2615",
      "[Fixed] New tab opened when pressing \"]\" for certain keyboard layouts - #2607",
      "[Fixed] Windows: Crash when exiting full screen - #1502"
    ],
    "0.8.1-beta3": [
      "[New] Windows: Enable adding self-signed certificates - #2581",
      "[Improved] Adds ability to close repository list using shortcut - #2532",
      "[Improved] Switch default buttons in the Publish Branch dialog - #2515",
      "[Improved] Bring back \"Contact Support\" - #1472",
      "[Fixed] Properly identify repositories whose remotes have a trailing slash - #2584",
      "[Fixed] Windows: Fix launching the `github` command line tool - #2563",
      "[Fixed] Use the primary email address if it's public - #2244",
      "[Fixed] Local branch not checked out after clone - #2561",
      "[Fixed] Only the most recent 30 issues would autocomplete for GitHub Enterprise repositories - #2541"
    ],
    "0.8.1-beta2": [
      "[Fixed] Branch list not rendered in app - #2531",
      "[Fixed] Git operations checking certificate store - #2520"
    ],
    "0.8.1-beta1": [
      "[New] 'Open in Shell' now supports multiple shells - #2473",
      "[Improved] Enhanced image diffs - #2383",
      "[Improved] Line diffs - #2461",
      "[Improved] Octicons updated - #2495",
      "[Fixed] 'Include All' checkbox not in sync with partial selection - #2493",
      "[Fixed] Copied text from diff removed valid characters - #2499",
      "[Fixed] Click-focus on Windows would dismiss dialog - #2488"
    ],
    "0.8.1-beta0": [],
    "0.8.0": [
      "[New] Added commit context menu - #2434",
      "[New] Added 'Open in External Editor' - #2009",
      "[New] Can choose whether a branch should be deleted on the remote as well as locally - #2136",
      "[New] Support authenticating with non-GitHub servers - #852",
      "[New] Added the ability to revert a commit - #752",
      "[New] Added a keyboard shortcut for opening the repository in the shell - #2138",
      "[Improved] Copied diff text no longer includes the line changetype markers - #1499",
      "[Improved] Fetch if a push fails because they need to pull first - #2431",
      "[Improved] Discard changes performance - #1889",
      "[Fixed] Show 'Add Repository' dialog when repository is dragged onto the app - #2442",
      "[Fixed] Dialog component did not remove event handler - #2469",
      "[Fixed] Open in External Editor context menu - #2475",
      "[Fixed] Update to Git 2.14.1 to fix security vulnerability - #2432",
      "[Fixed] Recent branches disappearing after renaming a branch - #2426",
      "[Fixed] Changing the default branch on GitHub.com is now reflected in the app - #1489",
      "[Fixed] Swap around some callouts for no repositories - #2447",
      "[Fixed] Darker unfocused selection color - #1669",
      "[Fixed] Increase the max sidebar width - #1588",
      "[Fixed] Don't say \"Publish this branch to GitHub\" for non-GitHub repositories - #1498",
      "[Fixed] macOS: Protocol schemes not getting registered - #2429",
      "[Fixed] Patches which contain the \"no newline\" marker would fail to apply - #2123",
      "[Fixed] Close the autocompletion popover when it loses focus - #2358",
      "[Fixed] Clear the selected org when switching Publish Repository tabs - #2386",
      "[Fixed] 'Create Without Pushing' button throwing an exception while opening a pull request - #2368",
      "[Fixed] Windows: Don't removing the running app out from under itself when there are updates pending - #2373",
      "[Fixed] Windows: Respect `core.autocrlf` and `core.safeclrf` when modifying the .gitignore - #1535",
      "[Fixed] Windows: Fix opening the app from the command line - #2396"
    ],
    "0.7.3-beta5": [],
    "0.7.3-beta4": [],
    "0.7.3-beta3": [],
    "0.7.3-beta2": [],
    "0.7.3-beta1": [],
    "0.7.3-beta0": [],
    "0.7.2": ["[Fixed] Issues with auto-updating to 0.7.1."],
    "0.7.2-beta0": [],
    "0.7.1": [
      "[Improved] Redesigned error and warning dialogs to be clearer - #2277",
      "[Improved] Create Pull Request dialog shows more feedback while it's working - #2265",
      "[Improved] Version text is now copiable - #1935",
      "[Fixed] Preserve existing GitHub API information when API requests fail - #2282",
      "[Fixed] Pass through error messages as received from the API - #2279",
      "[Fixed] The Pull and Create Pull Request menu items had the same shortcut - #2274",
      "[Fixed] Launching the `github` command line tool from a Fish shell - #2299",
      "[Fixed] Help menu items now work - #2314",
      "[Fixed] Windows: `github` command line tool not installing after updating - #2312",
      "[Fixed] Caret position jumping around while changing the path for adding a local repository - #2222",
      "[Fixed] Error dialogs being closed too easily - #2211",
      "[Fixed] Windows: Non-ASCII credentials were mangled - #189"
    ],
    "0.7.1-beta5": [
      "[Improved] Redesigned error and warning dialogs to be clearer - #2277",
      "[Improved] Create Pull Request dialog shows more feedback while it's working - #2265",
      "[Fixed] Preserve existing GitHub API information when API requests fail - #2282",
      "[Fixed] Pass through error messages as received from the API - #2279",
      "[Fixed] The Pull and Create Pull Request menu items had the same shortcut - #2274",
      "[Fixed] Launching the `github` command line tool from a Fish shell - #2299",
      "[Fixed] Help menu items now work - #2314",
      "[Fixed] Windows: `github` command line tool not installing after updating - #2312",
      "[Fixed] Caret position jumping around while changing the path for adding a local repository - #2222",
      "[Fixed] Error dialogs being closed too easily - #2211",
      "[Fixed] Windows: Non-ASCII credentials were mangled - #189"
    ],
    "0.7.1-beta4": [],
    "0.7.1-beta3": [],
    "0.7.1-beta2": [],
    "0.7.1-beta1": [],
    "0.7.1-beta0": [
      "[Improved] Redesigned error and warning dialogs to be clearer - #2277",
      "[Fixed] Preserve existing GitHub API information when API requests fail - #2282",
      "[Fixed] Pass through error messages as received from the API - #2279",
      "[Fixed] The Pull and Create Pull Request menu items had the same shortcut - #2274",
      "[Fixed] Launching the `github` command line tool from a Fish shell - #2299"
    ],
    "0.7.0": [
      "[New] Added the Branch > Create Pull Request menu item - #2135",
      "[New] Added the `github` command line tool - #696",
      "[Improved] Better error message when publishing a repository fails - #2089",
      "[Improved] Windows: Don't recreate the desktop shortcut if it's been deleted - #1759",
      "[Fixed] Cloning a repository's wiki - #1624",
      "[Fixed] Don't call GitHub Enterprise GitHub.com - #2094",
      "[Fixed] Don't push after publishing a new repository if the branch is unborn - #2086",
      "[Fixed] Don't close dialogs when clicking the title bar - #2056",
      "[Fixed] Windows: Clicking 'Show in Explorer' doesn't bring Explorer to the front - #2127",
      "[Fixed] Windows: Opening links doesn't bring the browser to the front - #1945",
      "[Fixed] macOS: Closing the window wouldn't exit fullscreen -  #1901",
      "[Fixed] Scale blankslate images so they look nicer on high resolution displays - #1946",
      "[Fixed] Windows: Installer not completing or getting stuck in a loop - #1875 #1863",
      "[Fixed] Move the 'Forgot Password' link to fix the tab order of the sign in view - #2200"
    ],
    "0.6.3-beta7": [],
    "0.6.3-beta6": [],
    "0.6.3-beta5": [],
    "0.6.3-beta4": [],
    "0.6.3-beta3": [],
    "0.6.3-beta2": [],
    "0.6.3-beta1": [],
    "0.6.3-beta0": [],
    "0.6.2": [
      "[New] Link to User Guides from the Help menu - #1963",
      "[New] Added the 'Open in External Editor' contextual menu item to changed files - #2023",
      "[New] Added the 'Show' and 'Open Command Prompt' contextual menu items to repositories - #1554",
      "[New] Windows: Support self-signed or untrusted certificates - #671",
      "[New] Copy the SHA to the clipboard when clicked - #1501",
      "[Improved] Provide the option of initializing a new repository when adding a directory that isn't already one - #969",
      "[Improved] Link to the working directory when there are no changes - #1871",
      "[Improved] Hitting Enter when selecting a base branch creates the new branch - #1780",
      "[Improved] Prefix repository names with their owner if they are ambiguous - #1848",
      "[Fixed] Sort and filter licenses like GitHub.com - #1987",
      "[Fixed] Long branch names not getting truncated in the Rename Branch dialog - #1891",
      "[Fixed] Prune old log files - #1540",
      "[Fixed] Ensure the local path is valid before trying to create a new repository - #1487",
      "[Fixed] Support cloning repository wikis - #1624",
      "[Fixed] Disable the Select All checkbox when there are no changes - #1389",
      "[Fixed] Changed docx files wouldn't show anything in the diff panel - #1990",
      "[Fixed] Disable the Merge button when there are no commits to merge - #1359",
      "[Fixed] Username/password authentication not working for GitHub Enterprise - #2064",
      "[Fixed] Better error messages when an API call fails - #2017",
      "[Fixed] Create the 'logs' directory if it doesn't exist - #1550",
      "[Fixed] Enable the 'Remove' menu item for missing repositories - #1776"
    ],
    "0.6.1": [
      "[Fixed] Properly log stats opt in/out - #1949",
      "[Fixed] Source maps for exceptions in the main process - #1957",
      "[Fixed] Styling of the exception dialog - #1956",
      "[Fixed] Handle ambiguous references - #1947",
      "[Fixed] Handle non-ASCII text in diffs - #1970",
      "[Fixed] Uncaught exception when hitting the arrow keys after showing autocompletions - #1971",
      "[Fixed] Clear the organizations list when publishing a new repository and switching between tabs - #1969",
      "[Fixed] Push properly when a tracking branch has a different name from the local branch - #1967",
      "[Improved] Warn when line endings will change - #1906"
    ],
    "0.6.0": [
      "[Fixed] Issue autocompletion not working for older issues - #1814",
      "[Fixed] GitHub repository association not working for repositories with some remote URL formats - #1826 #1679",
      "[Fixed] Don't try to delete a remote branch that no longer exists - #1829",
      "[Fixed] Tokens created by development builds would be used in production builds but wouldn't work - #1727",
      "[Fixed] Submodules can now be added - #708",
      "[Fixed] Properly handle the case where a file is added to the index but removed from the working tree - #1310",
      "[Fixed] Use a local image for the default avatar - #1621",
      "[Fixed] Make the file path in diffs selectable - #1768",
      "[Improved] More logging! - #1823",
      "[Improved] Better error message when trying to add something that's not a repository - #1747",
      "[Improved] Copy the shell environment into the app's environment - #1796",
      "[Improved] Updated to Git 2.13.0 - #1897",
      "[Improved] Add 'Reveal' to the contextual menu for changed files - #1566",
      "[Improved] Better handling of large diffs - #1818 #1524",
      "[Improved] App launch time - #1900"
    ],
    "0.5.9": [
      "[New] Added Zoom In and Zoom Out - #1217",
      "[Fixed] Various errors when on an unborn branch - #1450",
      "[Fixed] Disable push/pull menu items when there is no remote - #1448",
      "[Fixed] Better error message when the GitHub Enterprise version is too old - #1628",
      "[Fixed] Error parsing non-JSON responses - #1505 #1522",
      "[Fixed] Updated the 'Install Git' help documentation link - #1797",
      "[Fixed] Disable menu items while in the Welcome flow - #1529",
      "[Fixed] Windows: Fall back to HOME if Document cannot be found - #1825",
      "[Improved] Close the window when an exception occurs - #1562",
      "[Improved] Always use merge when pulling - #1627",
      "[Improved] Move the 'New Branch' menu item into the Branch menu - #1757",
      "[Improved] Remove Repository's default button is now Cancel - #1751",
      "[Improved] Only fetch the default remote - #1435",
      "[Improved] Faster commits with many files - #1405",
      "[Improved] Measure startup time more reliably - #1798",
      "[Improved] Prefer the GitHub repository name instead of the name on disk - #664"
    ],
    "0.5.8": [
      "[Fixed] Switching tabs in Preferences/Settings or Repository Settings would close the dialog - #1724",
      "[Improved] Standardized colors which improves contrast and readability - #1713"
    ],
    "0.5.7": [
      "[Fixed] Windows: Handle protocol events which launch the app - #1582",
      "[Fixed] Opting out of stats reporting in the Welcome flow - #1698",
      "[Fixed] Commit description text being too light - #1695",
      "[Fixed] Exception on startup if the app was activated too quickly - #1564",
      "[Improved] Default directory for cloning now - #1663",
      "[Improved] Accessibility support - #1289",
      "[Improved] Lovely blank slate illustrations - #1708"
    ],
    "0.5.6": [
      "[Fixed] macOS: The buttons in the Untrusted Server dialog not doing anything - #1622",
      "[Fixed] Better warning in Rename Branch when the branch will be created with a different name than was entered - #1480",
      "[Fixed] Provide a tooltip for commit summaries in the History list - #1483",
      "[Fixed] Prevent the Update Available banner from getting squished - #1632",
      "[Fixed] Title bar not responding to double-clicks - #1590 #1655",
      "[Improved] Discard All Changes is now accessible by right-clicking the file column header - #1635"
    ],
    "0.5.5": [
      "[Fixed] Save the default path after creating a new repository - #1486",
      "[Fixed] Only let the user launch the browser once for the OAuth flow - #1427",
      "[Fixed] Don't linkify invalid URLs - #1456",
      "[Fixed] Excessive padding in the Merge Branch dialog - #1577",
      "[Fixed] Octicon pixel alignment issues - #1584",
      "[Fixed] Windows: Invoking some menu items would break the window's snapped state - #1603",
      "[Fixed] macOS: Errors authenticating while pushing - #1514",
      "[Fixed] Don't linkify links in the History list or in Undo - #1548 #1608 #1474",
      "[Fixed] Diffs not working when certain git config values were set - #1559"
    ],
    "0.5.4": [
      "[Fixed] The release notes URL pointed to the wrong page - #1503",
      "[Fixed] Only create the `logs` directory if it doesn't already exist - #1510",
      "[Fixed] Uncaught exception creating a new repository if you aren't a member of any orgs - #1507",
      "[Fixed] Only report the first uncaught exception - #1517",
      "[Fixed] Include the name of the default branch in the New Branch dialog - #1449",
      "[Fixed] Uncaught exception if a network error occurred while loading user email addresses - #1522 #1508",
      "[Fixed] Uncaught exception while performing a contextual menu action - #1532",
      "[Improved] Move all error logging to the main process - #1473",
      "[Improved] Stats reporting reliability - #1561"
    ],
    "0.5.3": [
      "[Fixed] Display of large image diffs - #1494",
      "[Fixed] Discard Changes spacing - #1495"
    ],
    "0.5.2": [
      "[Fixed] Display errors that happen while publishing a repository - #1396",
      "[Fixed] Menu items not updating - #1462",
      "[Fixed] Always select the first changed file - #1306",
      "[Fixed] macOS: Use Title Case consistently - #1477 #1481",
      "[Fixed] Create Branch padding - #1479",
      "[Fixed] Bottom padding in commit descriptions - #1345",
      "[Improved] Dialog polish - #1451",
      "[Improved] Store logs in a logs directory - #1370",
      "[Improved] New Welcome illustrations - #1471",
      "[Improved] Request confirmation before removing a repository - #1233",
      "[Improved] Windows icon polish - #1457"
    ],
    "0.5.1": [
      "[New] Windows: A nice little gif while installing the app - #1440",
      "[Fixed] Disable pinch zoom - #1431",
      "[Fixed] Don't show carriage return indicators in diffs - #1444",
      "[Fixed] History wouldn't update after switching branches - #1446",
      "[Improved] Include more information in exception reports - #1429",
      "[Improved] Updated Terms and Conditions - #1438",
      "[Improved] Sub-pixel anti-aliasing in some lists - #1452",
      "[Improved] Windows: A new application identifier, less likely to collide with other apps - #1441"
    ],
    "0.5.0": [
      "[Added] Menu item for showing the app logs - #1349",
      "[Fixed] Don't let the two-factor authentication dialog be submitted while it's empty - #1386",
      "[Fixed] Undo Commit showing the wrong commit - #1373",
      "[Fixed] Windows: Update the icon used for the installer - #1410",
      "[Fixed] Undoing the first commit - #1401",
      "[Fixed] A second window would be opened during the OAuth dance - #1382",
      "[Fixed] Don't include the comment from the default merge commit message - #1367",
      "[Fixed] Show progress while committing - #923",
      "[Fixed] Windows: Merge Branch sizing would be wrong on high DPI monitors - #1210",
      "[Fixed] Windows: Resize the app from the top left corner - #1424",
      "[Fixed] Changing the destination path for cloning a repository now appends the repository's name - #1408",
      "[Fixed] The blank slate view could be visible briefly when the app launched - #1398",
      "[Improved] Performance updating menu items - #1321",
      "[Improved] Windows: Dim the title bar when the app loses focus - #1189"
    ],
    "0.0.39": ["[Fixed] An uncaught exception when adding a user - #1394"],
    "0.0.38": [
      "[New] Shiny new icon! - #1221",
      "[New] More helpful blank slate view - #871",
      "[Fixed] Don't allow Undo while pushing/pulling/fetching - #1047",
      "[Fixed] Updating the default branch on GitHub wouldn't be reflected in the app - #1028 #1314",
      "[Fixed] Long repository names would overflow their container - #1331",
      "[Fixed] Removed development menu items in production builds - #1031 #1251 #1323 #1340",
      "[Fixed] Create Branch no longer changes as it's animating closed - #1304",
      "[Fixed] Windows: Cut / Copy / Paste menu items not working - #1379",
      "[Improved] Show a better error message when the user tries to authenticate with a personal access token - #1313",
      "[Improved] Link to the repository New Issue page from the Help menu - #1349",
      "[Improved] Clone in Desktop opens the Clone dialog - #918"
    ],
    "0.0.37": [
      "[Fixed] Better display of the 'no newline at end of file' indicator - #1253",
      "[Fixed] macOS: Destructive dialogs now use the expected button order - #1315",
      "[Fixed] Display of submodule paths - #785",
      "[Fixed] Incomplete stats submission - #1337",
      "[Improved] Redesigned welcome flow - #1254",
      "[Improved] App launch time - #1225",
      "[Improved] Handle uncaught exceptions - #1106"
    ],
    "0.0.36": [
      "[Fixed] Bugs around associating an email address with a GitHub user - #975",
      "[Fixed] Use the correct reference name for an unborn branch - #1283",
      "[Fixed] Better diffs for renamed files - #980",
      "[Fixed] Typo in Create Branch - #1303",
      "[Fixed] Don't allow whitespace-only branch names - #1288",
      "[Improved] Focus ring polish - #1287",
      "[Improved] Less intrusive update notifications - #1136",
      "[Improved] Faster launch time on Windows - #1309",
      "[Improved] Faster git information refreshing - #1305",
      "[Improved] More consistent use of sentence case on Windows - #1316",
      "[Improved] Autocomplete polish - #1241"
    ],
    "0.0.35": [
      "[New] Show push/pull/fetch progress - #1238",
      "[Fixed] macOS: Add the Zoom menu item - #1260",
      "[Fixed] macOS: Don't show the titlebar while full screened - #1247",
      "[Fixed] Windows: Updates would make the app unresponsive - #1269",
      "[Fixed] Windows: Keyboard navigation in menus - #1293",
      "[Fixed] Windows: Repositories list item not working - #1293",
      "[Fixed] Auto updater errors not being propagated properly - #1266",
      "[Fixed] Only show the current branch tooltip on the branches button - #1275",
      "[Fixed] Double path truncation - #1270",
      "[Fixed] Sometimes toggling a file's checkbox would get undone - #1248",
      "[Fixed] Uncaught exception when internet connectivity was lost - #1048",
      "[Fixed] Cloned repositories wouldn't be associated with their GitHub repository - #1285",
      "[Improved] Better performance on large repositories - #1281",
      "[Improved] Commit summary is now expandable when the summary is long - #519",
      "[Improved] The SHA in historical commits is now selectable - #1154",
      "[Improved] The Create Branch dialog was polished and refined - #1137"
    ],
    "0.0.34": [
      "[New] macOS: Users can choose whether to accept untrusted certificates - #671",
      "[New] Windows: Users are prompted to install git when opening a shell if it is not installed - #813",
      "[New] Checkout progress is shown if branch switching takes a while - #1208",
      "[New] Commit summary and description are automatically populated for merge conflicts - #1228",
      "[Fixed] Cloning repositories while not signed in - #1163",
      "[Fixed] Merge commits are now created as merge commits - #1216",
      "[Fixed] Display of diffs with /r newline - #1234",
      "[Fixed] Windows: Maximized windows are no longer positioned slightly off screen - #1202",
      "[Fixed] JSON parse errors - #1243",
      "[Fixed] GitHub Enterprise repositories were not associated with the proper Enterprise repository - #1242",
      "[Fixed] Timestamps in the Branches list would wrap - #1255",
      "[Fixed] Merges created from pulling wouldn't use the right git author - #1262",
      "[Improved] Check for update errors are suppressed if they happen in the background - #1104, #1195",
      "[Improved] The shortcut to show the repositories list is now command or control-T - #1220",
      "[Improved] Command or control-W now closes open dialogs - #949",
      "[Improved] Less memory usage while parsing large diffs - #1235"
    ],
    "0.0.33": ["[Fixed] Update Now wouldn't update now - #1209"],
    "0.0.32": [
      "[New] You can now disable stats reporting from Preferences > Advanced - #1120",
      "[New] Acknowledgements are now available from About - #810",
      "[New] Open pull requests from dot com in the app - #808",
      "[Fixed] Don't show background fetch errors - #875",
      "[Fixed] No more surprise and delight - #620",
      "[Fixed] Can't discard renamed files - #1177",
      "[Fixed] Logging out of one account would log out of all accounts - #1192",
      "[Fixed] Renamed files truncation - #695",
      "[Fixed] Git on Windows now integrates with the system certificate store - #706",
      "[Fixed] Cloning with an account/repoository shortcut would always fail - #1150",
      "[Fixed] OS version reporting - #1130",
      "[Fixed] Publish a new repository would always fail - #1046",
      "[Fixed] Authentication would fail for the first repository after logging in - #1118",
      "[Fixed] Don't flood the user with errors if a repository disappears on disk - #1132",
      "[Improved] The Merge dialog uses the Branches list instead of a drop down menu - #749",
      "[Improved] Lots of design polish - #1188, #1183, #1170, #1184, #1181, #1179, #1142, #1125"
    ],
    "0.0.31": [
      "[New] Prompt user to login when authentication error occurs - #903",
      "[New] Windows application has a new app menu, replaces previous hamburger menu - #991",
      "[New] Refreshed colours to align with GitHub website scheme -  #1077",
      "[New] Custom about dialog on all platforms - #1102",
      "[Fixed] Improved error handling when probing for a GitHub Enterprise server - #1026",
      "[Fixed] User can cancel 2FA flow - #1057",
      "[Fixed] Tidy up current set of menu items - #1063",
      "[Fixed] Manually focus the window when a URL action has been received - #1072",
      "[Fixed] Disable middle-click event to prevent new windows being launched - #1074",
      "[Fixed] Pre-fill the account name in the Welcome wizard, not login - #1078",
      "[Fixed] Diffs wouldn't work if an external diff program was configured - #1123",
      "[Improved] Lots of design polish work - #1113, #1099, #1094, #1077"
    ],
    "0.0.30": [
      "[Fixed] Crash when invoking menu item due to incorrect method signature - #1041"
    ],
    "0.0.29": [
      "[New] Commit summary and description fields now display issues and mentions as links for GitHub repositories - #941",
      "[New] Show placeholder when the repository cannot be found on disk - #946",
      "[New] New Repository actions moved out of popover and into new menu - #1018",
      "[Fixed] Display a helpful error message when an unverified user signs into GitHub Desktop - #1010",
      "[Fixed] Fix kerning issue when access keys displayed - #1033",
      "[Fixed] Protected branches show a descriptive error when the push is rejected - #1036",
      "[Fixed] 'Open in shell' on Windows opens to repository location - #1037"
    ],
    "0.0.28": ["[Fixed] Bumping release notes to test deployments again"],
    "0.0.27": [
      "[Fixed] 2FA dialog when authenticating has information for SMS authentication - #1009",
      "[Fixed] Autocomplete for users handles accounts containing `-` - #1008"
    ],
    "0.0.26": [
      "[Fixed] Address deployment issue by properly documenting release notes"
    ],
    "0.0.25": [
      "[Added] Autocomplete displays user matches - #942",
      "[Fixed] Handle Enter key in repository and branch list when no matches exist - #995",
      "[Fixed] 'Add Repository' button displays in dropdown when repository list empty - #984",
      "[Fixed] Correct icon displayed for non-GitHub repository - #964 #955",
      "[Fixed] Enter key when inside dialog submits form - #956",
      "[Fixed] Updated URL handler entry on macOS - #945",
      "[Fixed] Commit button is disabled while commit in progress - #940",
      "[Fixed] Handle index state change when gitginore change is discarded - #935",
      "[Fixed] 'Create New Branch' view squashes branch list when expanded - #927",
      "[Fixed] Application creates repository path if it doesn't exist on disk - #925",
      "[Improved] Preferences sign-in flow updated to standalone dialogs - #961"
    ],
    "0.0.24": ["Changed a thing", "Added another thing"]
  }
}<|MERGE_RESOLUTION|>--- conflicted
+++ resolved
@@ -1,8 +1,5 @@
 {
   "releases": {
-<<<<<<< HEAD
-    "2.0.4-test2": ["Upgrading infrastructure to Node 10"],
-=======
     "2.1.0-beta1": [
       "[New] Commit form will warn user when working on a protected branch - #7826",
       "[Added] Keyboard shortcut for \"Discard All Changes\" menu item - #7588. Thanks @say25!",
@@ -15,7 +12,7 @@
       "[Improved] Update license and .gitignore templates for initializing a new repository - #7548 #7661. Thanks @VADS!",
       "[Improved] \"Authentication failed\" dialog provides more help to diagnose issue -  #7622"
     ],
->>>>>>> 39671317
+    "2.0.4-test2": ["Upgrading infrastructure to Node 10"],
     "2.0.4": [
       "[Fixed] Refresh for Enterprise repositories did not handle API error querying branches - #7713",
       "[Fixed] Missing \"Discard all changes\" context menu in Changes header - #7696",
