{
  "releases": {
<<<<<<< HEAD
    "3.1.5": [
      "[Added] Enable menu option to Force-push branches that have diverged - #15211",
      "[Added] Add menu option to Fetch the current repository at any time - #7805",
      "[Added] Add support for JetBrains Toolbox and JetBrains Fleet editor for Windows - #12912. Thanks @tsvetilian-ty!",
      "[Added] Add support for Emacs editor for Linux - #15857. Thanks @zipperer!",
      "[Added] Add Jetbrains PhpStorm and WebStorm Editors for Linux - #15375. Thanks @patinthehat!",
      "[Added] Support VSCodium as an external editor - #15348. Thanks @daniel-ciaglia!",
      "[Fixed] Hide window instead of hiding the app on macOS - #15511. Thanks @angusdev!",
      "[Fixed] Only left mouse clicks invoke dragging in the commit list - #15313",
      "[Fixed] Selected list items stay selected when scrolling - #2957",
      "[Fixed] Stick to one tooltip at a time in the repository list  - #15583",
      "[Fixed] Notifications of Pull Request reviews are displayed for forked repositories - #15580",
      "[Fixed] Notifications when checks of a Pull Request fail are displayed for forked repositories - #15422",
      "[Fixed] Prevent closing GitHub Desktop while it's being updated - #7055, #5197",
      "[Fixed] Notifications are shown only when they are relevant to the current repository - #15487",
      "[Fixed] The repository change indicator is visible if repository list item is selected and in focus - #7651. Thanks @angusdev!",
      "[Fixed] Tooltips are positioned properly if mouse is not moved - #13636. Thanks @angusdev!",
      "[Fixed] Tooltips of long commit author emails wrap to multiple lines - #15424. Thanks @angusdev!",
      "[Fixed] Clone repository progress bar no longer hidden by repository list - #11953. Thanks @angusdev!",
      "[Improved] Ability to copy tag names from the commit list - #15137. Thanks @Shivareddy-Aluri!",
      "[Improved] The dropdown selection component is keyboard navigable - #15620",
      "[Improved] The diff view now highlights Arduino's `.ino` files as C++ source - #15555. Thanks @j-f1!",
      "[Improved] Close repository list after creating or adding repositories - #15508. Thanks @angusdev!",
      "[Improved] Always show an error message when an update fails - #15530"
    ],
=======
    "3.1.4": ["[Improved] Upgrade embedded Git to 2.35.6"],
>>>>>>> 924ab82c
    "3.1.4-beta1": [
      "[Added] Add support for JetBrains Toolbox and JetBrains Fleet editor for Windows - #12912. Thanks @tsvetilian-ty!",
      "[Added] Add support for Emacs editor for Linux - #15857. Thanks @zipperer!",
      "[Added] Add Jetbrains PhpStorm and WebStorm Editors for Linux - #15375. Thanks @patinthehat!",
      "[Improved] Pull request preview dialog only uses remote branches for base branch options - #15768",
      "[Improved] Upgrade embedded Git to 2.35.6"
    ],
    "3.1.3": [
      "[Fixed] Disable reorder, squashing, cherry-picking while an action of this type is in progress. - #15468",
      "[Fixed] Using the key command of 'Shift' + 'ArrowDown' adds the next commit below the current selection to the selection - #15549",
      "[Fixed] Close 'Resolve conflicts before Rebase' dialog will not disable menu items - #13081. Thanks @angusdev!",
      "[Fixed] Fix commit shortcut (Ctrl/Cmd + Enter) while amending a commit - #15445"
    ],
    "3.1.3-beta4": [
      "[Fixed] Hide window instead of hiding the app on macOS - #15511. Thanks @angusdev!",
      "[Fixed] Only left mouse clicks invoke dragging in the commit list - #15313",
      "[Fixed] Ensure selected list items stay selected when scrolling - #2957",
      "[Fixed] Stick to one tooltip at a time in the repository list  - #15583",
      "[Fixed] Preview Pull Request opens when there is not a local default branch - #15704",
      "[Fixed] Preview Pull Request suggested next action available on first app open without interaction - #15703",
      "[Improved] Ability to copy tag names from the commit list - #15137. Thanks @Shivareddy-Aluri!",
      "[Improved] Stacked popups remember their state when hidden due to another popup opening - #15668",
      "[Improved] Create pull request from pull request preview opens to compare against the user's selected base branch - #15706",
      "[Improved] On Preview Pull Request dialog, submit button closes the dialog - #15695"
    ],
    "3.1.3-beta3": [
      "[Fixed] Using the key command of 'Shift' + 'ArrowDown' in the commit list adds the next commit to the current selection - #15536",
      "[Fixed] Notifications of Pull Request reviews are displayed for forked repositories - #15580",
      "[Fixed] Notifications when checks of a Pull Request fail are displayed for forked repositories - #15422",
      "[Improved] User can preview a Pull Request from the suggested next actions.  - #15588",
      "[Improved] The dropdown selection component is keyboard navigable - #15620",
      "[Improved] 'Preview Pull Request' menu item availability is consistent with other menu items - #15590",
      "[Improved] The diff view now highlights Arduino's `.ino` files as C++ source - #15555. Thanks @j-f1!",
      "[Improved] Close repository list after creating or adding repositories - #15508. Thanks @angusdev!",
      "[Improved] Always show an error message when an update fails - #15530",
      "[Improved] Popups are stacked. Opening a popup will not discard an existing popup - #15496"
    ],
    "3.1.3-beta2": [
      "[Added] Enable menu option to Force-push branches that have diverged - #15211",
      "[Added] Add menu option to Fetch the current repository at any time - #7805",
      "[Added] Support VSCodium as an external editor - #15348. Thanks @daniel-ciaglia!",
      "[Fixed] Prevent closing the GitHub Desktop while it's being updated - #7055, #5197",
      "[Fixed] Notifications are shown only when they are relevant to the current repository - #15487",
      "[Fixed] Disable reorder, squashing, cherry-picking while an action of this type is in progress. - #15468",
      "[Fixed] Fix repository change indicator not visible if selected and in focus - #7651. Thanks @angusdev!",
      "[Fixed] Close 'Resolve conflicts before Rebase' dialog will not disable menu items - #13081. Thanks @angusdev!",
      "[Fixed] Tooltips are positioned properly if mouse is not moved - #13636. Thanks @angusdev!",
      "[Fixed] Fix tooltips of long commit author emails not breaking properly - #15424. Thanks @angusdev!",
      "[Fixed] Clone repository progress bar no longer hidden by repository list - #11953. Thanks @angusdev!",
      "[Fixed] Fix commit shortcut (Ctrl/Cmd + Enter) while amending a commit - #15445",
      "[Improved] Pull request preview dialog width and height is responsive - #15500"
    ],
    "3.1.3-beta1": ["[Improved] Upgrade embedded Git to 2.35.5"],
    "3.1.2": ["[Improved] Upgrade embedded Git to 2.35.5"],
    "3.1.2-beta1": [
      "[Added] You can preview the changes a pull request from your current branch would make - #11517",
      "[Fixed] App correctly remembers undo commit prompt setting - #15408",
      "[Improved] Add support for zooming out at the 67%, 75%, 80% and 90% zoom levels - #15401. Thanks @sathvikrijo!",
      "[Improved] Add option to disable discard stash confirmation - #15379. Thanks @tsvetilian-ty!"
    ],
    "3.1.1": [
      "[Fixed] App correctly remembers undo commit prompt setting - #15408"
    ],
    "3.1.0": [
      "[Added] You can diff a consecutive range of commits - #14682",
      "[Added] Submodule changes now display an explanatory, interactive diff screen - #15176",
      "[Fixed] Enable update from upstream default branch when contributing to a fork - #15299",
      "[Fixed] Fix crash installing updates that were downloaded a long time ago on macOS - #15275",
      "[Fixed] Tooltips are positioned accurately when the user prefers reduced motion - #15249",
      "[Improved] Add option to disable Undo Commit confirmation - #15134. Thanks @geophilusd!",
      "[Improved] Update submodules when fetching, pulling and checking out branches - #8221 #9174"
    ],
    "3.0.9-beta1": [
      "[Fixed] Enable update from upstream default branch when contributing to a fork - #15299",
      "[Fixed] Fix crash installing updates that were downloaded a long time ago on macOS - #15275",
      "[Fixed] Tooltips are positioned accurately when the user prefers reduced motion - #15249",
      "[Fixed] Add option to disable Undo Commit popup - #15134. Thanks @geophilusd!"
    ],
    "3.0.8": [
      "[Fixed] Fix system animations on Windows - #14037",
      "[Fixed] The app window doesn't overlap the taskbar on Windows - #14263",
      "[Fixed] The app window doesn't fit on the screen when using scaled UI on Windows - #13940"
    ],
    "3.0.8-beta1": [
      "[Added] Add support for Lite XL editor on Linux & macOS - #15180. Thanks @KaMeHb-UA!",
      "[Added] Add Neovide support on macOS - #14929. Thanks @Yohannfra!",
      "[Fixed] Text selection is preserved while scrolling diffs in split mode - #13701",
      "[Improved] Update submodules when fetching, pulling and checking out branches - #8221 #9174",
      "[Improved] Avoid truncating long menu item labels on Windows - #14868",
      "[Improved] Add \"Learn more\" link to \"Commit Reachability\" dialog - #15208",
      "[Improved] Improve submodule support with a new diff screen with more detailed information - #15176"
    ],
    "3.0.7": [
      "[Fixed] Do not show login prompt when repositories are fetched - #15163",
      "[Improved] On Apple silicon devices running unoptimized builds, auto-update on first run to an optimized build - #14998"
    ],
    "3.0.7-beta1": [
      "[Added] Add Emacs integration for macOS - #15130. Thanks @zipperer!",
      "[Fixed] Do not show login prompt when repositories are fetched - #15163"
    ],
    "3.0.6": [
      "[Added] Add Warp terminal integration for macOS - #14329. Thanks @lhvy!",
      "[Added] Add context menu to the Current Branch and Current Repository toolbar - #13148. Thanks @uttiya10!",
      "[Fixed] Older versions of Sublime Text and SlickEdit are also recognized as external editors - #15117. Thanks @vbwx!",
      "[Fixed] Fix commit shortcut (Ctrl/Cmd + Enter) - #14689. Thanks @tsvetilian-ty!",
      "[Fixed] Add PyCharm Community Edition support on macOS - #15016. Thanks @tsvetilian-ty!",
      "[Fixed] Unified diff line gutter context menu items for discard changes no longer enabled when whitespace is hidden - #15003",
      "[Fixed] 'Show Whitespace Changes' popover appears as expected on unified diff - #15003",
      "[Fixed] On pull or fetch, make sure the default branch is updated to match the repository settings - #14266",
      "[Fixed] Show 'Email' label on the preferences form when user is not signed in - #13736. Thanks @andymckay!",
      "[Fixed] Fix invalid URL state while the \"Clone Repository\" modal is open - #7961. Thanks @tsvetilian-ty!",
      "[Fixed] Fix commit description with three lines overflowing when it shouldn't - #14791. Thanks @HeCorr!",
      "[Fixed] Fix notifications on Windows 10 builds prior to the Creators Update - #14714",
      "[Fixed] 'Update from default branch` menu item allows quick merge of upstream - #14145. Thanks @uttiya10!",
      "[Improved] Add ability to skip staggered release to ensure the latest version is downloaded - #14883"
    ],
    "3.0.6-beta3": [
      "[Fixed] Older versions of Sublime Text and SlickEdit are also recognized as external editors - #15117. Thanks @vbwx!",
      "[Fixed] Fix commit shortcut (Ctrl/Cmd + Enter) - #14689. Thanks @tsvetilian-ty!",
      "[Improved] Add ability to skip staggered release to ensure the latest version is downloaded - #14883"
    ],
    "3.0.6-beta2": [
      "[Fixed] Add PyCharm Community Edition support on macOS - #15016. Thanks @tsvetilian-ty!",
      "[Fixed] Unified diff line gutter context menu items for discard changes no longer enabled when whitespace is hidden - #15003",
      "[Fixed] 'Show Whitespace Changes' popover appears as expected on unified diff - #15003",
      "[Fixed] On pull or fetch, make sure the default branch is updated to match the repository settings - #14266",
      "[Fixed] Show 'Email' label on the preferences form when user is not signed in - #13736. Thanks @andymckay!"
    ],
    "3.0.6-beta1": [
      "[Added] You can diff a consecutive range of commits. - #14682",
      "[Added] Add Warp terminal integration for macOS - #14329. Thanks @lhvy!",
      "[Added] Add context menu to the Current Branch and Current Repository toolbar - #13148. Thanks @uttiya10!",
      "[Fixed] Fix invalid URL state while the \"Clone Repository\" modal is open - #7961. Thanks @tsvetilian-ty!",
      "[Fixed] Fix commit description with three lines overflowing when it shouldn't - #14791. Thanks @HeCorr!",
      "[Fixed] Fix notifications on Windows 10 builds prior to the Creators Update - #14714",
      "[Fixed] 'Update from default branch` menu item allows quick merge of upstream - #14145. Thanks @uttiya10!",
      "[Improved] On Apple silicon devices running unoptimized builds, auto-update on first run to an optimized build - #14998"
    ],
    "3.0.5": [
      "[Fixed] Surface again Git's warning about unsafe directories and provide a way to trust repositories not owned by the current user"
    ],
    "3.0.5-beta1": [
      "[Fixed] Surface again Git's warning about unsafe directories and provide a way to trust repositories not owned by the current user"
    ],
    "3.0.4": ["[Improved] Upgrade embedded Git to 2.35.4"],
    "3.0.4-beta1": ["[Improved] Upgrade embedded Git to 2.35.4"],
    "3.0.3": [
      "[Added] Add Aptana Studio support - #14669. Thanks @tsvetilian-ty!",
      "[Fixed] Fix crash when user's locale is unsupported by the spellchecker - #14817. Thanks @tsvetilian-ty!",
      "[Fixed] On Windows, remember the app's zoom level on update - #5315",
      "[Fixed] Fix Markdown syntax highlighting - #14710",
      "[Improved] Add context menu option to copy repository paths - #14785. Thanks @novialriptide!",
      "[Improved] Allow copying paths when multiple files are selected - #14638. Thanks @tsvetilian-ty!",
      "[Improved] Add support for SSH password prompts when accessing repositories - #14676"
    ],
    "3.0.3-beta1": [
      "[Added] Add Aptana Studio support - #14669. Thanks @tsvetilian-ty!",
      "[Fixed] Fix crash when user's locale is unsupported by the spellchecker - #14817. Thanks @tsvetilian-ty!",
      "[Fixed] On Windows, remember the apps zoom level on update - #5315",
      "[Fixed] Fix Markdown syntax highlighting - #14710",
      "[Improved] Add context menu option to copy repository paths - #14785. Thanks @novialriptide!",
      "[Improved] Allow copying paths when multiple files are selected - #14638. Thanks @tsvetilian-ty!",
      "[Improved] Add support for SSH password prompts when accessing repositories - #14676",
      "[Improved] Upgrade to Electron v19.0.0 - #14813"
    ],
    "3.0.2": [
      "[Fixed] Fix crash launching the app on macOS High Sierra - #14712",
      "[Fixed] Terminate all GitHub Desktop processes on Windows when the app is closed - #14733. Thanks @tsvetilian-ty!"
    ],
    "3.0.2-beta4": [
      "[Improved] Add support for SSH password prompts when accessing repositories - #14676",
      "[Fixed] Fix Markdown syntax highlighting - #14710",
      "[Fixed] Fix issue with some repositories not being properly persisted - #14748"
    ],
    "3.0.2-beta3": [
      "[Fixed] Terminate all GitHub Desktop processes on Windows when the app is closed - #14733. Thanks @tsvetilian-ty!"
    ],
    "3.0.2-beta2": [
      "[Fixed] Fix crash launching the app on macOS High Sierra - #14712"
    ],
    "3.0.2-beta1": [
      "[Added] Add support for Aptana Studio - #14669. Thanks @tsvetilian-ty!"
    ],
    "3.0.1": [
      "[Added] Add support for PyCharm Community Edition on Windows - #14411. Thanks @tsvetilian-ty!",
      "[Added] Add support for highlighting .mjs/.cjs/.mts/.cts files as JavaScript/TypeScript - #14481. Thanks @j-f1!",
      "[Fixed] Prevent crash when encountering a large number of conflicts while checking for ability to merge branch - #14485",
      "[Fixed] Url encode branch names when 'Viewing Branch in Github' is selected - #14631. Thanks @tsvetilian-ty!",
      "[Fixed] Fix opening files with Android Studio - #14519",
      "[Fixed] Checks popover summary correctly reflects a successful conclusion when skipped or neutral checks are present - #14508",
      "[Fixed] Long lists of conflicted files to commit or files to discard can be scrolled - #14468",
      "[Fixed] Fix random crashes when external apps probe GitHub Desktop trampoline port - #14471",
      "[Improved] Display a banner when we have a pretext release note to highlight the new feature - #14620",
      "[Improved] Enable interactions with notifications from previous app sessions - #14496",
      "[Improved] Improve feedback about user permission to display notifications - #14496",
      "[Improved] Add ability to have showcasing of features through release notes - #14488",
      "[Improved] User can see all releases notes between their current version and the latest update - #14458",
      "[Removed] Outdated new drag and drop and split diff new feature callouts removed - #14463"
    ],
    "3.0.1-beta2": [
      "[Fixed] Prevent crash when encountering a large number of conflicts while checking for ability to merge branch - #14485",
      "[Fixed] Url encode branch names when 'Viewing Branch in Github' is selected - #14631. Thanks @tsvetilian-ty!"
    ],
    "3.0.1-beta1": [
      "[Added] Add support for PyCharm Community Edition on Windows - #14411. Thanks @tsvetilian-ty!",
      "[Added] Add support for highlighting .mjs/.cjs/.mts/.cts files as JavaScript/TypeScript - #14481. Thanks @j-f1!",
      "[Fixed] Fix opening files with Android Studio - #14519",
      "[Fixed] Checks popover summary correctly reflects a successful conclusion when skipped or neutral checks are present - #14508",
      "[Fixed] Long lists of conflicted files to commit or files to discard can be scrolled - #14468",
      "[Fixed] Fix random crashes when external apps probe GitHub Desktop trampoline port - #14471",
      "[Improved] Display a banner when we have a pretext release note to highlight the new feature - #14620",
      "[Improved] Enable interactions with notifications from previous app sessions - #14496",
      "[Improved] Improve feedback about user permission to display notifications - #14496",
      "[Improved] Add ability to have showcasing of features through release notes - #14488",
      "[Improved] User can see all releases notes between their current version and the latest update - #14458",
      "[Removed] Outdated new drag and drop and split diff new feature callouts removed - #14463"
    ],
    "3.0.0": [
      "[New] Get notified when your pull requests are reviewed - #14175",
      "[Fixed] Default to merging when pulling without a configured preference between merge or rebase - #14431",
      "[Improved] Add ability to re-run individual and failed GitHub Action checks - #14310"
    ],
    "2.9.16-beta2": [
      "[Fixed] Use fast-forward flag as default for pulling divergent paths - #14431"
    ],
    "2.9.16-beta1": [
      "[Improved] Add ability to re-run individual and failed GitHub Action checks - #14310"
    ],
    "2.9.15": [
      "[Fixed] Support trusting repositories on network shares (Windows) - #14368",
      "[Improved] Redesigned dialog for re-running checks - #14322"
    ],
    "2.9.15-beta2": [
      "[Improved] Show progress indicator when trusting a repository directory - #14410",
      "[Improved] Reduced noise on the rerun dialog user interface - #14322",
      "[Improved] Upgrade embedded Git LFS to 3.1.4 - #14415"
    ],
    "2.9.15-beta1": [
      "[Improved] Add UNC path prefix before adding to safe directory list - #14368",
      "[Improved] Upgrade embedded Git to v2.35.3 on macOS, v2.35.3.windows.1 on Windows, and Git LFS to v3.1.2"
    ],
    "2.9.14": [
      "[Improved] Surface Git's warning about unsafe directories and provide a way to trust repositories not owned by the current user - #14336"
    ],
    "2.9.14-beta1": [
      "[Improved] Surface Git's warning about unsafe directories and provide a way to trust repositories not owned by the current user - #14336"
    ],
    "2.9.13": [
      "[Added] Add ability to include or exclude multiple selected files for a commit from the context menu - #7790. Thanks @tsvetilian-ty!",
      "[Added] Add \"View Branch on GitHub\" to the branches menu - #14224. Thanks @tsvetilian-ty!",
      "[Fixed] Fix CI check status popover not closing when clicking on PR badge - #14256",
      "[Fixed] Fix checks list overflow handling on re-run checks dialog - #14246",
      "[Fixed] Pull requests adhere to temporal laws again - #14238",
      "[Fixed] Fix repository group header overflow when text is too long - #14233. Thanks @tsvetilian-ty!",
      "[Fixed] Clone dialog \"Choose\" button uses an open dialog for directory selection on Windows - #12812",
      "[Improved] Add a link under \"Enable notifications\" settings to the user's OS system notification settings - #14288"
    ],
    "2.9.13-beta2": [
      "[Added] Add ability to include or exclude multiple selected files for a commit from the context menu - #7790. Thanks @tsvetilian-ty!",
      "[Added] Add \"View Branch on GitHub\" to the branches menu - #14224. Thanks @tsvetilian-ty!",
      "[Fixed] Fix relative time of pull request review notification dialogs - #14261",
      "[Fixed] Fix CI check status popover not closing when clicking on PR badge - #14256",
      "[Fixed] Fix checks list overflow handling on re-run checks dialog - #14246",
      "[Improved] Close keywords are now formatted and have informational tooltips in markdown - #14253",
      "[Improved] Commit mentions in markdown are now formatted and linked - #14282",
      "[Improved] Add a link under \"Enable notifications\" settings to the user's OS system notification settings - #14288"
    ],
    "2.9.13-beta1": [
      "[New] Add support for notifications of pull request reviews - #14175",
      "[Fixed] Pull requests adhere to temporal laws again - #14238",
      "[Fixed] Fix repository group header overflow when text is too long - #14233. Thanks @tsvetilian-ty!",
      "[Fixed] Clone dialog \"Choose\" button uses an open dialog for directory selection on Windows - #12812"
    ],
    "2.9.12": [
      "[Added] Add support for Brackets Editor on Windows - #14069. Thanks @tsvetilian-ty!",
      "[Added] Add support for JetBrains RubyMine on Windows - #14068. Thanks @tsvetilian-ty!",
      "[Added] Add support for JetBrains GoLand on Windows - #14085. Thanks @tsvetilian-ty!",
      "[Added] Add support for Android Studio on Windows - #14054. Thanks @detherminal!",
      "[Fixed] Escape special characters when adding a file to .gitignore - #10253. Thanks @uttiya10!",
      "[Fixed] Show warning when attempting to commit files exceeding 100 MiB - #14164",
      "[Fixed] Allow selecting emojis in commit text - #14111",
      "[Fixed] Merge dialog options dropdown does not cause dialog scrolling - #13944",
      "[Fixed] Usernames displayed in repository list respect username casing - #9890",
      "[Fixed] Coauthor doesn't steal input focus while inputting commit message in squashing dialog - #13850",
      "[Fixed] Repository path validation for adding a repository doesn't erase keystrokes - #13901",
      "[Fixed] Command Line Tool ignores command aliases set by user on macOS - #13935",
      "[Improved] Relative time formatting consistent with dotcom - #14149",
      "[Improved] Prompt to initialize Git LFS cannot be dismissed by clicking outside of it - #14131",
      "[Improved] Add link to open fork settings when creating new branch on a forked repository - #12534. Thanks @geophilusd!",
      "[Improved] Render native elements such as scrollbars and checkboxes as dark when using a dark theme - #11174. Thanks @rakleed!"
    ],
    "2.9.12-beta3": [
      "[Fixed] Escape special characters when adding a file to .gitignore - #10253. Thanks @uttiya10!",
      "[Fixed] Dismiss \"initialize LFS\" dialog when clicking `Not Now` button - #14187"
    ],
    "2.9.12-beta2": [
      "[Fixed] Show warning when attempting to commit files exceeding 100 MiB - #14164",
      "[Fixed] Allow selecting emojis in commit text - #14111",
      "[Fixed] Merge dialog options dropdown does not cause dialog scrolling - #13944",
      "[Improved] Relative time formatting consistent with dotcom - #14149",
      "[Improved] Prompt to initialize Git LFS cannot be dismissed by clicking outside of it - #14131",
      "[Improved] Add link to open fork settings when creating new branch on a forked repository - #12534. Thanks @geophilusd!",
      "[Improved] Render native elements such as scrollbars and checkboxes as dark when using a dark theme - #11174. Thanks @rakleed!"
    ],
    "2.9.12-beta1": [
      "[Added] Add support for Brackets Editor on Windows - #14069. Thanks @tsvetilian-ty!",
      "[Added] Add support for JetBrains RubyMine on Windows - #14068. Thanks @tsvetilian-ty!",
      "[Added] Add support for JetBrains GoLand on Windows - #14085. Thanks @tsvetilian-ty!",
      "[Added] Add support for Android Studio on Windows - #14054. Thanks @detherminal!",
      "[Fixed] Usernames displayed in repository list respect username casing - #9890",
      "[Fixed] Coauthor doesn't steal input focus while inputting commit message in squashing dialog - #13850",
      "[Fixed] Repository path validation for adding a repository doesn't erase keystrokes - #13901",
      "[Fixed] Command Line Tool ignores command aliases set by user on macOS - #13935",
      "[Improved] Improves added and deleted line borders for high contrast mode - #12922"
    ],
    "2.9.11": [
      "[Added] Add tooltip to show types of file changes in a commit - #13957. Thanks @uttiya10!",
      "[Fixed] Discarding submodules with spaces in their relative path now correctly updates the submodule instead of moving it to Trash - #14024",
      "[Fixed] Prevent crash report dialog from appearing when launching on macOS Catalina or earlier - #13974",
      "[Fixed] Pre-fill clone path with repository name - #13971",
      "[Fixed] Allow discarding changes in scenarios where they cannot be moved to Trash - #13888",
      "[Fixed] \"Create New Repository\" dialog preserves the path set from \"Add Local Repository\" dialog - #13909",
      "[Fixed] Treat the old and new format of private email addresses equally when showing commit attribution warning - #13879",
      "[Fixed] Repositories containing untracked submodules no longer display a duplicated first character on Windows - #12314"
    ],
    "2.9.11-beta1": [
      "[Added] Add tooltip to show types of file changes in a commit - #13957. Thanks @uttiya10!",
      "[Fixed] Discarding submodules with spaces in their relative path now correctly updates the submodule instead of moving it to Trash - #14024",
      "[Fixed] Prevent crash report dialog from appearing when launching on macOS Catalina or earlier - #13974",
      "[Fixed] Pre-fill clone path with repository name - #13971",
      "[Fixed] Allow discarding changes in scenarios where they cannot be moved to Trash - #13888",
      "[Fixed] \"Create New Repository\" dialog preserves the path set from \"Add Local Repository\" dialog - #13909",
      "[Fixed] Treat the old and new format of private email addresses equally when showing commit attribution warning - #13879",
      "[Fixed] Repositories containing untracked submodules no longer display a duplicated first character on Windows - #12314"
    ],
    "2.9.10": [
      "[New] Initial support for system notifications when checks fail - #13655",
      "[Fixed] Unicode emoji on Windows are rendered in the correct position - #13958",
      "[Fixed] Fix crash logging under some circumstances - #13962"
    ],
    "2.9.10-beta2": [
      "[Fixed] Unicode emoji on Windows are rendered in the correct position - #13958",
      "[Fixed] Fix crash logging under some circumstances - #13962"
    ],
    "2.9.10-beta1": [
      "[Fixed] \"Create New Repository\" dialog preserves the path set from \"Add Local Repository\" dialog - #13928",
      "[Fixed] User guides now opens the correct page - #13920",
      "[Fixed] Fix duplicated first character on Windows when dealing with submodules or repos-within-repos - #12314",
      "[Fixed] Treat the old and new format of private email address equally when showing commit attribution warning - #13887",
      "[Fixed] Fixes crash on some Windows machines - #13930"
    ],
    "2.9.9": [
      "[Fixed] \"Create New Repository\" dialog preserves the path set from \"Add Local Repository\" dialog - #13928",
      "[Fixed] User guides now opens the correct page - #13920",
      "[Fixed] Fixes crash on some Windows machines - #13930",
      "[Fixed] App no longer crashes intermittently when running remote Git operations - #13916"
    ],
    "2.9.9-beta1": [
      "[Fixed] App no longer crashes intermittently when running remote Git operations - #13916",
      "[Fixed] Unicode emoji on Windows no longer render as monochrome outlines - #13914",
      "[Fixed] App no longer hangs when discarding changes in some scenarios - #13899",
      "[Fixed] App no longer crashes intermittently when rebasing and cherry-picking - #13889",
      "[Fixed] Fix crash when attempting to move the app to the /Applications folder on macOS - #13886",
      "[Fixed] App no longer crashes when checking for updates while the closing the window - #13892",
      "[Fixed] Restore application icon in \"Apps & Features\" on Windows - #13890",
      "[Improved] Relative dates in branch menu and commit history match - #13867"
    ],
    "2.9.8": [
      "[Fixed] Unicode emoji on Windows no longer render as monochrome outlines - #13914",
      "[Fixed] App no longer hangs when discarding changes in some scenarios - #13899",
      "[Fixed] App no longer crashes intermittently when rebasing and cherry-picking - #13889",
      "[Fixed] Fix crash when attempting to move the app to the /Applications folder on macOS - #13886",
      "[Fixed] App no longer crashes when checking for updates while the closing the window - #13892",
      "[Fixed] Restore application icon in \"Apps & Features\" on Windows - #13890",
      "[Improved] Relative dates in branch menu and commit history match - #13867"
    ],
    "2.9.7": [
      "[Added] Support pushing workflow files for GitHub Actions to GitHub Enterprise Server - #13640",
      "[Added] Support CLion as an external editor - #13739. Thanks @Pinzauti!",
      "[Fixed] Don't show web flow committer on GitHub Enterprise Server - #13848",
      "[Fixed] Cherry-pick success message always correctly reflects target branch - #13849",
      "[Fixed] Fix error managing remotes under some circumstances - #13837",
      "[Fixed] Add \"Copy Relative File Path\" option to changed files' context menu - #12589. Thanks @uttiya10!",
      "[Fixed] Fix CLI tool on macOS Monterey - #13764. Thanks @spotlightishere!",
      "[Fixed] Fix close button in full screen mode on macOS - #12838",
      "[Fixed] Commit message dialog background styles match dialog - #13606",
      "[Fixed] Ensure job steps on pull request check run list are always present - #13531",
      "[Improved] Changes within lines are presented the same way in side-by-side and unified diffs - #13838",
      "[Improved] Select integration tab automatically when changing default editor  - #13856. Thanks @uttiya10!",
      "[Improved] The check runs list for pull requests with multiple branches displays all actions workflow steps and headers - #13868",
      "[Improved] Check run group headers and checks stay in view while scrolling the sub checks or job steps. - #13532",
      "[Improved] Take aliases into account when sorting repositories - #13429",
      "[Improved] Support avatars on GitHub Enterprise Server - #13719",
      "[Improved] Fetch before trying to follow a URL link to a specific branch - #13641. Thanks @Bestra!",
      "[Improved] Add \"View on GitHub\" context menu option to repository list items - #13227. Thanks @lhvy!",
      "[Improved] Signal when a commit summary is getting long - #2055. Thanks @Twixes!",
      "[Improved] Remove unnecessary punctuation in appearance settings - #13715. Thanks @Pinzauti!"
    ],
    "2.9.7-beta3": [
      "[Fixed] Don't show web flow committer on GitHub Enterprise Server - #13848",
      "[Fixed] Cherry-pick success message always correctly reflects target branch - #13849",
      "[Fixed] Fix error managing remotes under some circumstances - #13837",
      "[Fixed] Add \"Copy Relative File Path\" option to changed files' context menu - #12589. Thanks @uttiya10!",
      "[Improved] Changes within lines are presented the same way in side-by-side and unified modes - #13838",
      "[Improved] Select integration tab automatically when changing default editor  - #13856. Thanks @uttiya10!",
      "[Improved] The check runs list for pull requests with multiple branches displays all actions workflow steps and headers - #13868"
    ],
    "2.9.7-beta2": [
      "[New] Initial support for system notifications when checks fail in Windows - #13655",
      "[Fixed] Fix CLI tool on macOS Monterey - #13764. Thanks @spotlightishere!",
      "[Improved] Upgrade to Electron v16.0.8 - #13814"
    ],
    "2.9.7-beta1": [
      "[New] Initial support for system notifications when checks fail in macOS - #13655",
      "[Added] Support pushing workflow files for GitHub Actions to GitHub Enterprise Server - #13640",
      "[Added] Support CLion as an external editor - #13739. Thanks @Pinzauti!",
      "[Fixed] Fix close button in full screen mode on macOS - #12838",
      "[Fixed] Commit message dialog background styles match dialog - #13606",
      "[Fixed] Ensure job steps on pull request check run list are always present - #13531",
      "[Improved] Take alias into account when sorting repositories - #13429",
      "[Improved] Upgrade to Electron v14.2.3 - #13689",
      "[Improved] Support avatars on GitHub Enterprise Server - #13719",
      "[Improved] Fetch before trying to follow a URL link to a specific branch - #13641. Thanks @Bestra!",
      "[Improved] Add \"View on GitHub\" context menu option to repository list items - #13227. Thanks @lhvy!",
      "[Improved] Signal when a commit summary is getting long - #2055. Thanks @Twixes!",
      "[Improved] Check run group headers and checks stay in view while scrolling the sub checks or job steps. - #13532",
      "[Improved] Remove unnecessary punctuation in appearance settings- #13715. Thanks @Pinzauti!"
    ],
    "2.9.6": [
      "[Added] View and re-run the check runs for the checked out pull request.",
      "[Fixed] Tooltip improvements and polish - #13452 #13449",
      "[Fixed] Stashing dialog no longer hangs when initiating cherry-pick in some circumstances - #13419",
      "[Fixed] Rebase no longer hangs after conflicts resolved when initiated through pull conflict error - #13204"
    ],
    "2.9.6-beta3": [
      "[Fixed] Tooltip improvements and polish - #13452 #13449",
      "[Improved] Add dynamic constraints for resizable components - #2745",
      "[Improved] Remove re-run button for repositories that cannot re-run checks. - #13460"
    ],
    "2.9.6-beta2": [
      "[Fixed] Stashing dialog no longer hangs when intiating cherry-pick - #13419",
      "[Fixed] Rebase no longer hangs after conflicts resolved when intiated through pull conflict error - #13204",
      "[Fixed] Discarding files and repositories successfully moves items to trash - #13433",
      "[Improved] Added check runs overall completeness indicator in check run popover header - #13423"
    ],
    "2.9.6-beta1": [
      "[Improved] Upgrade to Electron 13.6.2 - #12978",
      "[Improved] Allow amending pushed commits - #13384"
    ],
    "2.9.5": [
      "[Added] Add custom tooltips for quicker and more helpful information - #6384",
      "[Added] Support PyCharm as an external editor - #13270. Thanks @stevetaggart!",
      "[Fixed] Prevent inactive selected state from disappearing on lists - #13115",
      "[Fixed] Fix click area to select hunk on both sides of diff - #13325. Thanks @jwbth!",
      "[Fixed] Replace dialog animations with fade when user prefers reduced motion - #12976 #2768",
      "[Improved] Warn users when files contain bidirectional Unicode text - #13343",
      "[Improved] Change wording for default branch name option - #13223. Thanks @Rexogamer!"
    ],
    "2.9.5-beta4": [
      "[Fixed] Enable scroll in unified diff - #13393",
      "[Improved] Adds a re-run dialog to inform user which check runs will be re-run - #13369"
    ],
    "2.9.5-beta3": [
      "[Improved] Warn users when files contain bidirectional Unicode text - #13343",
      "[Improved] Group CI check runs by runner app and event - #13348, #13349, #13344"
    ],
    "2.9.5-beta2": [
      "[Added] View the check runs for the checked out pull request.",
      "[Fixed] Fix click area to select hunk on both sides of diff - #13325. Thanks @jwbth!"
    ],
    "2.9.5-beta1": [
      "[Added] Support PyCharm as an external editor - #13270. Thanks @stevetaggart!",
      "[Added] Add custom tooltips for quicker and more helpful information - #6384",
      "[Fixed] Replace dialog animations with fade when user prefers reduced motion - #12976 #2768",
      "[Fixed] Prevent inactive selected state from disappearing on lists - #13115",
      "[Improved] Change wording for default branch name option - #13223. Thanks @Rexogamer!"
    ],
    "2.9.4": [
      "[Added] Add syntax mapping for HAML - #13009. Thanks @alexanderadam!",
      "[Added] Add support for WezTerm on macOS - #12957. Thanks @theodore-s-beers!",
      "[Added] Add a menu item to view a committed file change on GitHub - #12492. Thanks @haykam821!",
      "[Fixed] Diffs are scrolled to the top when switching between files - #12980",
      "[Fixed] Fix SSH prompt for unknown hosts in some scenarios - #13050",
      "[Fixed] Apply syntax highlighting when viewing a small change for the first time - #13004",
      "[Fixed] Wrap long email addresses in the misattributed commit warning popover - #13044",
      "[Fixed] Refresh diffs when application receives focus - #12962",
      "[Fixed] Only consider tokens invalid when 401 error comes from GitHub Enterprise - #12943",
      "[Fixed] Show \"add repo\" dialog when opening repo from CLI - #12935",
      "[Fixed] Continue merge flow after merge conflicts are resolved with external conflict tool - #12881",
      "[Fixed] Prevent crash on successful merge after conflicts resolved - #12888",
      "[Fixed] Use same width for hunk expansion handles as we do for line numbers - #12887",
      "[Fixed] Use the correct icon for diff expansion - #12882",
      "[Improved] Add offending file name to the file exceeds size limit error - #10242. Thanks @ADustyOldMuffin!",
      "[Improved] Show a message explaining why line selection is disabled when hiding whitespace - #12979",
      "[Improved] Upgrade embedded Git to v2.32.0 on macOS, and to v2.32.0.windows.2 on Windows - #13000",
      "[Improved] Remove gaps in the commit message container revealing a different background - #12900. Thanks @haykam821!",
      "[Improved] Add clearer verbiage in the \"remove repository\" dialog - #12497. Thanks @fonsp!",
      "[Improved] Update grammar for \"repo deletion\" and \"couldn't find pull request\" error messages - #12902. Thanks @patrykmichalik!",
      "[Improved] Show confirmation dialog for SSH host key verification - #12894. Thanks @thsmdt!"
    ],
    "2.9.4-beta4": [
      "[Added] Add syntax mapping for HAML - #13009. Thanks @alexanderadam!",
      "[Fixed] Diffs are scrolled to the top when switching between files - #12980",
      "[Fixed] Fix SSH prompt for unknown hosts in some scenarios - #13050",
      "[Fixed] Apply syntax highlighting when viewing a small change for the first time - #13004",
      "[Fixed] Wrap long email addresses in the misattributed commit warning popover - #13044",
      "[Improved] Add offending file name to the file exceeds size limit error - #10242. Thanks @ADustyOldMuffin!",
      "[Improved] Show a message explaining why line selection is disabled when hiding whitespace - #12979",
      "[Improved] Show previous similar tags in the tag creation dialog - #12509. Thanks @mahezsh!"
    ],
    "2.9.4-beta3": [
      "[Fixed] Refresh diffs when application receives focus - #12962",
      "[Fixed] Tokens are not considered invalid when accessing GitHub Enterprise from outside of the company's VPN - #12943",
      "[Improved] Upgrade embedded Git to v2.32.0 on macOS, and to v2.32.0.windows.2 on Windows - #13000"
    ],
    "2.9.4-beta2": [
      "[Added] Add support for WezTerm on macOS - #12957. Thanks @theodore-s-beers!",
      "[Fixed] Remove high-contrast specific hover effects from light and dark theme - #12952",
      "[Fixed] Show \"add repo\" dialog when opening repo from CLI - #12935",
      "[Fixed] Continue merge flow after merge conflicts are resolved with exterior conflict tool - #12881",
      "[Fixed] Remove glitches when diffs are shown for the first time - #12903",
      "[Improved] Remove gaps in the commit message container revealing a different background - #12900. Thanks @haykam821!",
      "[Improved] Add clearer verbiage in the \"remove repository\" dialog - #12497. Thanks @fonsp!",
      "[Improved] Update grammar for \"repo deletion\" and \"couldn't find pull request\" error messages - #12902. Thanks @patrykmichalik!",
      "[Improved] Show confirmation dialog for SSH host key verification - #12894. Thanks @thsmdt!"
    ],
    "2.9.4-beta1": [
      "[Added] Add a menu item to view a committed file change on GitHub - #12492. Thanks @haykam821!",
      "[Added] Customizable high contrast theme - #12833",
      "[Fixed] App no longer crashes on successful merge after conflicts resolved - #12888",
      "[Fixed] Use same width for hunk expansion handles as we do for line numbers - #12887",
      "[Fixed] Use the correct icon for diff expansion - #12882"
    ],
    "2.9.3": [
      "[Fixed] Fix Notepad++ and RStudio integration on Windows - #12841",
      "[Fixed] Add minor version support for JetBrains IDEs on Windows - #12847. Thanks @tsvetilian-ty!"
    ],
    "2.9.3-beta2": [
      "[Fixed] Fix Notepad++ and RStudio integration on Windows - #12841",
      "[Fixed] Add minor version support for JetBrains IDEs on Windows - #12847. Thanks @tsvetilian-ty!"
    ],
    "2.9.3-beta1": [
      "[Added] Add syntax highlighting for dart - #12827. Thanks @say25!",
      "[Fixed] Fix scrolling performance issue for large diffs."
    ],
    "2.9.2": ["[Fixed] Fix scrolling performance issue for large diffs."],
    "2.9.1": [
      "[Added] Add Fluent Terminal shell support - #12305. Thanks @Idered!",
      "[Added] Add support for IntelliJ CE for macOS - #12748. Thanks @T41US!",
      "[Added] Show number of lines changed in a commit - #11656",
      "[Fixed] Enable 'Open in External Editor' for bat/cmd/sh/exe files - #6361. Thanks @AndreiMaga!",
      "[Fixed] Green circle in progress dialog remains round when commits have long descriptions - #12594. Thanks @litetex!",
      "[Fixed] History tab shows all commits as the user scrolls down - #12506 #3704",
      "[Fixed] Remove border of Repository and Branch foldouts in dark theme - #12478. Thanks @meJevin!",
      "[Fixed] Render links in commit messages when they are at the beginning of a line - #12105. Thanks @tsvetilian-ty!",
      "[Fixed] Show co-authors from undone commits - #12537",
      "[Fixed] Show SSH prompts (key passphrase, adding host, etc.) to users via dialog - #3457 #8761",
      "[Improved] Add support for more versions of JetBrains IDEs on Windows - #12778",
      "[Improved] Change the diff gutter width based on number of lines in diff - #2102. Thanks @ADustyOldMuffin!",
      "[Improved] Check invalidated tokens and prompt the user to sign in again - #12554",
      "[Improved] Double-click an option when switching branches to confirm how changed files are handled - #12522. Thanks @j-f1!",
      "[Improved] Improve auth error and prompt to suggest the user use a PAT instead of password - #12323",
      "[Improved] Increase visibility of misattributed commit warning in dark mode - #12210",
      "[Improved] Reduce time needed to make a commit - #12529",
      "[Improved] Use \"Recycle Bin\" name only on Windows - #12544. Thanks @shiftkey!",
      "[Improved] Windows users can use the system OpenSSH for their Git repositories - #5641"
    ],
    "2.9.1-beta7": [
      "[Fixed] Wrong SSH key passphrases are not stored after multiple failed attempts and then one successful - #12804"
    ],
    "2.9.1-beta6": [
      "[Fixed] Wrong SSH key passphrases are not stored - #12800",
      "[Fixed] Show SSH prompts (key passphrase, adding host, etc.) to macOS users via dialog - #12782"
    ],
    "2.9.1-beta5": [
      "[Fixed] Fixed authentication errors in some Git operations - #12796"
    ],
    "2.9.1-beta4": [
      "[Fixed] Show SSH prompts (key passphrase, adding host, etc.) to Windows users via dialog - #3457 #8761"
    ],
    "2.9.1-beta3": [
      "[Added] Add support for IntelliJ CE for macOS - #12748. Thanks @T41US!",
      "[Fixed] Render links in commit messages when they are at the beginning of a line - #12105. Thanks @tsvetilian-ty!",
      "[Improved] Added support for more versions of JetBrains IDEs on Windows - #12778",
      "[Improved] Windows users can use the system OpenSSH for their Git repositories - #5641"
    ],
    "2.9.1-beta2": [
      "[Added] Show number of lines changed in a commit - #11656",
      "[Improved] Increase visibility of misattributed commit warning in dark mode - #12210",
      "[Improved] Check invalidated tokens and prompt the user to sign in again - #12554",
      "[Improved] Improve auth error and prompt to suggest the user use a PAT instead of password - #12323"
    ],
    "2.9.1-beta1": [
      "[Added] Add Fluent Terminal shell support - #12305. Thanks @Idered!",
      "[Fixed] History tab shows all commits as the user scrolls down - #12506 #3704",
      "[Fixed] Show co-authors from undone commits - #12537",
      "[Fixed] Change the diff gutter width based on number of lines in diff - #2102. Thanks @ADustyOldMuffin!",
      "[Fixed] Enable 'Open in External Editor' for bat/cmd/sh/exe files - #6361. Thanks @AndreiMaga!",
      "[Fixed] Green circle in progress dialog remains round when commits have long descriptions - #12594. Thanks @litetex!",
      "[Fixed] Removed border of Repository and Branch foldouts in dark theme - #12478. Thanks @meJevin!",
      "[Improved] Double-click an option when switching branches to quickly confirm how you want changed files to be handled - #12522. Thanks @j-f1!",
      "[Improved] Use \"Recycle Bin\" name only on Windows - #12544. Thanks @shiftkey!",
      "[Improved] Reduced time needed to make a commit - #12529"
    ],
    "2.9.0": [
      "[New] Reorder commits with drag and drop in your commit history - #2507",
      "[New] Create a branch from any commit in your history - #3474",
      "[New] Amend the most recent commit on your branch - #1644",
      "[New] Squash commits in the history tab with drag and drop and a context menu - #2507",
      "[New] Squash and merge option available when merging branches - #2507",
      "[Added] Add support for Sublime Text 4 on Windows - #12124",
      "[Improved] Show warning before undoing commit if it potentially conflicts with changes in working directory - #4596 #9286 #5874 #6043",
      "[Fixed] Remove extra space in drag & drop tooltips - #12327"
    ],
    "2.8.4-beta5": [
      "[Improved] Scroll history to top after creating a branch from a commit - #12432"
    ],
    "2.8.4-beta4": [
      "[Added] Add support for Sublime Text 4 on Windows - #12124",
      "[Fixed] Fix rebase after a successful merge - #12429",
      "[Fixed] Only attempt to reorder commits when it's necessary - #12422"
    ],
    "2.8.4-beta3": [
      "[Fixed] Update from default branch now merges as expected - #12412",
      "[Improved] Create intros for the new drag and drop features :tada: - #12419",
      "[Improved] Squash merge and rebase options are available in comparison view - #12416",
      "[Removed] Remove cherry-picking drag prompt - #12410",
      "[Removed] Remove reset to a commit"
    ],
    "2.8.4-beta2": [
      "[New] Reorder commits with drag and drop in the history tab - #2507",
      "[New] Reset your branch to a previous commit up to the most recent pushed commit in your history - #12393",
      "[New] Amend the most recent commit on your branch - #1644",
      "[Add] Allow rebase, squashing, or merging when choosing how to update your current branch - #12396, #12382, 12362",
      "[Add] Add \"Undo Commit\" action to the context menu - #12344",
      "[Fixed] Show warning before undoing commit if it potentially conflicts with changes in working directory - #4596 #9286 #5874 #6043",
      "[Fixed] Fix coauthor styling in commit message dialog for squashing - #12356",
      "[Fixed] Selecting a coauthor and committing adds coauthor trailer - #12355",
      "[Fixed] Lists of commits, repositories or changes don't disappear after switching between apps",
      "[Improved] Add force-push warning to squash and reorder operations - #12403"
    ],
    "2.8.4-beta1": [
      "[New] Squash commits in the history tab - #2507",
      "[Fixed] Remove extra space in drag & drop tooltips - #12327",
      "[Removed] Remove taskbar progress indicator - #9489"
    ],
    "2.8.3": [
      "[Fixed] Renamed repositories no longer clash with new repositories of the same name - #3855",
      "[Fixed] Expanding files no longer shows duplicated lines - #12237",
      "[Fixed] Long emails are truncated in the Git config - #12159",
      "[Improved] Allow copying branch and repository names to clipboard - #12141. Thanks @tsvetilian-ty!",
      "[Improved] Allow creating a new branch from filtering by just hitting Enter - #12154. Thanks @tsvetilian-ty!"
    ],
    "2.8.3-beta1": [
      "[New] Create a branch from any commit in your history - #3474",
      "[Added] Add VS Code, VS Code Insiders and VSCodium to supported Windows ARM64 editors - #12174. Thanks @dennisameling!",
      "[Fixed] Long emails are truncated in the Git config - #12159",
      "[Fixed] Expanding files no longer shows duplicated lines - #12237",
      "[Improved] Upgrade to Electron 11.3.0 - #12279",
      "[Improved] Allow copying branch and repository names to clipboard - #12141. Thanks @tsvetilian-ty!",
      "[Improved] Allow creating a new branch from filtering by just hitting Enter - #12154. Thanks @tsvetilian-ty!"
    ],
    "2.8.2": [
      "[New] Add support for macOS on Apple silicon devices - #9691. Thanks @dennisameling!",
      "[Added] Thank external contributors for their work - #12137",
      "[Fixed] Disable partial change selection in split view while whitespace changes are hidden - #12129"
    ],
    "2.8.2-beta3": [],
    "2.8.2-beta2": [
      "[Fixed] Lists of commits, repositories or changes don't disappear after switching between apps",
      "[Improved] Thank you note language improved and retrieves all past release notes to retroactively thank all contributors"
    ],
    "2.8.2-beta1": [
      "[Added] Thank external contributors for their work - #12137",
      "[Fixed] Disable partial change selection in split view while whitespace changes are hidden - #12129",
      "[Improved] Show the build architecture in the About dialog - #12140",
      "[Improved] Upgrade to Electron 11.4.4 - #12139"
    ],
    "2.8.1": [
      "[Fixed] Disable partial change selection in split view while whitespace changes are hidden - #12129"
    ],
    "2.8.1-beta2": [
      "[Improved] Add complete support for macOS on Apple silicon devices - #12091",
      "[Improved] From now on, macOS x64 builds running on Apple silicon devices will auto update to arm64 builds"
    ],
    "2.8.1-beta1": [
      "[New] Preliminary support for macOS on Apple silicon devices - #9691. Thanks @dennisameling!"
    ],
    "2.8.0": [
      "[New] Expand diffs to view more context around your changes - #7014",
      "[New] Create aliases for repositories you want to be displayed differently in the repository list - #7856",
      "[Added] Hide whitespace in diffs on Changes tab - #6818. Thanks @say25!",
      "[Fixed] Show correct state of remote branch when deleting local branches - #11923",
      "[Fixed] Display the full branch name in a tooltip when hovering over a branch in the branches list - #12008",
      "[Improved] Display full progress description when cloning a repository - #11375. Thanks @maifeeulasad!",
      "[Improved] Cherry-pick multiple non-sequential commits - #12030",
      "[Improved] Create a branch during cherry-picking via drag and drop - #12001",
      "[Improved] Show an alert when the app fails to move itself to the Applications folder on macOS - #11958",
      "[Improved] Use a save dialog when choosing where to clone a repo - #11949. Thanks @j-f1!"
    ],
    "2.7.3-beta4": [
      "[Fixed] On hover, show the full branch name in tooltip - #12008",
      "[Improved] During cloning progress and on hover, show full progress description - #11375. Thanks @maifeeulasad!",
      "[Improved] Cherry-pick multiple non sequential commits - #12030"
    ],
    "2.7.3-beta3": [
      "[New] Create aliases for repositories you want to be displayed differently in the repository list - #7856",
      "[Improved] Create a branch during cherry-picking via drag and drop - #12001"
    ],
    "2.7.3-beta2": [
      "[Fixed] Disable diff expansion for big files - #11988",
      "[Fixed] Expanding diffs now works as expected in unified view - #11972",
      "[Improved] Show an alert when the app fails to move itself to the Applications folder on macOS - #11958",
      "[Improved] Use a save dialog when choosing where to clone a repo - #11949. Thanks @j-f1!"
    ],
    "2.7.3-beta1": [
      "[New] Expand diffs to get more context about your changes - #11965",
      "[New] Preliminary support for Windows ARM64 - #9034. Thanks @dennisameling!",
      "[Added] Hide Whitespace in diffs on both Changes and History tabs - #6818. Thanks @say25!",
      "[Fixed] Show correct state of remote branch when deleting local branches - #11923"
    ],
    "2.7.2": [
      "[Added] Create branch during cherry-picking via the context menu - #11903",
      "[Added] Suggest macOS users move the app to `/Applications` to prevent issues - #11846",
      "[Fixed] Undo cherry-picking onto a remote branch now works as expected - #11921",
      "[Fixed] Dragging commits onto current branch no longer results in a broken state - #11915",
      "[Fixed] Get correct commit summary info in rebase - #11853",
      "[Improved] Cancel drag operation with escape key - #11925",
      "[Improved] Cherry-pick commits onto a pull request with drag and drop - #11922",
      "[Improved] Option to change the spellcheck language to English for Windows users whose system language is not English - #11589",
      "[Improved] Update how privacy and usage stats info is communicated - #11845",
      "[Improved] Remote Git operations are faster and less prone to errors on Windows - #11510"
    ],
    "2.7.2-beta2": [
      "[Fixed] Undo cherry-picking onto a remote branch now works as expected - #11921",
      "[Improved] Cancel drag operation with escape key - #11925",
      "[Improved] Cherry-pick commits onto a pull request with drag and drop - #11922",
      "[Improved] Option to change the spellcheck language to English for Windows users whose system language is not English - #11589"
    ],
    "2.7.2-beta1": [
      "[Improved] Update how privacy and usage stats info are provided to the user - #11845",
      "[Added] Create branch during cherry-picking via the context menu - #11903",
      "[Added] Suggest macOS users to move the app to `/Applications` to prevent issues - #11846",
      "[Fixed] Dragging commits onto current branch no longer results in a broken state - #11915",
      "[Fixed] Fix bug getting commit summary info in rebase - #11853"
    ],
    "2.7.1": [
      "[New] Cherry-picking is available! Copy commits from one branch to another using drag and drop or from a context menu - #1685"
    ],
    "2.7.0": [
      "[Added] Add support for RStudio Editor - #11690 #11386. Thanks @geophilusd!",
      "[Improved] Use system theme as default - #9959. Thanks @say25!"
    ],
    "2.7.0-beta6": [
      "[Added] Add ability to cherry-pick merge commits - #11877",
      "[Fixed] User can no longer get into a bad persistent cherry-picking drag state - #11875"
    ],
    "2.7.0-beta5": [
      "[Improved] Add ability for users to navigate branch menu tabs during cherry-pick - #11834",
      "[Improved] Add ability for scroll during a drag based on mouse position when over a scrollable element - #11849",
      "[Improved] Use conflict dialog to handle conflict for non-existent files during cherry-pick - #11866",
      "[Fixed] Theme settings correctly persist user selection - #11814. Thanks @say25!"
    ],
    "2.7.0-beta4": [
      "[Improved] Add support for RStudio for Windows - #11386",
      "[Improved] Give user more time to undo in the cherry-pick success banner - #11822",
      "[Improved] Improved cherry-picking drop target discoverability - #11827",
      "[Improved] Use Git language to describe cherry-pick - #11835",
      "[Fixed] After cherry-picking complete, show latest cherry-picked commit as selected in history - #11833",
      "[Fixed] Preserve and convert legacy theme setting - #11814. Thanks @say25!"
    ],
    "2.7.0-beta3": [
      "[Improved] Add support for RStudio Editor on MacOS - #11690. Thanks @geophilusd!",
      "[Improved] Use system theme as default - #9959. Thanks @say25!",
      "[Improved] Improve UX of cherry picking multiple commits with drag and drop - #11800"
    ],
    "2.7.0-beta2": [
      "[Fixed] Remote Git operations failed in some circumstances - #11696 #11701"
    ],
    "2.7.0-beta1": [
      "[New] Cherry picking! Copy commits from one branch to another - #1685"
    ],
    "2.6.7-beta1": [
      "[Improved] Upgrade embedded Git to v2.29.3 on macOS, and to v2.29.2.windows.4 on Windows - #11755"
    ],
    "2.6.6": [
      "[Fixed] Commit attribution warning is not shown for emails with different capitalization - #11711",
      "[Improved] Upgrade embedded Git to v2.29.3 on macOS, and to v2.29.2.windows.4 on Windows - #11755"
    ],
    "2.6.6-beta1": [
      "[Added] Add .avif image support - #11625. Thanks @brendonbarreto!",
      "[Fixed] Performing remote Git operations in rare cases displays an error message instead of crashing the app - #11694",
      "[Improved] Clicking on \"Add Co-Author\" moves the focus to the co-authors text field - #11621"
    ],
    "2.6.5": ["[Fixed] Performing remote Git operations could crash the app"],
    "2.6.4": [
      "[Added] Allow users to rename and delete branches via a new context menu on branches in the branches list - #5803 #10432",
      "[Fixed] Allow users to modify git config on a per repository basis - #9449. Thanks @say25!",
      "[Fixed] The app is not maximized on macOS every time the user clicks on the app's icon in the dock - #11590",
      "[Fixed] Always respect the default branch name chosen by the user - #11447",
      "[Fixed] Notepad++ does not close when GitHub Desktop closes - #11518",
      "[Improved] Update app icon for Windows - #11541",
      "[Improved] Suggest emails from GitHub accounts and warn about misattributed commits in the commit message area - #11591",
      "[Improved] Suggest emails from GitHub accounts and warn about misattributed commits in onboarding and preferences - #11561 #11566",
      "[Improved] Remote Git operations are faster and less prone to errors on Windows - #11510",
      "[Improved] Automatic branch fast-forwarding is now faster - #11463"
    ],
    "2.6.4-beta2": [
      "[Fixed] Allow users to modify git config on a per repository basis - #9449. Thanks @say25!",
      "[Fixed] The app is not maximized on macOS every time the user clicks on the app's icon in the Dock - #11590",
      "[Improved] Suggest emails from GitHub accounts and warn about misattributed commits in the commit message area - #11591",
      "[Improved] Remote Git operations are now faster and less prone to errors on Windows - #11510"
    ],
    "2.6.4-beta1": [
      "[Added] Add branch context menu with rename and delete to branch dropdown list - #5803 #10432",
      "[Fixed] Always respect the default branch name chosen by the user - #11447",
      "[Fixed] Notepad++ is not closed anymore when GitHub Desktop closes - #11518",
      "[Improved] Suggest emails from GitHub accounts and warn about misattributed commits in onboarding and Preferences - #11561 #11566",
      "[Improved] Update app icon for Windows - #11541",
      "[Improved] Automatic branch fast-forwarding is now faster - #11463"
    ],
    "2.6.3": [
      "[Improved] Upgrade embedded Git to v2.29.2 - #11369",
      "[Improved] Enable spellcheck on commit summary and description - #1597",
      "[Improved] Update app icon for macOS - #10855",
      "[Fixed] Remote Git operations (like cloning a repo) won't fail on old macOS versions - #11516",
      "[Fixed] Fast-forward all possible branches except the current branch when fetching - #11387"
    ],
    "2.6.3-beta3": [
      "[Fixed] Remote git operations (like cloning a repo) won't fail on old macOS versions - #11516",
      "[Fixed] Updated about modal dialog on macOS to match the new Big Sur icon - #11511"
    ],
    "2.6.3-beta2": ["[Improved] Update app icon for macOS Big Sur - #10855"],
    "2.6.3-beta1": [
      "[Fixed] Fast-forward all possible branches except the current branch when fetching - #11387",
      "[Improved] Enable spellcheck on commit summary and description - #1597",
      "[Improved] Upgrade embedded Git to v2.29.2 - #11369"
    ],
    "2.6.2": [
      "[Improved] Upgrade embedded Git LFS to 2.13.2 - #11394",
      "[Fixed] Pull requests no longer fail to update until the user switches repositories - #11241",
      "[Fixed] Fork behavior changes are now reflected in the app immediately - #11327",
      "[Fixed] Checking out a pull request from a fork for the first time now correctly identifies the remote branch to create the branch from - #11267",
      "[Fixed] Don't offer to stash changes when clicking on the currently checked out branch in the branch list - #11235",
      "[Fixed] Forked repository remotes are no longer removed when there are local branches tracking them - #11266",
      "[Fixed] Avoid bright flash for users of the dark theme when launching the app maximized - #5631. Thanks @AndreiMaga!",
      "[Fixed] VSCodium is now detected as an editor on Windows - #11252. Thanks @KallePM!"
    ],
    "2.6.2-beta4": [
      "[Improved] Show full output of Git hooks on errors - #6403",
      "[Improved] Keep focus in dropdown when pressing tab multiple times - #11278",
      "[Improved] Upgrade embedded Git LFS to 2.13.2 - #11394",
      "[Improved] Add detection of Sublime Text 4 and 2 as editor on macOS. - #11263. Thanks @yurikoles!",
      "[Fixed] Fork behavior changes are now reflected in the app immediately - #11327",
      "[Fixed] Commit message remains in text box until user chooses to commit - #7251"
    ],
    "2.6.2-beta3": ["[Removed] Release removed in favor of 2.6.2-beta4"],
    "2.6.2-beta2": [
      "[Fixed] Forked repository remotes are no longer removed when there's local branches tracking them - #11266",
      "[Fixed] Avoid bright flash for users of the dark theme when launching the app maximized - #5631. Thanks @AndreiMaga!",
      "[Fixed] Checking out a pull request from a fork for the first time now correctly identifies the remote branch to create the branch from - #11267",
      "[Fixed] VSCodium is now detected as an editor on Windows - #11252. Thanks @KallePM!"
    ],
    "2.6.2-beta1": [
      "[Fixed] Addressed an issue where pull requests could fail to update until the user switched repositories - #11241",
      "[Fixed] Don't offer to stash or move changes when clicking on the currently checked out branch in the branch list - #11235",
      "[Fixed] Checking out a pull request from a fork repeatedly now detects that there's already a branch that can be reused - #11238"
    ],
    "2.6.1": [
      "[Improved] Clearer menu label for reverting commits - #10515. Thanks @halitogunc!",
      "[Fixed] Refresh branches after creating a new branch - #11125",
      "[Fixed] Correct image diff swipe mode layout - #11120",
      "[Fixed] Very large text diffs could cause the app to crash when viewed in split diff mode - #11064",
      "[Fixed] Let the user know when a checkout fails due to use of assume-unchanged or skip-worktree - #9297",
      "[Fixed] Always show confirmation prompt before overwriting existing stash entry - #10956",
      "[Fixed] The fullscreen keyboard shortcut on macOS now works when using split diff mode - #11069"
    ],
    "2.6.1-beta3": [
      "[Fixed] Desktop would fail to launch for some users due to objects in the database using an old format - #11176",
      "[Fixed] Desktop would fail to launch for a small percentage of users that had several non-GitHub repositories in the app - #11192"
    ],
    "2.6.1-beta2": [
      "[Improved] Clearer menu label for reverting commits - #10515. Thanks @halitogunc!",
      "[Fixed] Refresh branches after creating a new branch - #11125",
      "[Fixed] Correct image diff swipe mode layout - #11120"
    ],
    "2.6.1-beta1": [
      "[Fixed] Very large text diffs could cause the app to crash when viewed in split diff mode - #11064",
      "[Fixed] Refactor checkout branch and stash logic - #9297 #10956 #8099 #7617",
      "[Fixed] Let the user know when a checkout fails due to use of assume-unchanged or skip-worktree - #9297",
      "[Fixed] Always show confirmation prompt before overwriting existing stash entry - #10956",
      "[Fixed] The fullscreen keyboard shortcut on macOS now works when using split diff mode - #11069"
    ],
    "2.6.0": [
      "[New] Split diffs! Toggle between viewing diffs in split or unified mode - #10617",
      "[Added] Use Page down, Page up, Home, and End keys to navigate and select items in lists - #10837",
      "[Added] Add `toml` syntax highlight - #10763. Thanks @samundra!",
      "[Added] Add support for Nova as external editor on macOS - #10645. Thanks @greystate!",
      "[Fixed] Restore Windows menu keyboard accessibility - #11007",
      "[Fixed] Actions in context menu of a non-selected file act on the chosen one instead of the previous one - #10743",
      "[Fixed] Correct title bar height on macOS Big Sur - #10980",
      "[Fixed] Fix broken issues links in release notes - #10977",
      "[Fixed] Fix overflow issues with long branch names - #5970. Thanks @juliarvalenti!",
      "[Fixed] Images fit correctly in the diff view when their sizes have changed - #2480 #9717",
      "[Fixed] Repository indicator refresh can no longer be manually triggered when disabled - #10905",
      "[Fixed] Resolving a conflicted file added in both the source and target branch no longer results in merge conflict markers appearing in the merge commit - #10820",
      "[Fixed] Small partial commit of very large text files no longer intermittently fails due to unexpected diff results - #10640",
      "[Fixed] Long commit message are scrollable again - #10815",
      "[Removed] Sign in to GitHub.com with username/password is no longer supported to improve account security"
    ],
    "2.6.0-beta1": [
      "[Fixed] Proper title bar height on macOS Big Sur - #10980",
      "[Fixed] Restore Windows menu keyboard accessibility - #11007",
      "[Fixed] Fix broken issues links in release notes - #10977",
      "[Fixed] Fixes overflow issues with long branch names - #5970. Thanks @juliarvalenti!",
      "[Removed] Sign in to GitHub.com with username/password is no longer supported"
    ],
    "2.5.8-beta1": ["[Improved] Upgrade embedded Git LFS - #10973"],
    "2.5.7": ["[Improved] Upgrade embedded Git LFS - #10973"],
    "2.5.7-beta2": [
      "[New] Search text within split diffs - #10755",
      "[Improved] Use Page down, Page up, Home, and End keys to navigate and select items in lists - #10837",
      "[Fixed] Comparison of different size image changes no longer overflow the bounds of the diff view - #2480 #9717",
      "[Fixed] Repository indicator refresh can no longer be manually triggered when disabled - #10905",
      "[Fixed] Choosing to resolve a conflicted file added in both the source and target branch no longer results in merge conflict markers appearing in the merge commit - #10820",
      "[Fixed] Small partial commit of very large text files no longer runs the risk of failing due to unexpected diff results - #10640",
      "[Fixed] Long commit message are scrollable once again - #10815"
    ],
    "2.5.7-beta1": [
      "[New] Split diffs! Toggle between viewing diffs in split or unified mode - #10617",
      "[Fixed] Actions in the context menu of a non-selected file in history no longer acts on the previously selected item - #10743",
      "[Added] Add `toml` syntax highlight - #10763. Thanks @samundra!",
      "[Added] Add support for Nova as external editor on macOS - #10645. Thanks @greystate!"
    ],
    "2.5.6": [
      "[New] Newly created repositories use 'main' as the default branch name - #10527",
      "[New] Users can configure the default branch name in Preferences/Options - #10527",
      "[New] Show status of GitHub Action runs for pull requests - #9819. Thanks @Raul6469!",
      "[New] Differentiate between draft and regular Pull Requests - #7170",
      "[Added] Periodic background fetch and status updates can now be disabled in the Advanced section of Preferences/Options - #10593",
      "[Added] Syntax highlighting for ASP.Net and unified diff / patch - #10410. Thanks @say25!",
      "[Improved] Allow renaming the default branch - #10415",
      "[Improved] Show which files are blocking a merge-like operation - #10441",
      "[Improved] Updated icons and border radiuses to align with GitHub.com - #10396, #10224",
      "[Improved] Show loading indicator when committing a merge - #10458",
      "[Improved] Show confirmation that branch is already up to date when merging from default branch - #9095",
      "[Improved] Enter key now initiates action in rebase and merge dialogs - #10511",
      "[Improved] After failing to move a repository to Trash, show error and keep the repository listed in Desktop - #8333",
      "[Improved] Email address validation in welcome flow and preferences dialog - #10214. Thanks @Pragya007!",
      "[Improved] Show helpful error when attempting to clone non-existent or inaccessible GitHub repositories - #5661. Thanks @kanishk98!",
      "[Fixed] Don't update submodules when discarding files - #10469",
      "[Fixed] Full screen notification is removed after a few seconds when starting the app in full screen",
      "[Fixed] Update rebase progress parser to parse output from the merge rebase backend - #10590",
      "[Fixed] Only show full screen toast notification when making the app window full-screen. Thanks @Sam-Spencer - #7916",
      "[Fixed] Ensure application window doesn't overlap second monitor - #10267",
      "[Fixed] Use UNIX line endings in WSL GitHub helper script - #10461",
      "[Removed] Remove setting to disable all certificate validation in favor of new best-effort approach - #10581"
    ],
    "2.5.6-beta3": [
      "[Improved] Email address validation in welcome flow and preferences dialog - #10214. Thanks @Pragya007!",
      "[Improved] Show helpful error when attempting to clone non-existent or inaccessible GitHub repositories - #5661. Thanks @kanishk98!",
      "[Fixed] Full screen notification is removed after a few seconds when starting the app in full screen",
      "[Fixed] Align resolve button text and size icon appropriately - #10646"
    ],
    "2.5.6-beta2": [
      "[New] Newly created repositories use 'main' as the default branch name - #10527",
      "[New] Users can configure the default branch name in Preferences/Options - #10527",
      "[Added] Periodic background fetch and status updates can now be disabled in the Advanced section of Preferences/Options - #10593",
      "[Fixed] Update rebase progress parser to parse output from the merge rebase backend - #10590",
      "[Fixed] Checking out a PR attempts to locate an existing branch tracking the PR base branch - #10598",
      "[Fixed] Only show full screen toast notification when making the app window full-screen. Thanks @Sam-Spencer - #7916",
      "[Fixed] Ensure application window doesn't overlap second monitor - #10267",
      "[Improved] Show which files are blocking a merge-like operation - #10441",
      "[Improved] After failing to move a repository to Trash, show error and keep the repository listed in Desktop - #8333",
      "[Improved] Allow using Enter key to confirm in rebase and merge dialogs - #10511",
      "[Removed] Remove setting to disable all certificate validation in favor of new best-effort approach - #10581"
    ],
    "2.5.6-beta1": [
      "[Fixed] Don't update submodules when discarding files - #10469",
      "[Fixed] Clicking on a branch in the compare branch list resets focus to the filter text box - #10485",
      "[Fixed] Use UNIX line endings in WSL GitHub helper script - #10461",
      "[Fixed] Differentiate between draft and regular PRs - #7170",
      "[Improved] Allow renaming the default branch - #10415",
      "[Improved] Show loading indicator when committing a merge - #10458",
      "[Improved] Show confirmation that branch is already up to date when merging from default branch - #9095"
    ],
    "2.5.5": [
      "[Fixed] Don't update submodules when discarding files - #10469",
      "[Fixed] Clicking on a branch in the compare branch list resets focus to the filter text box - #10485"
    ],
    "2.5.5-beta1": [
      "[Added] Show status of GitHub Action runs for pull requests - #9819. Thanks @Raul6469!",
      "[Added] Add AspNet and Diff/Patch Syntax Highlights - #10410. Thanks @say25!",
      "[Improved] Updated icons and border radiuses to align with GitHub.com - #10396, #10224"
    ],
    "2.5.4": [
      "[Added] Suggest to stash changes when trying to do an operation that requires a clean working directory - #10053",
      "[Added] Autocomplete users and issues from upstream repository when working in a fork - #10084",
      "[Added] Add Alacritty shell support - #10243. Thanks @halitogunc!",
      "[Fixed] Correct branch name in commit button when on an unborn branch - #10318",
      "[Fixed] Fix \"Show in Explorer\" in Windows when there are other files with the same name as the project folder - #10195",
      "[Fixed] Open the repository folder when clicking on \"Show in Finder\" in macOS - #9987",
      "[Fixed] Don't expand paths in the PATH environment variable during installation - #10100",
      "[Fixed] Prevent multiple search inputs from appearing in diffs - #9563",
      "[Fixed] Unable to toggle lines for partial commit of very large text files - #10154",
      "[Fixed] Fix BBEdit integration - #9050. Thanks @grumpybozo!",
      "[Fixed] Fix VoiceOver navigation to re-enter application content in macOS - #10303",
      "[Fixed] Repositories with historical commits containing filenames with backslashes can now be cloned on Windows - #9904",
      "[Fixed] Valid gitignore files are now created for new Clojure, Fortran and Kotlin repositories in Windows - #10417",
      "[Improved] Enable discarding submodule working directory changes - #8218",
      "[Improved] Surface progress estimation when cloning LFS repositories - #3171. Thanks @AndreiMaga!",
      "[Improved] Performance and accuracy improvement when autocompleting issues and users - #10168",
      "[Improved] Show only one error dialog when dragging multiple invalid folders to Desktop - #10211",
      "[Improved] Pull request list is now keyboard accessible - #10334",
      "[Improved] On Windows the Home and End keys can now be used to navigate lists - #6295. Thanks @AndreiMaga!",
      "[Improved] Show progress spinner while waiting for a removed repository to get moved to trash (Windows) - #10133",
      "[Improved] Dialogs now clear filter text boxes on Escape and closes on double Escape - #6369. Thanks @AndreiMaga!",
      "[Improved] Display the selected changes count in the changes list header tooltip - #9936. Thanks @haykam821!"
    ],
    "2.5.4-beta4": [
      "[Added] Support for specifying the default branch for new repositories - #10262",
      "[Improved] Enable discarding submodule working directory changes - #8218",
      "[Improved] Fix label alignment in radio-button component styles - #10397",
      "[Improved] Custom icon in list filter text boxes - #10394",
      "[Removed] Disable spellchecking for the time being - #10398"
    ],
    "2.5.4-beta3": [
      "[Added] Add Alacritty shell support - #10243. Thanks @halitogunc!"
    ],
    "2.5.4-beta2": [
      "[Added] Suggest to stash changes when trying to do an operation that requires a clean working directory - #10053",
      "[Fixed] Pull request list is now keyboard accessible - #10334",
      "[Fixed] Correct branch name in commit button when on an unborn branch - #10318",
      "[Fixed] Fix \"Show in Explorer\" in Windows when there are other files with the same name as the project folder - #10195",
      "[Fixed] Open the repository folder when clicking on \"Show in Finder\" in macOS - #9987",
      "[Fixed] Don't expand paths in the PATH environment variable during installation - #10100",
      "[Fixed] Prevent multiple search inputs from appearing in diffs - #9563",
      "[Fixed] Unable to toggle lines for partial commit of very large text files - #10154",
      "[Improved] Surface progress estimation when cloning LFS repositories - #3171. Thanks @AndreiMaga!",
      "[Improved] Performance and accuracy improvement when autocompleting issues and users - #10168",
      "[Improved] Show only one error dialog when dragging multiple invalid folders to Desktop - #10211",
      "[Improved] On Windows the Home and End keys can now be used to navigate lists - #6295. Thanks @AndreiMaga!",
      "[Improved] Show progress spinner while waiting for a removed repository to get moved to trash (Windows) - #10133"
    ],
    "2.5.4-beta1": [
      "[Fixed] Dialog now clears filters on esc and closes on double esc - #6369. Thanks @AndreiMaga!",
      "[Fixed] Fix BBEdit integration - #9050. Thanks @grumpybozo!",
      "[Fixed] Hide horizontal scroll when showing app errors - #10005",
      "[Improved] Display the selected changes count in the changes list header tooltip - #9936. Thanks @haykam821!",
      "[Improved] Autocompletion of users and issues from a fork - #10084"
    ],
    "2.5.3": [
      "[Added] Stash changes without switching branches - #10032",
      "[Added] Discard selection of lines from a file - #9728",
      "[Fixed] Display more readable messages for errors when cloning a repository - #9944",
      "[Fixed] Support launching Desktop from WSL on Windows - #4998. Thanks @shawnfunke!",
      "[Fixed] Select correct branch to compare when two branches have similar names - #9977",
      "[Fixed] Make Ctrl/Cmd+W shortcut work in all dialogs - #9826. Thanks @ruggi99!",
      "[Fixed] Fix links when text wrapping is required in commit summaries - #9185",
      "[Fixed] Prevent crash when an opened repository doesn't have an owner on GitHub - #9895",
      "[Fixed] Sign in correctly when pressing \"Enter\" on the username/password authentication form - #9899",
      "[Fixed] Maintain selected files when navigating back to the Changes tab - #7710. Thanks @TerryChan!",
      "[Fixed] Maintain selected files when deleting a stash - #9921",
      "[Improved] Remove redundant progress text from Git error messages - #9945",
      "[Improved] Remove flicker when switching between files in the changes tab - #9929",
      "[Improved] Remove space between the number and the percent sign when showing the progress of a clone operation - #9893",
      "[Improved] Automatically disable username and password authentication when the API no longer supports it - #9231"
    ],
    "2.5.3-beta2": [
      "[Added] Stash changes without switching branches - #10032",
      "[Fixed] Support launching Desktop from WSL on Windows - #4998. Thanks @shawnfunke!",
      "[Fixed] Set initial value of opt out checkbox in Discard line confirmation dialog to false - #9989",
      "[Fixed] Select correct branch to compare when two branches have similar names - #9977",
      "[Improved] Add detection to disable username and password authentication when the API is no longer available - #9231",
      "[Improved] Remove redundant progress text from Git error messages - #9945"
    ],
    "2.5.3-beta1": [
      "[Added] Discard selection of lines from a file - #9728",
      "[Fixed] Display more readable messages for errors when cloning a repository - #9944",
      "[Fixed] Make Ctrl/Cmd+W shortcut work in all dialogs - #9826. Thanks @ruggi99!",
      "[Fixed] Fix links when text wrapping is required in commit summaries - #9185",
      "[Fixed] Prevent crash when an opened repository doesn't have an owner on GitHub - #9895",
      "[Fixed] Sign in correctly when pressing \"Enter\" on the username/password authentication form - #9899",
      "[Fixed] Maintain selected files when navigating back to the Changes tab - #7710. Thanks @TerryChan!",
      "[Fixed] Maintain selected files when deleting a stash - #9921",
      "[Improved] Remove flicker when switching between files in the changes tab - #9929",
      "[Improved] Remove space between the number and the percent sign when showing the progress of a clone operation - #9893"
    ],
    "2.5.2": [
      "[Fixed] Enable setting to more easily work with maintained forks"
    ],
    "2.5.1": [
      "[Added] Provide a setting to more easily work with maintained forks - #9679",
      "[Added] Support deleting tags that have not been pushed - #9796",
      "[Fixed] Checkout correct PR branch when using \"Open in GitHub Desktop\" from github.com - #9873",
      "[Fixed] Support pressing \"Enter\" key to submit in Clone Repository dialog - #5234 #8804. Thanks @ruggi99!",
      "[Fixed] Avoid errors in restoring a stash when a branch is also named \"stash\" - #9844",
      "[Fixed] Avoid background network operations to calculate unpushed tags - #9793 #9828",
      "[Fixed] Rework Ctrl+Tab to switch between Changes and History anytime the app has focus - #5911. Thanks @JMcKiern!",
      "[Fixed] Center tags text vertically in History view - #9785",
      "[Fixed] Prevent Git authentication errors from prompting to retry clone instead of presenting authentication dialog - #9777",
      "[Improved] Make it safer to \"Open in Command Prompt\" on Windows - #9640. Thanks @dscho!",
      "[Improved] Prevent list scrollbars on Windows from overlapping with content - #9786"
    ],
    "2.5.1-beta2": [
      "[Added] Provide a setting to more easily work with maintained forks - #9679",
      "[Added] Offer ability to delete tags that haven't been pushed - #9796",
      "[Fixed] Checkout PR branch when using \"Open in GitHub Desktop\" from github.com - #9873",
      "[Fixed] Handle Enter key presses in Clone Repository Dialog - #5234 #8804. Thanks @ruggi99!",
      "[Fixed] Avoid errors in restoring a stash when a branch is also named \"stash\" - #9844",
      "[Fixed] Avoid performing background network operations to calculate unpushed tags - #9828",
      "[Fixed] Rework Ctrl+Tab to switch between Changes and History anytime the app has focus - #5911. Thanks @JMcKiern!",
      "[Improved] Make it safer to \"Open in Command Prompt\" on Windows - #9640. Thanks @dscho!",
      "[Improved] Update design of list scrollbars on Windows to prevent overlapping with content - #9786",
      "[Unshipped] Remove prompt for notifying when your branch has diverged from the default branch - #9804"
    ],
    "2.5.1-beta1": [
      "[Fixed] Center tags text vertically in History view - #9785",
      "[Fixed] Prevent Git authentication errors from prompting to retry clone instead of authentication dialog - #9777",
      "[Improved] Avoid executing unwanted Git hooks when fetching unpushed tags - #9793"
    ],
    "2.5.0": [
      "[New] Add, push, and view Git tags on commit history in Desktop - #9424",
      "[Added] Offer option to choose file from one branch or the other when resolving merge conflicts - #9702",
      "[Added] Add context menu for highlighted text in diff view - #5100. Thanks @HashimotoYT!",
      "[Fixed] Retain default branch option in \"Create Branch\" dialog when user focuses away from Desktop - #9611",
      "[Improved] Clean up copy for onboarding sign-in flow - #9715",
      "[Improved] Emphasize signing in to GitHub via browser due to username/password deprecation - #9663",
      "[Improved] Improve error message when publishing a private repository fails - #9646",
      "[Improved] Offer to retry if cloning a repository fails - #926. Thanks @Daniel-McCarthy!"
    ],
    "2.4.4-beta4": [
      "[Fixed] Add missing \"Cancel\" button in onboarding sign-in flow - #9715",
      "[Improved] Update copy for onboarding sign-in flow - #9715"
    ],
    "2.4.4-beta3": [
      "[Fixed] Restore welcome flow's 2FA confirmation screen - #9686",
      "[Improved] Add ability to always choose the file from one branch or the other when resolving merge conflicts - #9702"
    ],
    "2.4.4-beta2": [
      "[Fixed] Display tags in commit list and show tag creation option - #9682",
      "[Improved] Emphasize sign in via browser option in Welcome flow - #9663"
    ],
    "2.4.4-beta1": [
      "[Added] Show unpushed indicator on commits that have unpushed tags - #9667",
      "[Added] Add context menu for highlighted text in diff view - #5100. Thanks @HashimotoYT!",
      "[Fixed] Retain default branch option in \"Create Branch\" dialog when user focuses away from Desktop - #9611",
      "[Improved] Indicate in the Push/Pull/Fetch button when there are local unpushed tags - #9576",
      "[Improved] Offer to retry cloning if it fails - #926. Thanks @Daniel-McCarthy!",
      "[Improved] Update verbage in repository publish error - #9646"
    ],
    "2.4.4-beta0": [
      "[Added] Display tags in commit list - #9427",
      "[Fixed] Update embedded Git to avoid gitconfig errors on Windows - #9597"
    ],
    "2.4.3": [
      "[Fixed] Update embedded Git to avoid gitconfig errors on Windows - #9597"
    ],
    "2.4.3-beta0": [
      "[Fixed] Update embedded Git to address security vulnerability"
    ],
    "2.4.2": [
      "[Fixed] Prevent autocomplete suggestions from overlapping when loading many results - #9474",
      "[Fixed] Update embedded Git to address security vulnerability",
      "[Improved] Redesign metadata shown in commit history - #9428"
    ],
    "2.4.2-beta1": [
      "[Fixed] Allow user to cancel rebase flow when warned about force pushing - #9507",
      "[Fixed] Prevent autocomplete suggestions from overlapping in some cases - #9474",
      "[Fixed] Update embedded Git to address security vulnerability",
      "[Improved] Redesign metadata shown in commit history - #9428"
    ],
    "2.4.1": [
      "[Added] Indicate which commits have not yet been pushed to the remote in \"History\" tab - #5873",
      "[Added] Add support for JetBrains Rider as external editor - #9368 #9365. Thanks @wengfatt and @say25!",
      "[Added] Add support for PyCharm as external editor on macOS - #9401. Thanks @jakubroztocil!",
      "[Added] Add support for Android Studio as external editor on macOS - #9332. Thanks @guidezpl!",
      "[Added] Add support for Notepad++ as external editor on Windows - #9235. Thanks @say25!",
      "[Fixed] Update install location of Typora to fix detection issue - #9417. Thanks @TerryChan!",
      "[Fixed] Restore developer tools accelerator on Windows - #9430. Thanks @jfgordon2!",
      "[Fixed] Use upstream repository in commit message links to GitHub - #9334",
      "[Fixed] Reset scroll position to the top of the history tab after switching repositories - #9341",
      "[Fixed] Allow user to cancel rebase flow when warned about force pushing - #9507",
      "[Fixed] Update embedded Git to address security vulnerability",
      "[Improved] Lighten scrollbars in dark theme for higher contrast - #9114. Thanks @jfgordon2!",
      "[Improved] Display pull requests from upstream repository in pull request list - #6383"
    ],
    "2.4.1-beta1": [
      "[Added] Indicate which commits are un-pushed in \"History\" tab - #5873",
      "[Added] Show progress bar in taskbar during pushing and pulling changes - #8433. Thanks @ChamodyaDias!",
      "[Added] Add support for JetBrains Rider as external editor - #9368 #9365. Thanks @wengfatt and @say25!",
      "[Added] Add support for PyCharm as external editor on macOS - #9401. Thanks @jakubroztocil!",
      "[Added] Add support for Android Studio as external editor on macOS - #9332. Thanks @guidezpl!",
      "[Added] Add support for Notepad++ as external editor on Windows - #9235. Thanks @say25!",
      "[Fixed] Use correct install location of Typora to fix detection issue - #9417. Thanks @TerryChan!",
      "[Fixed] Display pull requests from upstream repository in pull request list - #6383",
      "[Fixed] Restore developer tools accelerator on Windows - #9430. Thanks @jfgordon2!",
      "[Fixed] Use upstream repository in commit message links to GitHub - #9334",
      "[Fixed] Reset scroll position to the top of the history tab after switching repositories - #9341",
      "[Improved] Lighten scrollbars in dark theme for higher contrast - #9114. Thanks @jfgordon2!",
      "[Improved] Notify consistently when default or upstream branch has new commits that are not present on your branch - #9320 #9328 #9319"
    ],
    "2.4.0": [
      "[New] Set Git proxy environment variables from system configuration automatically - #9154",
      "[Added] Enable creating a GitHub issue from app menu and keyboard shortcut - #8989",
      "[Added] Add editor support for IntelliJ Idea on macOS - #8398. Thanks @gssbzn!",
      "[Added] Add editor support for PhpStorm and update WebStorm - #7195. Thanks @dacoto97!",
      "[Added] Add shell support for Windows Terminal - #7854. Thanks @AndreiMaga!",
      "[Added] Support keyboard scrolling in diffs - #9074",
      "[Fixed] Ensure branch protection warning works when branch names contain special characters - #9086",
      "[Fixed] Ensure intro page is responsive when resizing the window - #9175",
      "[Fixed] Ensure local branch is also deleted when deleting a branch that no longer exists on the remote - #8831",
      "[Fixed] Restore negative space in \"Files selected\" graphic for Dark Theme - #8716. Thanks @say25!",
      "[Fixed] Support selecting text in error dialogs - #7606",
      "[Fixed] Prevent bringing changes to another branch from failing silently - #9038",
      "[Fixed] Save the user's position within \"History\" and \"Changes\" tabs when switching - #9061",
      "[Improved] Update the remote url when a repository's name changes on GitHub - #8590",
      "[Improved] Allow \"Open in Desktop\" button from pull requests on GitHub to open in a local fork in Desktop - #9012",
      "[Improved] Support automatically switching between Dark and Light Theme on Windows - #9015. Thanks @say25!",
      "[Improved] Format errors containing raw Git output with fixed-width font - #8964",
      "[Improved] Modify \"View on GitHub\" menu item to open upstream for local fork repositories - #9316",
      "[Improved] Create new branches in forks from the default branch of the upstream repo - #7762",
      "[Improved] Graduate Dark Theme out of beta - #9294"
    ],
    "2.3.2-beta8": [
      "[Fixed] Preserve the footer within a resizable list when shrinking or expanding - #9344",
      "[Fixed] Save the user's position within \"History\" and \"Changes\" tabs when switching - #9061"
    ],
    "2.3.2-beta7": [
      "[Improved] Modify \"View on GitHub\" menu item to open upstream for local fork repositories - #9316"
    ],
    "2.3.2-beta6": [
      "[Fixed] Ensure intro page is responsive when resizing the window - #9175",
      "[Improved] Dark Theme is out of beta - #9294",
      "[Improved] New branches in forks are created from the default branch of the upstream repo - #7762"
    ],
    "2.3.2-beta5": [
      "[Fixed] Update the remote url when a repository's name changes on GitHub - #8590",
      "[Improved] Direct new issues created from a local fork to its upstream on GitHub - #9232"
    ],
    "2.3.2-beta4": [
      "[New] Set Git proxy environment variables from system configuration automatically - #9154",
      "[Added] Enable creating a GitHub issue from app menu - #8989",
      "[Added] Add shell support for Windows Terminal - #7854. Thanks @AndreiMaga!",
      "[Added] Add editor support for IntelliJ Idea on macOS - #8398. Thanks @gssbzn!",
      "[Added] Add editor support for PhpStorm and update WebStorm - #7195. Thanks @dacoto97!",
      "[Added] Support disabling certificate revocation checks on Windows - #3326",
      "[Improved] Expand system dark mode detection to Windows - #9015. Thanks @say25!",
      "[Improved] Allow \"Open in Desktop\" button from pull requests on GitHub to open in a local fork in Desktop - #9012"
    ],
    "2.3.2-beta3": [
      "[Fixed] Checkout correct PR branch from “open this in GitHub Desktop” link on GitHub.com pull request page - #9108",
      "[Fixed] Ensure branch protection warning works when branch names contain special characters - #9086",
      "[Fixed] Fix graphic indicating files selected in Dark Mode - #8716. Thanks @say25!",
      "[Fixed] Support keyboard scrolling in diffs - #9074"
    ],
    "2.3.2-beta2": [
      "[Fixed] Make text in error dialogs selectable - #7606",
      "[Fixed] Prevent bringing changes to another branch from failing silently - #9038",
      "[Fixed] Ensure local branch is also deleted when deleting a branch that no longer exists on the remote - #8831",
      "[Improved] Format errors containing raw Git output with fixed-width font - #8964",
      "[Improved] Upgrade to Electron 7 - #8967"
    ],
    "2.3.0-test2": ["Testing upgrade from Electron v6 to v7"],
    "2.3.0-test1": ["Testing upgrade from Electron v5 to v6"],
    "2.3.2-beta1": [],
    "2.3.1": [
      "[Fixed] Don't display erroneous Git error when creating a fork - #9004",
      "[Fixed] Remove stray characters from Git progress indicators on Windows - #9003"
    ],
    "2.3.0": [
      "[New] Prompt users to create a fork if they fail to push to a GitHub repository due to permissions - #8548",
      "[Added] Show link to upstream pull requests in pull request list of a fork - #8965",
      "[Added] Show a warning if the user doesn't have write access to push to the repository and offer to make a fork - #8938",
      "[Added] Provide configuration in Preferences to always bring or leave changes when switching branches - #7746",
      "[Added] Prompt users to re-authorize if required by any of their GitHub organizations - #8910",
      "[Added] Support GoLand as external editor on Mac - #8802. Thanks @thinklinux!",
      "[Fixed] Show proper dialog when push fails due to missing workflow scope - #8958",
      "[Fixed] Take users to the correct page on GitHub.com when opening a pull request in browser from a fork - #8928",
      "[Fixed] Don't suggest creating a pull request if the current branch has an open pull request targeting an upstream repo - #8549",
      "[Fixed] Remove false branch protection warning when switching branches - #8743",
      "[Fixed] Show branch protection warning after checking out protected branches outside Desktop - #8790",
      "[Improved] Only show branch protection warning when changed files are present - #8795",
      "[Improved] Show an error when editing a Git configuration file fails due to existing lock file - #8956",
      "[Improved] Update design and layout for GitHub Desktop preferences - #8774"
    ],
    "2.3.0-beta2": [
      "[Fixed] Remove stray characters from Git progress indicators - #8962",
      "[Fixed] Show proper dialog when push fails due to missing workflow scope - #8958",
      "[Added] Show link to upstream pull requests in pull request list - #8965"
    ],
    "2.3.0-beta1": [
      "[New] Prompt users to make a fork if they fail to push to a GitHub repository due to permissions  - #8548",
      "[Added] Show a commit warning if the user can't push to the repository - #8938",
      "[Fixed] Route the user to the correct URL when opening a pull request from a fork in the browser - #8928",
      "[Improved] Only show branch protection warning when changed files are present - #8795",
      "[Improved] Show an error when editing a git configuration file fails due to existing lock file - #8956"
    ],
    "2.2.5-beta1": [
      "[Added] Users can configure Desktop to always bring or leave changes when switching branches - #7746",
      "[Added] Prompt users to re-authorize if required by any of their GitHub organizations - #8910",
      "[Fixed] Recognize if the current branch of a fork has a pull request to the upstream repo - #8549",
      "[Fixed] Remove false branch protection warning when switching branches - #8743",
      "[Added] Support GoLand as external editor on Mac - #8802. Thanks @thinklinux!",
      "[Fixed] Update branch protection state for checkout outside of Desktop - #8790",
      "[Improved] Re-designed preferences dialog - #8774"
    ],
    "2.2.5-test1": ["[Fixed] Sign Windows installers using SHA256 file digest"],
    "2.2.4": [
      "[New] Warn when committing to a protected branch - #7023",
      "[New] Warn when committing to a repository you don't have write access to - #8665",
      "[Added] Adding integration for Xcode as external editor - #8255. Thanks @msztech!",
      "[Fixed] Update embedded Git to address security vulnerabilities - #8780",
      "[Fixed] Changed wording to match git autocrlf behavior - #5741. Thanks @jmhammock!",
      "[Fixed] Don't dismiss dialogs when dragging from the dialog to the backdrop - #8544",
      "[Fixed] Fix arrow key navigation of Changes and History lists (#6845) - #6845. Thanks @JMcKiern!",
      "[Fixed] Handle multibyte characters in names - #8534",
      "[Fixed] Keep PR badge on top of progress bar - #8622",
      "[Fixed] Prevent application crash when background process spawn fails - #8614",
      "[Fixed] Show autocomplete suggestions on top of CodeMirror author input - #4084",
      "[Fixed] Standardize dialogs' button orders - #7186 #2463 #5883",
      "[Improved] Make no newline indicator in file diffs readable by screenreaders. - #6494. Thanks @jmhammock!"
    ],
    "2.2.4-beta4": [
      "[Fixed] Update embedded Git to address security vulnerabilities - #8780"
    ],
    "2.2.4-beta3": [
      "[Fixed] Make newly cloned repositories load pull requests correctly - #8745",
      "[Improved] Make no newline indicator in file diffs readable by screenreaders. - #6494. Thanks @jmhammock!"
    ],
    "2.2.4-beta2": [
      "[Added] Adding integration for Xcode as external editor - #8255. Thanks @msztech!",
      "[Fixed] Changed wording to match git autocrlf behavior - #5741. Thanks @jmhammock!",
      "[Fixed] Fix arrow key navigation of Changes and History lists (#6845) - #6845. Thanks @JMcKiern!",
      "[Fixed] Standardize dialogs' button orders - #7186 #2463 #5883",
      "[Fixed] Keep PR badge on top of progress bar - #8622",
      "[Fixed] Show autocomplete suggestions on top of CodeMirror author input - #4084",
      "[Improved] Warn user if they're committing to a repo they don't have write permission for - #8665",
      "[Improved] Don't prompt to stash changes when switching away from protected branch - #8664"
    ],
    "2.2.4-beta1": [
      "[New] Warn when committing to a protected branch - #7023",
      "[Fixed] Prevent application crash when background process spawn fails - #8614",
      "[Fixed] Handle multibyte characters in names - #8534",
      "[Fixed] Don't dismiss dialogs when dragging from the dialog to the backdrop - #8544"
    ],
    "2.2.3": [
      "[Fixed] Prevent text overflow in crash dialog - #8542",
      "[Fixed] Address warnings on macOS Catalina preventing app from opening after install - #8555",
      "[Improved] Update to most recent gitignore templates - #8527"
    ],
    "2.2.3-beta1": [
      "[Fixed] Prevent text overflow in crash dialog - #8542",
      "[Fixed] Address warnings on macOS Catalina preventing app from opening after install - #8555",
      "[Improved] Update to most recent gitignore templates - #8527"
    ],
    "2.2.3-test5": ["Testing entitlements + notarization for mac app"],
    "2.2.3-test4": ["Testing entitlements + notarization for mac app"],
    "2.2.3-test3": ["Testing entitlements + notarization for mac app"],
    "2.2.3-test2": ["Testing notarization for mac app"],
    "2.2.3-test1": ["Testing notarization for mac app"],
    "2.2.2": [
      "[Added] Onboarding tutorial animations help guide users to the next action - #8487",
      "[Added] Prompt users to re-authenticate if they are unable to push changes to a workflow file - #8357",
      "[Improved] Starting the tutorial is more prominent when getting started with GitHub Desktop - #8441",
      "[Improved] Use a different editor if previously selected editor cannot be found - #8386"
    ],
    "2.2.2-beta3": [
      "[Added] Helpful animations during the onboarding tutorial - #8487"
    ],
    "2.2.2-beta2": [
      "[Improved] Use a different editor if previously selected editor cannot be found - #8386",
      "[Improved] Starting the tutorial is more prominent when getting started with GitHub Desktop - #8441"
    ],
    "2.2.2-beta1": [
      "[Added] Prompt users to re-authenticate if they are unable to push changes to a workflow file - #8357"
    ],
    "2.2.1": [
      "[Fixed] Improperly formatted url pre-filled in \"Clone Repository\" dialog - #8394",
      "[Fixed] VSCodium integration on macOS - #8424. Thanks @akim8!",
      "[Fixed] Partially hidden icon in \"Open Pull Request\" button - #8410"
    ],
    "2.2.1-beta1": [
      "[Fixed] Improperly formatted url pre-filled in \"Clone Repository\" dialog - #8394",
      "[Fixed] VSCodium integration on macOS - #8424. Thanks @akim8!",
      "[Fixed] Partially hidden icon in \"Open Pull Request\" button - #8410"
    ],
    "2.2.1-beta0": [],
    "2.2.0": [
      "[New] Interactive tutorial for new users to become productive using Git and GitHub more quickly - #8148 #8149",
      "[Added] Support pushing workflow files for GitHub Actions to GitHub.com - #7079",
      "[Added] Enforce web flow authentication for users who are part of orgs using single sign-on - #8327",
      "[Added] Support CodeRunner as an external editor - #8091. Thanks @ns-ccollins!",
      "[Added] Support VSCodium as an external editor - #8000. Thanks @Rexogamer!",
      "[Fixed] Commit description shadow visibility updates when typing - #7994. Thanks @KarstenRa!",
      "[Fixed] Commit summaries with comma delimited issues are not parsed - #8162. Thanks @say25!",
      "[Fixed] File path truncation in merge conflicts dialog - #6666",
      "[Fixed] Git configuration fields in onboarding were not pre-filled from user's profile - #8323",
      "[Fixed] Keep conflicting untracked files when bringing changes to another branch - #8084 #8200",
      "[Fixed] Make app's version selectable in \"About\" dialog - #8334",
      "[Improved] Application menu bar is visible when no repositories have been added to the app - #8209",
      "[Improved] Support stashing lots of untracked files on Windows - #8345",
      "[Improved] Surface errors from branch creation to user - #8306 #5997 #8106"
    ],
    "2.2.0-beta3": [
      "[Fixed] File path truncation in merge conflicts dialog - #6666",
      "[Fixed] Support pushing workflow files for GitHub Actions to GitHub.com - #7079",
      "[Fixed] Resume tutorial if new repo has been added - #8341",
      "[Improved] Retain commit summary placeholder in tutorial repo - #8354",
      "[Improved] Tutorial welcome design revisions - #8344",
      "[Improved] Support stashing lots of untracked files on Windows - #8345",
      "[Improved] Specific error message when tutorial creation fails due to repository already existing - #8351",
      "[Improved] Tweak responsive styles for welcome pane - #8352",
      "[Improved] Tutorial step instructions are more clear - #8374"
    ],
    "2.2.0-beta2": [
      "[Added] Add \"Welcome\" and \"You're done!\" screens to onboarding tutorial - #8232",
      "[Added] Button to exit and resume onboarding tutorial - #8231",
      "[Added] Enforce web flow authentication for users who are part of orgs using single sign-on - #8327",
      "[Fixed] Git configuration fields in onboarding were not pre-filled from user's profile - #8323",
      "[Fixed] Make app's version selectable in \"About\" dialog - #8334",
      "[Fixed] Keep conflicting untracked files when bringing changes to another branch - #8084 #8200",
      "[Fixed] Mark pull request step in tutorial done more quickly - #8317",
      "[Fixed] Prevent triggering multiple tutorial creation flows in parallel - #8288",
      "[Fixed] Surface errors from branch creation to user - #8306 #5997 #8106",
      "[Fixed] Reliably show \"Open editor\" button in tutorial after editor has been installed - #8315"
    ],
    "2.2.0-beta1": [
      "[New] Interactive tutorial for new users to become productive using Git and GitHub more quickly - #8148 #8149",
      "[Added] Support CodeRunner as an external editor - #8091. Thanks @ns-ccollins!",
      "[Added] Support VSCodium as an external editor - #8000. Thanks @Rexogamer!",
      "[Fixed] Commit summaries with comma delimited issues are parsed - #8162. Thanks @say25!",
      "[Fixed] Commit description shadow visibility updates when typing - #7994. Thanks @KarstenRa!",
      "[Improved] Application menu bar is visible when no repositories have been added to the app - #8209"
    ],
    "2.1.3": [
      "[Fixed] Changes from remote branch erroneously displayed on corresponding branch on Desktop - #8155 #8167",
      "[Fixed] Sign-in flow for Windows users not possible via OAuth - #8154 #8142"
    ],
    "2.1.3-beta1": [
      "[Fixed] Changes from remote branch erroneously displayed on corresponding branch on Desktop - #8155 #8167",
      "[Fixed] Sign-in flow for Windows users not possible via OAuth - #8154 #8142"
    ],
    "2.1.2": [
      "[Added] Syntax highlighting support for 20 more programming languages - #7217. Thanks @KennethSweezy!",
      "[Added] Kitty shell support for macOS - #5162",
      "[Added] Atom editor support on Windows for beta and nightly channels - #8010. Thanks @Rexogamer!",
      "[Fixed] File checkboxes and line selection in diffs are not disabled when committing - #3814 #5934. Thanks @HashimotoYT!",
      "[Fixed] Small images are scaled down too much in two-up image rendering - #7520",
      "[Fixed] Manual conflict resolution for binary files always chooses same version - #8059",
      "[Fixed] Branch pruner errors on \"orphaned\" branches - #7983",
      "[Fixed] Prevent CodeMirror search plugin from stealing registered global keyboard shortcuts - #8068",
      "[Fixed] Update embedded Git on Windows to remove erroneous errors - #8133",
      "[Fixed] Menu state not updated for macOS after performing some actions - #8055",
      "[Fixed] Error message could appear outside the boundary of its container - #7988",
      "[Fixed] Improved error handling when trying to rebase a ref that doesn't exist - #7881",
      "[Improved] Expand hover area on repository list items - #7910. Thanks @say25!",
      "[Improved] Always fast forward recent branches after fetch - #7761",
      "[Improved] Ensure recent branches are updated during remote interactions - #8081"
    ],
    "2.1.2-beta2": ["[Fixed] Update embedded Git on Windows - #8133"],
    "2.1.2-beta1": [
      "[Added] Option to hide whitespace in historical commits - #8045. Thanks @say25!",
      "[Fixed] Small images are scaled down too much in two-up image rendering - #7520",
      "[Fixed] Manual conflict resolution for binary files always chooses same version - #8059",
      "[Fixed] Disable some unavailable actions while committing - #3814 #5934. Thanks @HashimotoYT!",
      "[Fixed] Branch pruner errors on \"orphaned\" branches - #7983",
      "[Fixed] Prevent CodeMirror search plugin from stealing registered global keyboard shortcuts - #8068",
      "[Improved] Re-word \"No local changes\" view summary - #8007. Thanks @rexogamer!",
      "[Improved] Expand hover area on repository list items - #7910. Thanks @say25!",
      "[Improved] Always fast forward recent branches after fetch - #7761"
    ],
    "2.1.1": [
      "[Fixed] Update embedded Git on Windows to address security vulnerability - #8101"
    ],
    "2.1.1-beta4": [
      "[Fixed] Update embedded Git on Windows to address security vulnerability - #8101"
    ],
    "2.1.1-beta3": [
      "[Added] Syntax highlighting support for 20 more programming languages - #7217. Thanks @KennethSweezy!",
      "[Added] Kitty shell support for macOS - #5162",
      "[Added] Atom editor support on Windows for beta and nightly channels - #8010. Thanks @Rexogamer!",
      "[Fixed] File checkboxes and line selection in diffs are not disabled when committing - #3814 #5934. Thanks @HashimotoYT!",
      "[Improved] \"No local changes\" message in repository view - #8007",
      "[Improved] Text overflow in error popup when an editor cannot be launched - #7988"
    ],
    "2.1.1-beta2": [
      "[Fixed] Incorrect proportions for \"stashed changes\" button - #7964",
      "[Fixed] Overflowing diffs push UI elements out of window - #7967"
    ],
    "2.1.1-beta1": [
      "[Added] WSL Support - #7821 #7891. Thanks @ADustyOldMuffin @say25!",
      "[Fixed] Tooltip does not display on the entire hit area for list items - #7910. Thanks @say25!",
      "[Improved] Error handling when trying to rebase onto an invalid ref - #7871",
      "[Improved] Trigger diff search even when CodeMirror doesn't have focus - #7899"
    ],
    "2.1.0": [
      "[New] Branches that have been merged and deleted on GitHub.com will now be pruned after two weeks - #750",
      "[Added] Search text within diffs using shortcut - #7538",
      "[Added] Keyboard shortcut for \"Discard All Changes\" menu item - #7588. Thanks @say25!",
      "[Fixed] Repository name moves cursor to end in \"Create Repository\" dialog - #7862",
      "[Fixed] Keyboard navigation inside \"Compare Branch\" list - #7802. Thanks @ADustyOldMuffin!",
      "[Fixed] New repository does not write description into README - #7571. Thanks @noelledusahel!",
      "[Fixed] Disable \"Discard\" and \"Restore\" buttons while restoring stash - #7289",
      "[Fixed] \"Unable to restore\" warning message appears momentarily when restoring stash - #7652",
      "[Fixed] Unresponsive app on macOS if user switches away from file dialog - #7636",
      "[Fixed] Launching app on Windows after being maximized does not restore correct window state - #7750",
      "[Improved] Update mentions of \"Enterprise\" to \"Enterprise Server\" in app - #7728 #7845 #7835. Thanks @nathos!",
      "[Improved] Update license and .gitignore templates for initializing a new repository - #7548 #7661. Thanks @VADS!",
      "[Improved] \"Authentication failed\" dialog provides more help to diagnose issue -  #7622"
    ],
    "2.1.0-beta3": [
      "[Added] Search text within diffs using shortcut - #7538",
      "[Fixed] Repository name moves cursor to end in \"Create Repository\" dialog - #7862",
      "[Fixed] Keyboard navigation inside \"Compare Branch\" list - #7802. Thanks @ADustyOldMuffin!"
    ],
    "2.1.0-beta2": [
      "[New] Commit form will warn user when working on a protected branch - #7826"
    ],
    "2.1.0-beta1": [
      "[Added] Keyboard shortcut for \"Discard All Changes\" menu item - #7588. Thanks @say25!",
      "[Fixed] New repository does not write description into README - #7571. Thanks @noelledusahel!",
      "[Fixed] Disable \"Discard\" and \"Restore\" buttons while restoring stash - #7289",
      "[Fixed] \"Unable to restore\" warning message appears when restoring stash - #7652",
      "[Fixed] Unresponsive app on macOS if user switches away from file dialog - #7636",
      "[Fixed] Launching app on Windows after being maximized does not restore correct window state - #7750",
      "[Improved] Update mentions of \"Enterprise\" to \"Enterprise Server\" in app - #7728 #7845 #7835. Thanks @nathos!",
      "[Improved] Update license and .gitignore templates for initializing a new repository - #7548 #7661. Thanks @VADS!",
      "[Improved] \"Authentication failed\" dialog provides more help to diagnose issue -  #7622"
    ],
    "2.0.4-test2": ["Upgrading infrastructure to Node 10"],
    "2.0.4": [
      "[Fixed] Refresh for Enterprise repositories did not handle API error querying branches - #7713",
      "[Fixed] Missing \"Discard all changes\" context menu in Changes header - #7696",
      "[Fixed] \"Select all\" keyboard shortcut not firing on Windows - #7759"
    ],
    "2.0.4-beta1": [
      "[Fixed] Refresh for Enterprise repositories did not handle API error querying branches - #7713",
      "[Fixed] Missing \"Discard all changes\" context menu in Changes header - #7696",
      "[Fixed] \"Select all\" keyboard shortcut not firing on Windows - #7759"
    ],
    "2.0.4-beta0": [
      "[Added] Extend crash reports with more information about application state for troubleshooting - #7693",
      "[Fixed] Crash when attempting to update pull requests with partially updated repository information - #7688",
      "[Fixed] Crash when loading repositories after signing in through the welcome flow - #7699"
    ],
    "2.0.3": [
      "[Fixed] Crash when loading repositories after signing in through the welcome flow - #7699"
    ],
    "2.0.2": [
      "[Added] Extend crash reports with more information about application state for troubleshooting - #7693"
    ],
    "2.0.1": [
      "[Fixed] Crash when attempting to update pull requests with partially updated repository information - #7688"
    ],
    "2.0.0": [
      "[New] You can now choose to bring your changes with you to a new branch or stash them on the current branch when switching branches - #6107",
      "[New] Rebase your current branch onto another branch using a guided flow - #5953",
      "[New] Repositories grouped by owner, and recent repositories listed at top - #6923 #7132",
      "[New] Suggested next steps now includes suggestion to create a pull request after publishing a branch - #7505",
      "[Added] .resx syntax highlighting - #7235. Thanks @say25!",
      "[Added] \"Exit\" menu item now has accelerator and access key - #6507. Thanks @AndreiMaga!",
      "[Added] Help menu entry to view documentation about keyboard shortcuts - #7184",
      "[Added] \"Discard all changes\" action under Branch menu - #7394. Thanks @ahuth!",
      "[Fixed] \"Esc\" key does not close Repository or Branch list - #7177. Thanks @roottool!",
      "[Fixed] Attempting to revert commits not on current branch results in an error - #6300. Thanks @msftrncs!",
      "[Fixed] Emoji rendering in app when account name has special characters - #6909",
      "[Fixed] Files staged outside Desktop for deletion are incorrectly marked as modified after committing - #4133",
      "[Fixed] Horizontal scroll bar appears unnecessarily when switching branches - #7212",
      "[Fixed] Icon accessibility labels fail when multiple icons are visible at the same time - #7174",
      "[Fixed] Incorrectly encoding URLs affects issue filtering - #7506",
      "[Fixed] License templates do not end with newline character - #6999",
      "[Fixed] Conflicts banners do not hide after aborting operation outside Desktop - #7046",
      "[Fixed] Missing tooltips for change indicators in the sidebar - #7174",
      "[Fixed] Mistaken classification of all crashes being related to launch - #7126",
      "[Fixed] Unable to switch keyboard layout and retain keyboard focus while using commit form - #6366. Thanks @AndreiMaga!",
      "[Fixed] Prevent console errors due to underlying component unmounts - #6970",
      "[Fixed] Menus disabled by activity in inactive repositories - #6313",
      "[Fixed] Race condition with Git remote lookup may cause push to incorrect remote - #6986",
      "[Fixed] Restore GitHub Desktop to main screen if external monitor removed - #7418 #2107. Thanks @say25!",
      "[Fixed] Tab Bar focus ring outlines clip into other elements - #5802. Thanks @Daniel-McCarthy!",
      "[Improved] \"Automatically Switch Theme\" on macOS checks theme on launch - #7116. Thanks @say25!",
      "[Improved] \"Add\" button in repository list should always be visible - #6646",
      "[Improved] Pull Requests list loads and updates pull requests from GitHub more quickly - #7501 #7163",
      "[Improved] Indicator hidden in Pull Requests list when there are no open pull requests - #7258",
      "[Improved] Manually refresh pull requests instead of having to wait for a fetch - #7027",
      "[Improved] Accessibility attributes for dialog - #6496. Thanks @HirdayGupta!",
      "[Improved] Alignment of icons in repository list - #7133",
      "[Improved] Command line interface warning when using \"github open\" with a remote URL - #7452. Thanks @msztech!",
      "[Improved] Error message when unable to publish private repository to an organization - #7472",
      "[Improved] Initiate cloning by pressing \"Enter\" when a repository is selected - #6570. Thanks @Daniel-McCarthy!",
      "[Improved] Lowercase pronoun in \"Revert this commit\" menu item - #7534",
      "[Improved] Styles for manual resolution button in \"Resolve Conflicts\" dialog - #7302",
      "[Improved] Onboarding language for blank slate components - #6638. Thanks @jamesgeorge007!",
      "[Improved] Explanation for manually conflicted text files in diff viewer - #7611",
      "[Improved] Visual progress on \"Remove Repository\" and \"Discard Changes\" dialogs - #7015. Thanks @HashimotoYT!",
      "[Improved] Menu items now aware of force push state and preference to confirm repository removal - #4976 #7138",
      "[Removed] Branch and pull request filter text persistence - #7437",
      "[Removed] \"Discard all changes\" context menu item from Changes list - #7394. Thanks @ahuth!"
    ],
    "1.7.1-beta1": [
      "[Fixed] Tab Bar focus ring outlines clip into other elements - #5802. Thanks @Daniel-McCarthy!",
      "[Improved] Show explanation for manually conflicted text files in diff viewer - #7611",
      "[Improved] Alignment of entries in repository list - #7133"
    ],
    "1.7.0-beta9": [
      "[Fixed] Add warning when renaming a branch with a stash - #7283",
      "[Fixed] Restore Desktop to main screen when external monitor removed - #7418 #2107. Thanks @say25!",
      "[Improved] Performance for bringing uncommitted changes to another branch - #7474"
    ],
    "1.7.0-beta8": [
      "[Added] Accelerator and access key to \"Exit\" menu item - #6507. Thanks @AndreiMaga!",
      "[Fixed] Pressing \"Shift\" + \"Alt\" in Commit summary moves input-focus to app menu - #6366. Thanks @AndreiMaga!",
      "[Fixed] Incorrectly encoding URLs affects issue filtering - #7506",
      "[Improved] Command line interface warns with helpful message when given a remote URL - #7452. Thanks @msztech!",
      "[Improved] Lowercase pronoun in \"Revert this commit\" menu item - #7534",
      "[Improved] \"Pull Requests\" list reflects pull requests from GitHub more quickly - #7501",
      "[Removed] Branch and pull request filter text persistence - #7437"
    ],
    "1.7.0-beta7": [
      "[Improved] Error message when unable to publish private repository to an organization - #7472",
      "[Improved] \"Stashed changes\" button accessibility improvements - #7274",
      "[Improved] Performance improvements for bringing changes to another branch - #7471",
      "[Improved] Performance improvements for detecting conflicts from a restored stash - #7476"
    ],
    "1.7.0-beta6": [
      "[Fixed] Stash viewer does not disable restore button when changes present - #7409",
      "[Fixed] Stash viewer does not center \"no content\" text - #7299",
      "[Fixed] Stash viewer pane width not remembered between sessions - #7416",
      "[Fixed] \"Esc\" key does not close Repository or Branch list - #7177. Thanks @roottool!",
      "[Fixed] Stash not cleaned up when it conflicts with working directory contents - #7383",
      "[Improved] Branch names remain accurate in dialog when stashing and switching branches - #7402",
      "[Improved] Moved \"Discard all changes\" to Branch menu to prevent unintentionally discarding all changes - #7394. Thanks @ahuth!",
      "[Improved] UI responsiveness when using keyboard to choose branch in rebase flow - #7407"
    ],
    "1.7.0-beta5": [
      "[Fixed] Handle warnings if stash creation encounters file permission issue - #7351",
      "[Fixed] Add \"View stash entry\" action to suggested next steps - #7353",
      "[Fixed] Handle and recover from failed rebase flow starts - #7223",
      "[Fixed] Reverse button order when viewing a stash on macOS - #7273",
      "[Fixed] Prevent console errors due to underlying component unmounts - #6970",
      "[Fixed] Rebase success banner always includes base branch name - #7220",
      "[Improved] Added explanatory text for \"Restore\" button for stashes - #7303",
      "[Improved] Ask for confirmation before discarding stash - #7348",
      "[Improved] Order stashed changes files alphabetically - #7327",
      "[Improved] Clarify \"Overwrite Stash Confirmation\" dialog text - #7361",
      "[Improved] Message shown in rebase setup when target branch is already rebased  - #7343",
      "[Improved] Update stashing prompt verbiage - #7393.",
      "[Improved] Update \"Start Rebase\" dialog verbiage - #7391",
      "[Improved] Changes list now reflects what will be committed when handling rebase conflicts - #7006"
    ],
    "1.7.0-beta4": [
      "[Fixed] Manual conflict resolution choice not updated when resolving rebase conflicts - #7255",
      "[Fixed] Menu items don't display the expected verbiage for force push and removing a repository - #4976 #7138"
    ],
    "1.7.0-beta3": [
      "[New] Users can choose to bring changes with them to a new branch or stash them on the current branch when switching branches - #6107",
      "[Added] GitHub Desktop keyboard shortcuts available in Help menu - #7184",
      "[Added] .resx file extension highlighting support - #7235. Thanks @say25!",
      "[Fixed] Attempting to revert commits not on current branch results in an error - #6300. Thanks @msftrncs!",
      "[Improved] Warn users before rebase if operation will require a force push after rebase complete - #6963",
      "[Improved] Do not show the number of pull requests when there are no open pull requests - #7258",
      "[Improved] Accessibility attributes for dialog - #6496. Thanks @HirdayGupta!",
      "[Improved] Initiate cloning by pressing \"Enter\" when a repository is selected - #6570. Thanks @Daniel-McCarthy!",
      "[Improved] Manual Conflicts button styling - #7302",
      "[Improved] \"Add\" button in repository list should always be visible - #6646"
    ],
    "1.7.0-beta2": [
      "[New] Rebase your current branch onto another branch using a guided flow - #5953",
      "[Fixed] Horizontal scroll bar appears unnecessarily when switching branches - #7212",
      "[Fixed] License templates do not end with newline character - #6999",
      "[Fixed] Merge/Rebase conflicts banners do not clear when aborting the operation outside Desktop - #7046",
      "[Fixed] Missing tooltips for change indicators in the sidebar - #7174",
      "[Fixed] Icon accessibility labels fail when multiple icons are visible at the same time - #7174",
      "[Improved] Pull requests load faster and PR build status updates automatically - #7163"
    ],
    "1.7.0-beta1": [
      "[New] Recently opened repositories appear at the top of the repository list - #7132",
      "[Fixed] Error when selecting diff text while diff is updating - #7131",
      "[Fixed] Crash when unable to create log file on disk - #7096",
      "[Fixed] Race condition with remote lookup could cause push to go to incorrect remote - #6986",
      "[Fixed] Mistaken classification of all crashes being related to launch - #7126",
      "[Fixed] Prevent menus from being disabled by activity in inactive repositories - #6313",
      "[Fixed] \"Automatically Switch Theme\" on macOS does not check theme on launch - #7116. Thanks @say25!",
      "[Fixed] Clicking \"Undo\" doesn't repopulate summary in commit form - #6390. Thanks @humphd!",
      "[Fixed] Emoji rendering in app broken when account name has special characters - #6909",
      "[Fixed] Files staged outside Desktop for deletion are incorrectly marked as modified after committing - #4133",
      "[Improved] Visual feedback on \"Remove Repository\" and \"Discard Changes\" dialogs to show progress - #7015. Thanks @HashimotoYT!",
      "[Improved] Onboarding language for blank slate components - #6638. Thanks @jamesgeorge007!",
      "[Improved] Manually refresh pull requests instead of having to wait for a fetch - #7027"
    ],
    "1.6.6": [
      "[Fixed] Clicking \"Undo\" doesn't repopulate summary in commit form - #6390. Thanks @humphd!",
      "[Fixed] Handle error when unable to create log file for app - #7096",
      "[Fixed] Crash when selecting text while the underlying diff changes - #7131"
    ],
    "1.6.6-test1": [
      "[Fixed] Clicking \"Undo\" doesn't repopulate summary in commit form - #6390. Thanks @humphd!",
      "[Fixed] Handle error when unable to create log file for app - #7096",
      "[Fixed] Crash when selecting text while the underlying diff changes - #7131"
    ],
    "1.6.5": [
      "[Fixed] Publish Repository does not let you publish to an organization on your Enterprise account - #7052"
    ],
    "1.6.5-beta2": [
      "[Fixed] Publish Repository does not let you choose an organization on your Enterprise account - #7052"
    ],
    "1.6.5-beta1": [
      "[Fixed] Publish Repository does not let you choose an organization on your Enterprise account - #7052"
    ],
    "1.6.4": [
      "[Fixed] Embedded Git not working for core.longpath usage in some environments - #7028",
      "[Fixed] \"Recover missing repository\" can get stuck in a loop - #7038"
    ],
    "1.6.4-beta1": [
      "[Fixed] Embedded Git not working for core.longpath usage in some environments - #7028",
      "[Fixed] \"Recover missing repository\" can get stuck in a loop - #7038"
    ],
    "1.6.4-beta0": [
      "[Removed] Option to discard when files would be overwritten by a checkout - #7016"
    ],
    "1.6.3": [
      "[New] Display \"pull with rebase\" if a user has set this option in their Git config - #6553 #3422",
      "[Fixed] Context menu does not open when right clicking on the edges of files in Changes list - #6296. Thanks @JQuinnie!",
      "[Fixed] Display question mark in image when no commit selected in dark theme - #6915. Thanks @say25!",
      "[Fixed] No left padding for :emoji:/@user/#issue autocomplete forms. - #6895. Thanks @murrelljenna!",
      "[Fixed] Reinstate missing image and update illustration in dark theme when no local changes exist - #6894",
      "[Fixed] Resizing the diff area preserves text selection range - #2677",
      "[Fixed] Text selection in wrapped diff lines now allows selection of individual lines - #1551",
      "[Improved] Add option to fetch when a user needs to pull changes from the remote before pushing - #2738 #5451",
      "[Improved] Enable Git protocol v2 for fetch/push/pull operations - #6142",
      "[Improved] Moving mouse pointer outside visible diff while selecting a range of lines in a partial commit now automatically scrolls the diff - #658",
      "[Improved] Sign in form validates both username and password - #6952. Thanks @say25!",
      "[Improved] Update GitHub logo in \"About\" dialog - #5619. Thanks @HashimotoYT!"
    ],
    "1.6.3-beta4": [
      "[Improved] Update GitHub logo in \"About\" dialog - #5619. Thanks @HashimotoYT!",
      "[Improved] Sign in form validates both username and password - #6952. Thanks @say25!"
    ],
    "1.6.3-beta3": [
      "[New] Display \"pull with rebase\" if a user has set this option in their Git config - #6553 #3422",
      "[Added] Provide option to discard when files would be overwritten by a checkout - #6755. Thanks @mathieudutour!",
      "[Fixed] No left padding for :emoji:/@user/#issue autocomplete forms. - #6895. Thanks @murrelljenna!",
      "[Fixed] Reinstate missing image and fix illustration to work in the dark theme when there are no local changes - #6894",
      "[Fixed] Display question mark image when there is no commit selected in dark theme - #6915. Thanks @say25!",
      "[Improved] Group and filter repositories by owner - #6923",
      "[Improved] Add option to fetch when a user needs to pull changes from the remote before pushing - #2738 #5451"
    ],
    "1.6.3-beta2": [
      "[Fixed] Text selection in wrapped diff lines now allows selection of individual lines - #1551",
      "[Fixed] Resizing the diff area preserves text selection range - #2677",
      "[Improved] Moving the mouse pointer outside of the visible diff while selecting a range of lines in a partial commit will now automatically scroll the diff - #658"
    ],
    "1.6.3-beta1": [
      "[New] Branches that have been merged and deleted on GitHub.com will now be pruned after two weeks - #750",
      "[Fixed] Context menu doesn't open when right clicking on the edges of files in Changes list - #6296. Thanks @JQuinnie!",
      "[Improved] Enable Git protocol v2 for fetch/push/pull operations - #6142",
      "[Improved] Upgrade to Electron v3 - #6391"
    ],
    "1.6.2": [
      "[Added] Allow users to also resolve manual conflicts when resolving merge conflicts - #6062",
      "[Added] Automatic switching between Dark and Light modes on macOS - #5037. Thanks @say25!",
      "[Added] Crystal and Julia syntax highlighting - #6710. Thanks @KennethSweezy!",
      "[Added] Lua and Fortran syntax highlighting - #6700. Thanks @SimpleBinary!",
      "[Fixed] Abbreviated commits are not long enough for large repositories - #6662. Thanks @say25!",
      "[Fixed] App menu bar visible on hover on Windows when in \"Let’s get started\" mode - #6669",
      "[Fixed] Fix pointy corners on commit message text area - #6635. Thanks @lisavogtsf!",
      "[Fixed] Inconsistent \"Reveal in …\" labels for context menus - #6466. Thanks @say25!",
      "[Fixed] Merge conflict conflict did not ask user to resolve some binary files - #6693",
      "[Fixed] Prevent concurrent fetches between user and status indicator checks - #6121 #5438 #5328",
      "[Fixed] Remember scroll positions in History and Changes lists - #5177 #5059. Thanks @Daniel-McCarthy!",
      "[Improved] Guided merge conflict resolution only commits changes relevant to the merge - #6349",
      "[Improved] Use higher contrast color for links in \"Merge Conflicts\" dialog - #6758",
      "[Improved] Add link to all release notes in Release Notes dialog - #6443. Thanks @koralcem!",
      "[Improved] Arrow for renamed/copied changes when viewing commit - #6519. Thanks @koralcem!",
      "[Improved] Updated verbiage for ignoring the files - #6689. Thanks @PaulViola!"
    ],
    "1.6.2-beta3": [
      "[Improved] Guided merge conflict resolution only commits changes relevant to the merge - #6349"
    ],
    "1.6.2-beta2": [
      "[Added] Allow users to also resolve manual conflicts when resolving merge conflicts - #6062",
      "[Added] Crystal and Julia syntax highlighting - #6710. Thanks @KennethSweezy!",
      "[Fixed] Fix pointy corners on commit message text area - #6635. Thanks @lisavogtsf!",
      "[Fixed] Use higher contrast color for links in \"Merge Conflicts\" dialog - #6758"
    ],
    "1.6.2-beta1": [
      "[Added] Automatic switching between Dark and Light modes on macOS - #5037. Thanks @say25!",
      "[Added] Lua and Fortran syntax highlighting - #6700. Thanks @SimpleBinary!",
      "[Fixed] Abbreviated commits are not long enough for large repositories - #6662. Thanks @say25!",
      "[Fixed] App menu bar visible on hover on Windows when in \"Let’s get started\" mode - #6669",
      "[Fixed] Remember scroll positions in History and Changes lists - #5177 #5059. Thanks @Daniel-McCarthy!",
      "[Fixed] Inconsistent \"Reveal in …\" labels for context menus - #6466. Thanks @say25!",
      "[Fixed] Prevent concurrent fetches between user and status indicator checks - #6121 #5438 #5328",
      "[Fixed] Merge conflict conflict did not ask user to resolve some binary files - #6693",
      "[Improved] Add link to all release notes in Release Notes dialog - #6443. Thanks @koralcem!",
      "[Improved] Arrow for renamed/copied changes when viewing commit - #6519. Thanks @koralcem!",
      "[Improved] Menu state updating to address race condition - #6643",
      "[Improved] Updated verbiage when clicking on changed files to make it more explicit what will occur when you ignore the file(s) - #6689. Thanks @PaulViola!"
    ],
    "1.6.2-beta0": [
      "[Fixed] Don't show \"No local changes\" view when switching between changed files"
    ],
    "1.6.1": [
      "[Fixed] Don't show \"No local changes\" view when switching between changed files"
    ],
    "1.6.0": [
      "[New] Help users add their first repo during onboarding - #6474",
      "[New] \"No local changes\" view helpfully suggests next actions for you to take - #6445",
      "[Added] Support JetBrains Webstorm as an external editor - #6077. Thanks @KennethSweezy!",
      "[Added] Add Visual Basic syntax highlighting - #6461. Thanks @SimpleBinary!",
      "[Fixed] Automatically locate a missing repository when it cannot be found - #6228. Thanks @msftrncs!",
      "[Fixed] Don't include untracked files in merge commit - #6411",
      "[Fixed] Don't show \"Still Conflicted Warning\" when all conflicts are resolved - #6451",
      "[Fixed] Only execute menu action a single time upon hitting Enter - #5344",
      "[Fixed] Show autocompletion of GitHub handles and issues properly in commit description field - #6459",
      "[Improved] Repository list when no repositories found - #5566 #6474",
      "[Improved] Image diff menu no longer covered by large images - #6520. Thanks @06b!",
      "[Improved] Enable additional actions during a merge conflict - #6385",
      "[Improved] Increase contrast on input placeholder color in dark mode - #6556",
      "[Improved] Don't show merge success banner when attempted merge doesn't complete - #6282",
      "[Improved] Capitalize menu items appropriately on macOS - #6469"
    ],
    "1.6.0-beta3": [
      "[Fixed] Autocomplete selection does not overflow text area - #6459",
      "[Fixed] No local changes views incorrectly rendering ampersands - #6596",
      "[Improved] Capitalization of menu items on macOS - #6469"
    ],
    "1.6.0-beta2": [
      "[New] \"No local changes\" view makes it easy to find and accomplish common actions - #6445",
      "[Fixed] Automatically locate a missing repository when it cannot be found - #6228. Thanks @msftrncs!",
      "[Improved] Enable additional actions during a merge conflict - #6385",
      "[Improved] Increase contrast on input placeholder color in dark mode - #6556",
      "[Improved] Merge success banner no longer shown when attempted merge doesn't complete - #6282"
    ],
    "1.6.0-beta1": [
      "[New] Help users add their first repo during onboarding - #6474",
      "[Added] Include ability for users to add new repositories when there are none available - #5566 #6474",
      "[Added] Support JetBrains Webstorm as an external editor - #6077. Thanks @KennethSweezy!",
      "[Added] Add Visual Basic syntax highlighting - #6461. Thanks @SimpleBinary!",
      "[Fixed] Don't include untracked files in merge commit - #6411",
      "[Fixed] Don't show \"Still Conflicted Warning\" when all conflicts are resolved - #6451",
      "[Fixed] Enter when using keyboard to navigate app menu executed menu action twice - #5344",
      "[Improved] Image diff menu no longer covered by large images - #6520. Thanks @06b!"
    ],
    "1.5.2-beta0": [],
    "1.5.1": [
      "[Added] Provide keyboard shortcut for getting to commit summary field - #1719. Thanks @bruncun!",
      "[Added] Add hover states on list items and tabs - #6310",
      "[Added] Add Dockerfile syntax highlighting - #4533. Thanks @say25!",
      "[Added] Support Visual SlickEdit as an external editor - #6029. Thanks @texasaggie97!",
      "[Fixed] Allow repositories to be cloned to empty folders - #5857. Thanks @Daniel-McCarthy!",
      "[Fixed] Prevent creating branch with detached HEAD from reverting to default branch - #6085",
      "[Fixed] Fix \"Open In External Editor\" for Atom/VS Code on Windows when paths contain spaces - #6181. Thanks @msftrncs!",
      "[Fixed] Persist Branch List and Pull Request List filter text - #6002. Thanks @Daniel-McCarthy!",
      "[Fixed] Retain renamed branches position in recent branches list - #6155. Thanks @gnehcc!",
      "[Fixed] Prevent avatar duplication when user is co-author and committer - #6135. Thanks @bblarney!",
      "[Fixed] Provide keyboard selection for the \"Clone a Repository\" dialog - #3596. Thanks @a-golovanov!",
      "[Fixed] Close License & Open Source Notices dialog upon pressing \"Enter\" in dialog - #6137. Thanks @bblarney!",
      "[Fixed] Dismiss \"Merge into Branch\" dialog with escape key - #6154. Thanks @altaf933!",
      "[Fixed] Focus branch selector when comparing to branch from menu - #5600",
      "[Fixed] Reverse fold/unfold icons for expand/collapse commit summary - #6196. Thanks @HazemAM!",
      "[Improved] Allow toggling between diff modes - #6231. Thanks @06b!",
      "[Improved] Show focus around full input field - #6234. Thanks @seokju-na!",
      "[Improved] Make lists scroll to bring selected items into view - #6279",
      "[Improved] Consistently order the options for adding a repository - #6396. Thanks @vilanz!",
      "[Improved] Clear merge conflicts banner after there are no more conflicted files - #6428"
    ],
    "1.5.1-beta6": [
      "[Improved] Consistently order the options for adding a repository - #6396. Thanks @vilanz!",
      "[Improved] Clear merge conflicts banner after there are no more conflicted files - #6428"
    ],
    "1.5.1-beta5": [
      "[Improved] Commit conflicted files warning - #6381",
      "[Improved] Dismissable merge conflict dialog and associated banner - #6379 #6380",
      "[Fixed] Fix feature flag for readme overwrite warning so that it shows on beta - #6412"
    ],
    "1.5.1-beta4": [
      "[Improved] Display warning if existing readme file will be overwritten - #6338. Thanks @Daniel-McCarthy!",
      "[Improved] Add check for attempts to commit >100 MB files without Git LFS - #997. Thanks @Daniel-McCarthy!",
      "[Improved] Merge conflicts dialog visual updates - #6377"
    ],
    "1.5.1-beta3": [
      "[Improved] Maintains state on tabs for different methods of cloning repositories - #5937"
    ],
    "1.5.1-beta2": [
      "[Improved] Clarified internal documentation - #6348. Thanks @bblarney!"
    ],
    "1.5.1-beta1": [
      "[Added] Provide keyboard shortcut for getting to commit summary field - #1719. Thanks @bruncun!",
      "[Added] Add hover states on list items and tabs - #6310",
      "[Added] Add Dockerfile syntax highlighting - #4533. Thanks @say25!",
      "[Added] Support Visual SlickEdit as an external editor - #6029. Thanks @texasaggie97!",
      "[Improved] Allow toggling between diff modes - #6231. Thanks @06b!",
      "[Improved] Show focus around full input field - #6234. Thanks @seokju-na!",
      "[Improved] Make lists scroll to bring selected items into view - #6279",
      "[Fixed] Allow repositories to be cloned to empty folders - #5857. Thanks @Daniel-McCarthy!",
      "[Fixed] Prevent creating branch with detached HEAD from reverting to default branch - #6085",
      "[Fixed] Fix 'Open In External Editor' for Atom/VS Code on Windows when paths contain spaces - #6181. Thanks @msftrncs!",
      "[Fixed] Persist Branch List and Pull Request List filter text - #6002. Thanks @Daniel-McCarthy!",
      "[Fixed] Retain renamed branches position in recent branches list - #6155. Thanks @gnehcc!",
      "[Fixed] Prevent avatar duplication when user is co-author and committer - #6135. Thanks @bblarney!",
      "[Fixed] Provide keyboard selection for the ‘Clone a Repository’ dialog - #3596. Thanks @a-golovanov!",
      "[Fixed] Close License & Open Source Notices dialog upon pressing \"Enter\" in dialog - #6137. Thanks @bblarney!",
      "[Fixed] Dismiss \"Merge into Branch\" dialog with escape key - #6154. Thanks @altaf933!",
      "[Fixed] Focus branch selector when comparing to branch from menu - #5600",
      "[Fixed] Reverse fold/unfold icons for expand/collapse commit summary - #6196. Thanks @HazemAM!"
    ],
    "1.5.1-beta0": [],
    "1.5.0": [
      "[New] Clone, create, or add repositories right from the repository dropdown - #5878",
      "[New] Drag-and-drop to add local repositories from macOS tray icon - #5048",
      "[Added] Resolve merge conflicts through a guided flow - #5400",
      "[Added] Allow merging branches directly from branch dropdown - #5929. Thanks @bruncun!",
      "[Added] Commit file list now has \"Copy File Path\" context menu action - #2944. Thanks @Amabel!",
      "[Added] Keyboard shortcut for \"Rename Branch\" menu item - #5964. Thanks @agisilaos!",
      "[Added] Notify users when a merge is successfully completed - #5851",
      "[Fixed] \"Compare on GitHub\" menu item enabled when no repository is selected - #6078",
      "[Fixed] Diff viewer blocks keyboard navigation using reverse tab order - #2794",
      "[Fixed] Launching Desktop from browser always asks to clone repository - #5913",
      "[Fixed] Publish dialog displayed on push when repository is already published - #5936",
      "[Improved] \"Publish Repository\" dialog handles emoji characters - #5980. Thanks @WaleedAshraf!",
      "[Improved] Avoid repository checks when no path is specified in \"Create Repository\" dialog - #5828. Thanks @JakeHL!",
      "[Improved] Clarify the direction of merging branches - #5930. Thanks @JQuinnie!",
      "[Improved] Default commit summary more explanatory and consistent with GitHub.com - #6017. Thanks @Daniel-McCarthy!",
      "[Improved] Display a more informative message on merge dialog when branch is up to date - #5890",
      "[Improved] Getting a repository's status only blocks other operations when absolutely necessary - #5952",
      "[Improved] Display current branch in header of merge dialog - #6027",
      "[Improved] Sanitize repository name before publishing to GitHub - #3090. Thanks @Daniel-McCarthy!",
      "[Improved] Show the branch name in \"Update From Default Branch\" menu item - #3018. Thanks @a-golovanov!",
      "[Improved] Update license and .gitignore templates for initializing a new repository - #6024. Thanks @say25!"
    ],
    "1.5.0-beta5": [],
    "1.5.0-beta4": [
      "[Fixed] \"Compare on GitHub\" menu item enabled when no repository is selected - #6078",
      "[Fixed] Diff viewer blocks keyboard navigation using reverse tab order - #2794",
      "[Improved] \"Publish Repository\" dialog handles emoji characters - #5980. Thanks @WaleedAshraf!"
    ],
    "1.5.0-beta3": [],
    "1.5.0-beta2": [
      "[Added] Resolve merge conflicts through a guided flow - #5400",
      "[Added] Notify users when a merge is successfully completed - #5851",
      "[Added] Allow merging branches directly from branch dropdown - #5929. Thanks @bruncun!",
      "[Improved] Merge dialog displays current branch in header - #6027",
      "[Improved] Clarify the direction of merging branches - #5930. Thanks @JQuinnie!",
      "[Improved] Show the branch name in \"Update From Default Branch\" menu item - #3018. Thanks @a-golovanov!",
      "[Improved] Default commit summary more explanatory and consistent with GitHub.com - #6017. Thanks @Daniel-McCarthy!",
      "[Improved] Updated license and .gitignore templates for initializing a new repository - #6024. Thanks @say25!"
    ],
    "1.5.0-beta1": [
      "[New] Repository switcher has a convenient \"Add\" button to add other repositories - #5878",
      "[New] macOS tray icon now supports drag-and-drop to add local repositories - #5048",
      "[Added] Keyboard shortcut for \"Rename Branch\" menu item - #5964. Thanks @agisilaos!",
      "[Added] Commit file list now has \"Copy File Path\" context menu action - #2944. Thanks @Amabel!",
      "[Fixed] Launching Desktop from browser always asks to clone repository - #5913",
      "[Fixed] Publish dialog displayed on push when repository is already published - #5936",
      "[Improved] Sanitize repository name before publishing to GitHub - #3090. Thanks @Daniel-McCarthy!",
      "[Improved] Getting a repository's status only blocks other operations when absolutely necessary - #5952",
      "[Improved] Avoid repository checks when no path is specified in \"Create Repository\" dialog - #5828. Thanks @JakeHL!",
      "[Improved] Display a more informative message on merge dialog when branch is up to date - #5890"
    ],
    "1.4.4-beta0": [],
    "1.4.3": [
      "[Added] Add \"Remove Repository\" keyboard shortcut - #5848. Thanks @say25!",
      "[Added] Add keyboard shortcut to delete a branch - #5018. Thanks @JakeHL!",
      "[Fixed] Emoji autocomplete not rendering in some situations - #5859",
      "[Fixed] Release notes text overflowing dialog box - #5854. Thanks @amarsiingh!",
      "[Improved] Support Python 3 in Desktop CLI on macOS - #5843. Thanks @munir131!",
      "[Improved] Avoid unnecessarily reloading commit history - #5470",
      "[Improved] Publish Branch dialog will publish commits when pressing Enter - #5777. Thanks @JKirkYuan!"
    ],
    "1.4.3-beta2": [
      "[Added] Added keyboard shortcut to delete a branch - #5018. Thanks @JakeHL!",
      "[Fixed] Fix release notes text overflowing dialog box - #5854. Thanks @amarsiingh!",
      "[Improved] Avoid unnecessarily reloading commit history - #5470"
    ],
    "1.4.3-beta1": [
      "[Added] Add \"Remove Repository\" keyboard shortcut - #5848. Thanks @say25!",
      "[Fixed] Fix emoji autocomplete not rendering in some situations - #5859",
      "[Fixed] Support Python 3 in Desktop CLI on macOS - #5843. Thanks @munir131!",
      "[Improved] Publish Branch dialog will publish commits when pressing Enter - #5777. Thanks @JKirkYuan!"
    ],
    "1.4.3-beta0": [],
    "1.4.2": [
      "[New] Show resolved conflicts as resolved in Changes pane - #5609",
      "[Added] Add Terminator, MATE Terminal, and Terminology shells - #5753. Thanks @joaomlneto!",
      "[Fixed] Update embedded Git to version 2.19.1 for security vulnerability fix",
      "[Fixed] Always show commit history list when History tab is clicked - #5783. Thanks @JKirkYuan!",
      "[Fixed] Stop overriding the protocol of a detected GitHub repository - #5721",
      "[Fixed] Update sign in error message - #5766. Thanks @tiagodenoronha!",
      "[Fixed] Correct overflowing T&C and License Notices dialogs - #5756. Thanks @amarsiingh!",
      "[Improved] Add default commit message for single-file commits - #5240. Thanks @lean257!",
      "[Improved] Refresh commit list faster after reverting commit via UI - #5752",
      "[Improved] Add repository path to Remove repository dialog - #5805. Thanks @NickCraver!",
      "[Improved] Display whether user entered incorrect username or email address - #5775. Thanks @tiagodenoronha!",
      "[Improved] Update Discard Changes dialog text when discarding all changes - #5744. Thanks @Daniel-McCarthy!"
    ],
    "1.4.2-beta0": [],
    "1.4.1-test2": [
      "Testing changes to how Desktop performs CI platform checks"
    ],
    "1.4.1-test1": [
      "Testing changes to how Desktop performs CI platform checks"
    ],
    "1.4.1": [
      "[Added] Support for opening repository in Cygwin terminal - #5654. Thanks @LordOfTheThunder!",
      "[Fixed] 'Compare to Branch' menu item not disabled when modal is open - #5673. Thanks @kanishk98!",
      "[Fixed] Co-author form does not show/hide for newly-added repository - #5490",
      "[Fixed] Desktop command line always suffixes `.git` to URL when starting a clone - #5529. Thanks @j-f1!",
      "[Fixed] Dialog styling issue for dark theme users on Windows - #5629. Thanks @cwongmath!",
      "[Fixed] No message shown when filter returns no results in Clone Repository view - #5637. Thanks @DanielHix!",
      "[Improved] Branch names cannot start with a '+' character - #5594. Thanks @Daniel-McCarthy!",
      "[Improved] Clone dialog re-runs filesystem check when re-focusing on Desktop - #5518. Thanks @Daniel-McCarthy!",
      "[Improved] Commit disabled when commit summary is only spaces - #5677. Thanks @Daniel-McCarthy!",
      "[Improved] Commit summary expander sometimes shown when not needed - #5700. Thanks @aryyya!",
      "[Improved] Error handling when looking for merge base of a missing ref - #5612",
      "[Improved] Warning if branch exists on remote when creating branch - #5141. Thanks @Daniel-McCarthy!"
    ],
    "1.4.1-beta1": [
      "[Added] Support for opening repository in Cygwin terminal - #5654. Thanks @LordOfTheThunder!",
      "[Fixed] 'Compare to Branch' menu item not disabled when modal is open - #5673. Thanks @kanishk98!",
      "[Fixed] No message shown when filter returns no results in Clone Repository view - #5637. Thanks @DanielHix!",
      "[Fixed] Co-author form does not show/hide for newly-added repository - #5490",
      "[Fixed] Dialog styling issue for dark theme users on Windows - #5629. Thanks @cwongmath!",
      "[Fixed] Desktop command line always suffixes `.git` to URL when starting a clone - #5529. Thanks @j-f1!",
      "[Improved] Commit summary expander sometimes shown when not needed - #5700. Thanks @aryyya!",
      "[Improved] Commit disabled when commit summary is only spaces - #5677. Thanks @Daniel-McCarthy!",
      "[Improved] Error handling when looking for merge base of a missing ref - #5612",
      "[Improved] Clone dialog re-runs filesystem check when re-focusing on Desktop - #5518. Thanks @Daniel-McCarthy!",
      "[Improved] Branch names cannot start with a '+' character - #5594. Thanks @Daniel-McCarthy!",
      "[Improved] Warning if branch exists on remote when creating branch - #5141. Thanks @Daniel-McCarthy!"
    ],
    "1.4.1-beta0": [],
    "1.4.0": [
      "[New] When an update is available for GitHub Desktop, release notes can be viewed in Desktop - #2774",
      "[New] Detect merge conflicts when comparing branches - #4588",
      "[Fixed] Avoid double checkout warning when opening a pull request in Desktop - #5375",
      "[Fixed] Error when publishing repository is now associated with the right tab - #5422. Thanks @Daniel-McCarthy!",
      "[Fixed] Disable affected menu items when on detached HEAD - #5500. Thanks @say25!",
      "[Fixed] Show border when commit description is expanded - #5506. Thanks @aryyya!",
      "[Fixed] GitLab URL which corresponds to GitHub repository of same name cloned GitHub repository - #4154",
      "[Fixed] Caret in co-author selector is hidden when dark theme enabled - #5589",
      "[Fixed] Authenticating to GitHub Enterprise fails when user has no emails defined - #5585",
      "[Improved] Avoid multiple lookups of default remote - #5399"
    ],
    "1.4.0-beta3": [
      "[New] When an update is available for GitHub Desktop, the release notes can be viewed in Desktop - #2774",
      "[New] Detect merge conflicts when comparing branches - #4588",
      "[Fixed] Avoid double checkout warning when opening a pull request in Desktop - #5375",
      "[Fixed] Error when publishing repository is now associated with the right tab - #5422. Thanks @Daniel-McCarthy!",
      "[Fixed] Disable affected menu items when on detached HEAD - #5500. Thanks @say25!",
      "[Fixed] Show border when commit description is expanded - #5506. Thanks @aryyya!",
      "[Fixed] GitLab URL which corresponds to GitHub repository of same name cloned GitHub repository - #4154",
      "[Improved] Avoid multiple lookups of default remote - #5399",
      "[Improved] Skip optional locks when checking status of repository - #5376"
    ],
    "1.4.0-beta2": [
      "[New] When an update is available for GitHub Desktop, the release notes can be viewed in Desktop - #2774",
      "[New] Detect merge conflicts when comparing branches - #4588",
      "[Fixed] Avoid double checkout warning when opening a pull request in Desktop - #5375",
      "[Fixed] Error when publishing repository is now associated with the right tab - #5422. Thanks @Daniel-McCarthy!",
      "[Fixed] Disable affected menu items when on detached HEAD - #5500. Thanks @say25!",
      "[Fixed] Show border when commit description is expanded - #5506. Thanks @aryyya!",
      "[Fixed] GitLab URL which corresponds to GitHub repository of same name cloned GitHub repository - #4154",
      "[Improved] Avoid multiple lookups of default remote - #5399",
      "[Improved] Skip optional locks when checking status of repository - #5376"
    ],
    "1.4.0-beta1": [
      "[New] When an update is available for GitHub Desktop, the release notes can be viewed in Desktop - #2774",
      "[New] Detect merge conflicts when comparing branches - #4588",
      "[Fixed] Avoid double checkout warning when opening a pull request in Desktop - #5375",
      "[Fixed] Error when publishing repository is now associated with the right tab - #5422. Thanks @Daniel-McCarthy!",
      "[Fixed] Disable affected menu items when on detached HEAD - #5500. Thanks @say25!",
      "[Fixed] Show border when commit description is expanded - #5506. Thanks @aryyya!",
      "[Fixed] GitLab URL which corresponds to GitHub repository of same name cloned GitHub repository - #4154",
      "[Improved] Avoid multiple lookups of default remote - #5399",
      "[Improved] Skip optional locks when checking status of repository - #5376"
    ],
    "1.4.0-beta0": [],
    "1.3.5": [
      "[Fixed] Disable delete button while deleting a branch - #5331",
      "[Fixed] History now avoids calling log.showSignature if set in config - #5466",
      "[Fixed] Start blocking the ability to add local bare repositories - #4293. Thanks @Daniel-McCarthy!",
      "[Fixed] Revert workaround for tooltip issue on Windows - #3362. Thanks @divayprakash!",
      "[Improved] Error message when publishing to missing organisation - #5380. Thanks @Daniel-McCarthy!",
      "[Improved] Don't hide commit details when commit description is expanded. - #5471. Thanks @aryyya!"
    ],
    "1.3.5-beta1": [
      "[Fixed] Disable delete button while deleting a branch - #5331",
      "[Fixed] History now avoids calling log.showSignature if set in config - #5466",
      "[Fixed] Start blocking the ability to add local bare repositories - #4293. Thanks @Daniel-McCarthy!",
      "[Fixed] Revert workaround for tooltip issue on Windows - #3362. Thanks @divayprakash!",
      "[Improved] Error message when publishing to missing organisation - #5380. Thanks @Daniel-McCarthy!",
      "[Improved] Don't hide commit details when commit summary description is expanded. - #5471. Thanks @aryyya!"
    ],
    "1.3.5-beta0": [],
    "1.3.4": [
      "[Improved] Cloning message uses remote repo name not file destination - #5413. Thanks @lisavogtsf!",
      "[Improved] Support VSCode user scope installation - #5281. Thanks @saschanaz!"
    ],
    "1.3.4-beta1": [
      "[Improved] Cloning message uses remote repo name not file destination - #5413. Thanks @lisavogtsf!",
      "[Improved] Support VSCode user scope installation - #5281. Thanks @saschanaz!"
    ],
    "1.3.4-beta0": [],
    "1.3.3": [
      "[Fixed] Maximize and restore app on Windows does not fill available space - #5033",
      "[Fixed] 'Clone repository' menu item label is obscured on Windows - #5348. Thanks @Daniel-McCarthy!",
      "[Fixed] User can toggle files when commit is in progress - #5341. Thanks @masungwon!",
      "[Improved] Repository indicator background work - #5317 #5326 #5363 #5241 #5320"
    ],
    "1.3.3-beta1": [
      "[Fixed] Maximize and restore app on Windows does not fill available space - #5033",
      "[Fixed] 'Clone repository' menu item label is obscured on Windows - #5348. Thanks @Daniel-McCarthy!",
      "[Fixed] User can toggle files when commit is in progress - #5341. Thanks @masungwon!",
      "[Improved] Repository indicator background work - #5317 #5326 #5363 #5241 #5320"
    ],
    "1.3.3-test6": ["Testing infrastructure changes"],
    "1.3.3-test5": ["Testing the new CircleCI config changes"],
    "1.3.3-test4": ["Testing the new CircleCI config changes"],
    "1.3.3-test3": ["Testing the new CircleCI config changes"],
    "1.3.3-test2": ["Testing the new CircleCI config changes"],
    "1.3.3-test1": ["Testing the new CircleCI config changes"],
    "1.3.2": [
      "[Fixed] Bugfix for background checks not being aware of missing repositories - #5282",
      "[Fixed] Check the local state of a repository before performing Git operations - #5289",
      "[Fixed] Switch to history view for default branch when deleting current branch during a compare - #5256",
      "[Fixed] Handle missing .git directory inside a tracked repository - #5291"
    ],
    "1.3.2-beta1": [
      "[Fixed] Bugfix for background checks not being aware of missing repositories - #5282",
      "[Fixed] Check the local state of a repository before performing Git operations - #5289",
      "[Fixed] Switch to history view for default branch when deleting current branch during a compare - #5256",
      "[Fixed] Handle missing .git directory inside a tracked repository - #5291"
    ],
    "1.3.1": [
      "[Fixed] Background Git operations on missing repositories are not handled as expected - #5282"
    ],
    "1.3.1-beta1": [
      "[Fixed] Background Git operations on missing repositories are not handled as expected - #5282"
    ],
    "1.3.1-beta0": [
      "[New] Notification displayed in History tab when the base branch moves ahead of the current branch - #4768",
      "[New] Repository list displays uncommitted changes indicator and ahead/behind information - #2259 #5095",
      "[Added] Option to move repository to trash when removing from app - #2108. Thanks @say25!",
      "[Added] Syntax highlighting for PowerShell files - #5081. Thanks @say25!",
      "[Fixed] \"Discard Changes\" context menu discards correct file when entry is not part of selected group - #4788",
      "[Fixed] Display local path of selected repository as tooltip - #4922. Thanks @yongdamsh!",
      "[Fixed] Display root directory name when repository is located at drive root - #4924",
      "[Fixed] Handle legacy macOS right click gesture - #4942",
      "[Fixed] History omits latest commit from list - #5243",
      "[Fixed] Markdown header elements hard to read in dark mode - #5133. Thanks @agisilaos!",
      "[Fixed] Only perform ahead/behind comparisons when branch selector is open - #5142",
      "[Fixed] Relax checks for merge commits for GitHub Enterprise repositories - #4329",
      "[Fixed] Render clickable link in \"squash and merge\" commit message - #5203. Thanks @1pete!",
      "[Fixed] Return key disabled when no matches found in Compare branch list - #4458",
      "[Fixed] Selected commit not remembered when switching between History and Changes tabs - #4985",
      "[Fixed] Selected commit when comparing is reset to latest when Desktop regains focus - #5069",
      "[Fixed] Support default branch detection for non-GitHub repositories - #4937",
      "[Improved] Change primary button color to blue for dark theme - #5074",
      "[Improved] Diff gutter elements should be considered button elements when interacting - #5158",
      "[Improved] Status parsing significantly more performant when handling thousands of changed files - #2449 #5186"
    ],
    "1.3.0": [
      "[New] Notification displayed in History tab when the base branch moves ahead of the current branch - #4768",
      "[New] Repository list displays uncommitted changes indicator and ahead/behind information - #2259 #5095",
      "[Added] Option to move repository to trash when removing from app - #2108. Thanks @say25!",
      "[Added] Syntax highlighting for PowerShell files - #5081. Thanks @say25!",
      "[Fixed] \"Discard Changes\" context menu discards correct file when entry is not part of selected group - #4788",
      "[Fixed] Display local path of selected repository as tooltip - #4922. Thanks @yongdamsh!",
      "[Fixed] Display root directory name when repository is located at drive root - #4924",
      "[Fixed] Handle legacy macOS right click gesture - #4942",
      "[Fixed] History omits latest commit from list - #5243",
      "[Fixed] Markdown header elements hard to read in dark mode - #5133. Thanks @agisilaos!",
      "[Fixed] Only perform ahead/behind comparisons when branch selector is open - #5142",
      "[Fixed] Relax checks for merge commits for GitHub Enterprise repositories - #4329",
      "[Fixed] Render clickable link in \"squash and merge\" commit message - #5203. Thanks @1pete!",
      "[Fixed] Return key disabled when no matches found in Compare branch list - #4458",
      "[Fixed] Selected commit not remembered when switching between History and Changes tabs - #4985",
      "[Fixed] Selected commit when comparing is reset to latest when Desktop regains focus - #5069",
      "[Fixed] Support default branch detection for non-GitHub repositories - #4937",
      "[Improved] Change primary button color to blue for dark theme - #5074",
      "[Improved] Diff gutter elements should be considered button elements when interacting - #5158",
      "[Improved] Status parsing significantly more performant when handling thousands of changed files - #2449 #5186"
    ],
    "1.3.0-beta7": [],
    "1.3.0-beta6": [],
    "1.3.0-beta5": [
      "[Fixed] Ensure commit message is cleared after successful commit - #4046",
      "[Fixed] History omits latest commit from list - #5243"
    ],
    "1.3.0-beta4": [
      "[Fixed] Only perform ahead/behind comparisons when branch selector is open - #5142",
      "[Fixed] Render clickable link in \"squash and merge\" commit message - #5203. Thanks @1pete!",
      "[Fixed] Selected commit not remembered when switching between History and Changes tabs - #4985",
      "[Fixed] Selected commit when comparing is reset to latest when Desktop regains focus - #5069"
    ],
    "1.3.0-beta3": [
      "[Fixed] \"Discard Changes\" context menu discards correct file when entry is not part of selected group - #4788",
      "[Fixed] Return key disabled when no matches found in Compare branch list - #4458",
      "[Improved] Status parsing significantly more performant when handling thousands of changed files - #2449 #5186"
    ],
    "1.3.0-beta2": [
      "[Added] Option to move repository to trash when removing from app - #2108. Thanks @say25!",
      "[Fixed] Markdown header elements hard to read in dark mode - #5133. Thanks @agisilaos!",
      "[Improved] Diff gutter elements should be considered button elements when interacting - #5158"
    ],
    "1.2.7-test3": ["Test deployment for electron version bump."],
    "1.3.0-beta1": [
      "[New] Notification displayed in History tab when the base branch moves ahead of the current branch - #4768",
      "[New] Repository list displays uncommitted changes count and ahead/behind information - #2259",
      "[Added] Syntax highlighting for PowerShell files- #5081. Thanks @say25!",
      "[Fixed] Display something when repository is located at drive root - #4924",
      "[Fixed] Relax checks for merge commits for GitHub Enterprise repositories - #4329",
      "[Fixed] Display local path of selected repository as tooltip - #4922. Thanks @yongdamsh!",
      "[Fixed] Support default branch detection for non-GitHub repositories - #4937",
      "[Fixed] Handle legacy macOS right click gesture - #4942",
      "[Improved] Repository list badge style tweaks and tweaks for dark theme - #5095",
      "[Improved] Change primary button color to blue for dark theme - #5074"
    ],
    "1.2.7-test2": ["Test deployment for electron version bump."],
    "1.2.7-test1": ["Sanity check deployment for refactored scripts"],
    "1.2.7-beta0": [
      "[Fixed] Visual indicator for upcoming feature should not be shown - #5026"
    ],
    "1.2.6": [
      "[Fixed] Visual indicator for upcoming feature should not be shown - #5026"
    ],
    "1.2.6-beta0": [
      "[Fixed] Feature flag for upcoming feature not applied correctly - #5024"
    ],
    "1.2.5": [
      "[Fixed] Feature flag for upcoming feature not applied correctly - #5024"
    ],
    "1.2.4": [
      "[New] Dark Theme preview - #4849",
      "[Added] Syntax highlighting for Cake files - #4935. Thanks @say25!",
      "[Added] WebStorm support for macOS - #4841. Thanks @mrsimonfletcher!",
      "[Fixed] Compare tab appends older commits when scrolling to bottom of list - #4964",
      "[Fixed] Remove temporary directory after Git LFS operation completes - #4414",
      "[Fixed] Unable to compare when two branches exist - #4947 #4730",
      "[Fixed] Unhandled errors when refreshing pull requests fails - #4844 #4866",
      "[Improved] Remove context menu needs to hint if a dialog will be shown - #4975",
      "[Improved] Upgrade embedded Git LFS - #4602 #4745",
      "[Improved] Update banner message clarifies that only Desktop needs to be restarted - #4891. Thanks @KennethSweezy!",
      "[Improved] Discard Changes context menu entry should contain ellipses when user needs to confirm - #4846. Thanks @yongdamsh!",
      "[Improved] Initializing syntax highlighting components - #4764",
      "[Improved] Only show overflow shadow when description overflows - #4898",
      "[Improved] Changes tab displays number of changed files instead of dot - #4772. Thanks @yongdamsh!"
    ],
    "1.2.4-beta5": [],
    "1.2.4-beta4": [
      "[Fixed] Compare tab appends older commits when scrolling to bottom of list - #4964",
      "[Fixed] Remove temporary directory after Git LFS operation completes - #4414",
      "[Improved] Remove context menu needs to hint if a dialog will be shown - #4975",
      "[Improved] Upgrade embedded Git LFS - #4602 #4745"
    ],
    "1.2.4-test1": [
      "Confirming latest Git LFS version addresses reported issues"
    ],
    "1.2.4-beta3": [
      "[Added] WebStorm support for macOS - #4841. Thanks @mrsimonfletcher!",
      "[Improved] Update banner message clarifies that only Desktop needs to be restarted - #4891. Thanks @KennethSweezy!"
    ],
    "1.2.4-beta2": [],
    "1.2.4-beta1": [
      "[New] Dark Theme preview - #4849",
      "[Added] Syntax highlighting for Cake files - #4935. Thanks @say25!",
      "[Fixed] Unable to compare when two branches exist - #4947 #4730",
      "[Fixed] Unhandled errors when refreshing pull requests fails - #4844 #4866",
      "[Improved] Discard Changes context menu entry should contain ellipses when user needs to confirm - #4846. Thanks @yongdamsh!",
      "[Improved] Initializing syntax highlighting components - #4764",
      "[Improved] Only show overflow shadow when description overflows - #4898",
      "[Improved] Changes tab displays number of changed files instead of dot - #4772. Thanks @yongdamsh!"
    ],
    "1.2.3": [
      "[Fixed] No autocomplete when searching for co-authors - #4847",
      "[Fixed] Error when checking out a PR from a fork - #4842"
    ],
    "1.2.3-beta1": [
      "[Fixed] No autocomplete when searching for co-authors - #4847",
      "[Fixed] Error when checking out a PR from a fork - #4842"
    ],
    "1.2.3-test1": [
      "Confirming switch from uglify-es to babel-minify addresses minification issue - #4871"
    ],
    "1.2.2": [
      "[Fixed] Make cURL/schannel default to using the Windows certificate store - #4817",
      "[Fixed] Restore text selection highlighting in diffs - #4818"
    ],
    "1.2.2-beta1": [
      "[Fixed] Make cURL/schannel default to using the Windows certificate store - #4817",
      "[Fixed] Text selection highlighting in diffs is back - #4818"
    ],
    "1.2.1": [
      "[Added] Brackets support for macOS - #4608. Thanks @3raxton!",
      "[Added] Pull request number and author are included in fuzzy-find filtering - #4653. Thanks @damaneice!",
      "[Fixed] Decreased the max line length limit - #3740. Thanks @sagaragarwal94!",
      "[Fixed] Updated embedded Git to 2.17.1 to address upstream security issue - #4791",
      "[Improved] Display the difference in file size of an image in the diff view - #4380. Thanks @ggajos!"
    ],
    "1.2.1-test1": ["Upgraded embedded Git to 2.17.0"],
    "1.2.1-beta1": [
      "[Added] Brackets support for macOS - #4608. Thanks @3raxton!",
      "[Added] Pull request number and author are included in fuzzy-find filtering - #4653. Thanks @damaneice!",
      "[Fixed] Decreased the max line length limit - #3740. Thanks @sagaragarwal94!",
      "[Fixed] Updated embedded Git to 2.17.1 to address upstream security issue - #4791",
      "[Improved] Display the difference in file size of an image in the diff view - #4380. Thanks @ggajos!"
    ],
    "1.2.1-beta0": [],
    "1.1.2-test6": ["Testing the Webpack v4 output from the project"],
    "1.2.0": [
      "[New] History now has ability to compare to another branch and merge outstanding commits",
      "[New] Support for selecting more than one file in the changes list - #1712. Thanks @icosamuel!",
      "[New] Render bitmap images in diffs - #4367. Thanks @MagicMarvMan!",
      "[Added] Add PowerShell Core support for Windows and macOS - #3791. Thanks @saschanaz!",
      "[Added] Add MacVim support for macOS - #4532. Thanks @johnelliott!",
      "[Added] Syntax highlighting for JavaServer Pages (JSP) - #4470. Thanks @damaneice!",
      "[Added] Syntax highlighting for Haxe files - #4445. Thanks @Gama11!",
      "[Added] Syntax highlighting for R files - #4455. Thanks @say25!",
      "[Fixed] 'Open in Shell' on Linux ensures Git is on PATH - #4619. Thanks @ziggy42!",
      "[Fixed] Pressing 'Enter' on filtered Pull Request does not checkout - #4673",
      "[Fixed] Alert icon shrinks in rename dialog when branch name is long - #4566",
      "[Fixed] 'Open in Desktop' performs fetch to ensure branch exists before checkout - #3006",
      "[Fixed] 'Open in Default Program' on Windows changes the window title - #4446",
      "[Fixed] Skip fast-forwarding when there are many eligible local branches - #4392",
      "[Fixed] Image diffs not working for files with upper-case file extension - #4466",
      "[Fixed] Syntax highlighting not working for files with upper-case file extension - #4462. Thanks @say25!",
      "[Fixed] Error when creating Git LFS progress causes clone to fail - #4307. Thanks @MagicMarvMan!",
      "[Fixed] 'Open File in External Editor' always opens a new instance - #4381",
      "[Fixed] 'Select All' shortcut now works for changes list - #3821",
      "[Improved] Automatically add valid repository when using command line interface - #4513. Thanks @ggajos!",
      "[Improved] Always fast-forward the default branch - #4506",
      "[Improved] Warn when trying to rename a published branch - #4035. Thanks @agisilaos!",
      "[Improved] Added context menu for files in commit history - #2845. Thanks @crea7or",
      "[Improved] Discarding all changes always prompts for confirmation - #4459",
      "[Improved] Getting list of changed files is now more efficient when dealing with thousands of files - #4443",
      "[Improved] Checking out a Pull Request may skip unnecessary fetch - #4068. Thanks @agisilaos!",
      "[Improved] Commit summary now has a hint to indicate why committing is disabled - #4429.",
      "[Improved] Pull request status text now matches format on GitHub - #3521",
      "[Improved] Add escape hatch to disable hardware acceleration when launching - #3921"
    ],
    "1.1.2-beta7": [],
    "1.1.2-beta6": [
      "[Added] Add MacVim support for macOS - #4532. Thanks @johnelliott!",
      "[Fixed] Open in Shell on Linux ensures Git is available on the user's PATH - #4619. Thanks @ziggy42!",
      "[Fixed] Keyboard focus issues when navigating Pull Request list - #4673",
      "[Improved] Automatically add valid repository when using command line interface - #4513. Thanks @ggajos!"
    ],
    "1.1.2-test5": ["Actually upgrading fs-extra to v6 in the app"],
    "1.1.2-test4": ["Upgrading fs-extra to v6"],
    "1.1.2-beta5": [
      "[Added] Syntax highlighting for JavaServer Pages (JSP) - #4470. Thanks @damaneice!",
      "[Fixed] Prevent icon from shrinking in rename dialog - #4566"
    ],
    "1.1.2-beta4": [
      "[New] New Compare tab allowing visualization of the relationship between branches",
      "[New] Support for selecting more than one file in the changes list - #1712. Thanks @icosamuel!",
      "[Fixed] 'Select All' shortcut now works for changes list - #3821",
      "[Improved] Always fast-forward the default branch - #4506",
      "[Improved] Warn when trying to rename a published branch - #4035. Thanks @agisilaos!",
      "[Improved] Added context menu for files in commit history - #2845. Thanks @crea7or",
      "[Improved] Discarding all changes always prompts for confirmation - #4459"
    ],
    "1.1.2-beta3": [
      "[Added] Syntax highlighting for Haxe files - #4445. Thanks @Gama11!",
      "[Added] Syntax highlighting for R files - #4455. Thanks @say25!",
      "[Fixed] Fetch to ensure \"Open in Desktop\" has a branch to checkout - #3006",
      "[Fixed] Handle the click event when opening a binary file - #4446",
      "[Fixed] Skip fast-forwarding when there are a lot of eligible local branches - #4392",
      "[Fixed] Image diffs not working for files with upper-case file extension - #4466",
      "[Fixed] Syntax highlighting not working for files with upper-case file extension - #4462. Thanks @say25!",
      "[Improved] Getting list of changed files is now more efficient when dealing with thousands of files - #4443",
      "[Improved] Checking out a Pull Request may skip unnecessary fetch - #4068. Thanks @agisilaos!",
      "[Improved] Commit summary now has a hint to indicate why committing is disabled - #4429."
    ],
    "1.1.2-test3": ["[New] Comparison Branch demo build"],
    "1.1.2-test2": [
      "Refactoring the diff internals to potentially land some SVG improvements"
    ],
    "1.1.2-test1": [
      "Refactoring the diff internals to potentially land some SVG improvements"
    ],
    "1.1.2-beta2": [
      "[New] Render bitmap images in diffs - #4367. Thanks @MagicMarvMan!",
      "[New] Add PowerShell Core support for Windows and macOS - #3791. Thanks @saschanaz!",
      "[Fixed] Error when creating Git LFS progress causes clone to fail - #4307. Thanks @MagicMarvMan!",
      "[Fixed] 'Open File in External Editor' does not use existing window - #4381",
      "[Fixed] Always ask for confirmation when discarding all changes - #4423",
      "[Improved] Pull request status text now matches format on GitHub - #3521",
      "[Improved] Add escape hatch to disable hardware acceleration when launching - #3921"
    ],
    "1.1.2-beta1": [],
    "1.1.1": [
      "[New] Render WebP images in diffs - #4164. Thanks @agisilaos!",
      "[Fixed] Edit context menus in commit form input elements - #3886",
      "[Fixed] Escape behavior for Pull Request list does not match Branch List - #3597",
      "[Fixed] Keep caret position after inserting completion for emoji/mention - #3835. Thanks @CarlRosell!",
      "[Fixed] Handle error events when watching files used to get Git LFS output - #4117",
      "[Fixed] Potential race condition when opening a fork pull request - #4149",
      "[Fixed] Show placeholder image when no pull requests found - #3973",
      "[Fixed] Disable commit summary and description inputs while commit in progress - #3893. Thanks @crea7or!",
      "[Fixed] Ensure pull request cache is cleared after last pull request merged - #4122",
      "[Fixed] Focus two-factor authentication dialog on input - #4220. Thanks @WaleedAshraf!",
      "[Fixed] Branches button no longer disabled while on an unborn branch - #4236. Thanks @agisilaos!",
      "[Fixed] Delete gitignore file when all entries cleared in Repository Settings - #1896",
      "[Fixed] Add visual indicator that a folder can be dropped on Desktop - #4004. Thanks @agisilaos!",
      "[Fixed] Attempt to focus the application window on macOS after signing in via the browser - #4126",
      "[Fixed] Refresh issues when user manually fetches - #4076",
      "[Improved] Add `Discard All Changes...` to context menu on changed file list - #4197. Thanks @xamm!",
      "[Improved] Improve contrast for button labels in app toolbar - #4219",
      "[Improved] Speed up check for submodules when discarding - #4186. Thanks @kmscode!",
      "[Improved] Make the keychain known issue more clear within Desktop - #4125",
      "[Improved] Continue past the 'diff too large' message and view the diff - #4050",
      "[Improved] Repository association might not have expected prefix - #4090. Thanks @mathieudutour!",
      "[Improved] Add message to gitignore dialog when not on default branch - #3720",
      "[Improved] Hide Desktop-specific forks in Branch List - #4127",
      "[Improved] Disregard accidental whitespace when cloning a repository by URL - #4216",
      "[Improved] Show alert icon in repository list when repository not found on disk - #4254. Thanks @gingerbeardman!",
      "[Improved] Repository list now closes after removing last repository - #4269. Thanks @agisilaos!",
      "[Improved] Move forget password link after the password dialog to match expected tab order - #4283. Thanks @iamnapo!",
      "[Improved] More descriptive text in repository toolbar button when no repositories are tracked - #4268. Thanks @agisilaos!",
      "[Improved] Context menu in Changes tab now supports opening file in your preferred editor - #4030"
    ],
    "1.1.1-beta4": [
      "[Improved] Context menu in Changes tab now supports opening file in your preferred editor - #4030"
    ],
    "1.1.1-beta3": [],
    "1.1.1-beta2": [
      "[New] Render WebP images in diffs - #4164. Thanks @agisilaos!",
      "[Fixed] Edit context menus in commit form input elements - #3886",
      "[Fixed] Escape behavior should match that of Branch List - #3972",
      "[Fixed] Keep caret position after inserting completion - #3835. Thanks @CarlRosell!",
      "[Fixed] Handle error events when watching files used to get Git LFS output - #4117",
      "[Fixed] Potential race condition when opening a fork pull request - #4149",
      "[Fixed] Show placeholder image when no pull requests found - #3973",
      "[Fixed] Disable input fields summary and description while commit in progress - #3893. Thanks @crea7or!",
      "[Fixed] Ensure pull request cache is cleared after last pull request merged - #4122",
      "[Fixed] Focus two-factor authentication dialog on input - #4220. Thanks @WaleedAshraf!",
      "[Fixed] Branches button no longer disabled while on an unborn branch - #4236. Thanks @agisilaos!",
      "[Fixed] Delete gitignore file when entries cleared in Repository Settings - #1896",
      "[Fixed] Add visual indicator that a folder can be dropped on Desktop - #4004. Thanks @agisilaos!",
      "[Improved] Add `Discard All Changes...` to context menu on changed file list - #4197. Thanks @xamm!",
      "[Improved] Improve contrast for button labels in app toolbar - #4219",
      "[Improved] Speed up check for submodules when discarding - #4186. Thanks @kmscode!",
      "[Improved] Make the keychain known issue more clear within Desktop - #4125",
      "[Improved] Continue past the 'diff too large' message and view the diff - #4050",
      "[Improved] Repository association might not have expected prefix - #4090. Thanks @mathieudutour!",
      "[Improved] Add message to gitignore dialog when not on default branch - #3720",
      "[Improved] Hide Desktop-specific forks in Branch List - #4127",
      "[Improved] Disregard accidental whitespace when cloning a repository by URL - #4216",
      "[Improved] Show alert icon in repository list when repository not found on disk - #4254. Thanks @gingerbeardman!",
      "[Improved] Repository list now closes after removing last repository - #4269. Thanks @agisilaos!",
      "[Improved] Move forget password link to after the password dialog to maintain expected tab order - #4283. Thanks @iamnapo!",
      "[Improved] More descriptive text in repository toolbar button when no repositories are tracked - #4268. Thanks @agisilaos!"
    ],
    "1.1.1-test2": ["[Improved] Electron 1.8.3 upgrade (again)"],
    "1.1.1-test1": [
      "[Improved] Forcing a focus on the window after the OAuth dance is done"
    ],
    "1.1.1-beta1": [],
    "1.1.0": [
      "[New] Check out pull requests from collaborators or forks from within Desktop",
      "[New] View the commit status of the branch when it has an open pull request",
      "[Added] Add RubyMine support for macOS - #3883. Thanks @gssbzn!",
      "[Added] Add TextMate support for macOS - #3910. Thanks @caiofbpa!",
      "[Added] Syntax highlighting for Elixir files - #3774. Thanks @joaovitoras!",
      "[Fixed] Update layout of branch blankslate image - #4011",
      "[Fixed] Expanded avatar stack in commit summary gets cut off - #3884",
      "[Fixed] Clear repository filter when switching tabs - #3787. Thanks @reyronald!",
      "[Fixed] Avoid crash when unable to launch shell - #3954",
      "[Fixed] Ensure renames are detected when viewing commit diffs - #3673",
      "[Fixed] Fetch default remote if it differs from the current - #4056",
      "[Fixed] Handle Git errors when .gitmodules are malformed - #3912",
      "[Fixed] Handle error when \"where\" is not on PATH - #3882 #3825",
      "[Fixed] Ignore action assumes CRLF when core.autocrlf is unset - #3514",
      "[Fixed] Prevent duplicate entries in co-author autocomplete list - #3887",
      "[Fixed] Renames not detected when viewing commit diffs - #3673",
      "[Fixed] Support legacy usernames as co-authors - #3897",
      "[Improved] Update branch button text from \"New\" to \"New Branch\" - #4032",
      "[Improved] Add fuzzy search in the repository, branch, PR, and clone FilterLists - #911. Thanks @j-f1!",
      "[Improved] Tidy up commit summary and description layout in commit list - #3922. Thanks @willnode!",
      "[Improved] Use smaller default size when rendering Gravatar avatars - #3911",
      "[Improved] Show fetch progress when initializing remote for fork - #3953",
      "[Improved] Remove references to Hubot from the user setup page - #4015. Thanks @j-f1!",
      "[Improved] Error handling around ENOENT - #3954",
      "[Improved] Clear repository filter text when switching tabs - #3787. Thanks @reyronald!",
      "[Improved] Allow window to accept single click on focus - #3843",
      "[Improved] Disable drag-and-drop interaction when a popup is in the foreground - #3996"
    ],
    "1.1.0-beta3": [
      "[Fixed] Fetch default remote if it differs from the current - #4056"
    ],
    "1.1.0-beta2": [
      "[Improved] Update embedded Git to improve error handling when using stdin - #4058"
    ],
    "1.1.0-beta1": [
      "[Improved] Add 'Branch' to 'New' branch button - #4032",
      "[Improved] Remove references to Hubot from the user setup page - #4015. Thanks @j-f1!"
    ],
    "1.0.14-beta5": [
      "[Fixed] Improve detection of pull requests associated with current branch - #3991",
      "[Fixed] Disable drag-and-drop interaction when a popup is in the foreground - #3996",
      "[Fixed] Branch blank slate image out of position - #4011"
    ],
    "1.0.14-beta4": [
      "[New] Syntax highlighting for Elixir files - #3774. Thanks @joaovitoras!",
      "[Fixed] Crash when unable to launch shell - #3954",
      "[Fixed] Support legacy usernames as co-authors - #3897",
      "[Improved] Enable fuzzy search in the repository, branch, PR, and clone FilterLists - #911. Thanks @j-f1!",
      "[Improved] Tidy up commit summary and description layout in commit list - #3922. Thanks @willnode!"
    ],
    "1.0.14-test1": ["[Improved] Electron 1.8.2 upgrade"],
    "1.0.14-beta3": [
      "[Added] Add TextMate support for macOS - #3910. Thanks @caiofbpa!",
      "[Fixed] Handle Git errors when .gitmodules are malformed - #3912",
      "[Fixed] Clear repository filter when switching tabs - #3787. Thanks @reyronald!",
      "[Fixed] Prevent duplicate entries in co-author autocomplete list - #3887",
      "[Improved] Show progress when initializing remote for fork - #3953"
    ],
    "1.0.14-beta2": [
      "[Added] Add RubyMine support for macOS - #3883. Thanks @gssbzn!",
      "[Fixed] Allow window to accept single click on focus - #3843",
      "[Fixed] Expanded avatar list hidden behind commit details - #3884",
      "[Fixed] Renames not detected when viewing commit diffs - #3673",
      "[Fixed] Ignore action assumes CRLF when core.autocrlf is unset - #3514",
      "[Improved] Use smaller default size when rendering Gravatar avatars - #3911"
    ],
    "1.0.14-beta1": ["[New] Commit together with co-authors - #3879"],
    "1.0.13": [
      "[New] Commit together with co-authors - #3879",
      "[New] PhpStorm is now a supported external editor on macOS - #3749. Thanks @hubgit!",
      "[Improved] Update embedded Git to 2.16.1 - #3617 #3828 #3871",
      "[Improved] Blank slate view is now more responsive when zoomed - #3777",
      "[Improved] Documentation fix for Open in Shell resource - #3799. Thanks @saschanaz!",
      "[Improved] Improved error handling for Linux - #3732",
      "[Improved] Allow links in unexpanded summary to be clickable - #3719. Thanks @koenpunt!",
      "[Fixed] Update Electron to 1.7.11 to address security issue - #3846",
      "[Fixed] Allow double dashes in branch name - #3599. Thanks @JQuinnie!",
      "[Fixed] Sort the organization list - #3657. Thanks @j-f1!",
      "[Fixed] Check out PRs from a fork - #3395",
      "[Fixed] Confirm deleting branch when it has an open PR - #3615",
      "[Fixed] Defer user/email validation in Preferences - #3722",
      "[Fixed] Checkout progress did not include branch name - #3780",
      "[Fixed] Don't block branch switching when in detached HEAD - #3807",
      "[Fixed] Handle discarding submodule changes properly - #3647",
      "[Fixed] Show tooltip with additional info about the build status - #3134",
      "[Fixed] Update placeholders to support Linux distributions - #3150",
      "[Fixed] Refresh local commit list when switching tabs - #3698"
    ],
    "1.0.13-test1": [
      "[Improved] Update embedded Git to 2.16.1 - #3617 #3828 #3871",
      "[Fixed] Update Electron to 1.7.11 to address security issue - #3846",
      "[Fixed] Allows double dashes in branch name - #3599. Thanks @JQuinnie!",
      "[Fixed] Pull Request store may not have status defined - #3869",
      "[Fixed] Render the Pull Request badge when no commit statuses found - #3608"
    ],
    "1.0.13-beta1": [
      "[New] PhpStorm is now a supported external editor on macOS - #3749. Thanks @hubgit!",
      "[Improved] Blank slate view is now more responsive when zoomed - #3777",
      "[Improved] Documentation fix for Open in Shell resource - #3799. Thanks @saschanaz!",
      "[Improved] Improved error handling for Linux - #3732",
      "[Improved] Allow links in unexpanded summary to be clickable - #3719. Thanks @koenpunt!",
      "[Fixed] Sort the organization list - #3657. Thanks @j-f1!",
      "[Fixed] Check out PRs from a fork - #3395",
      "[Fixed] Confirm deleting branch when it has an open PR - #3615",
      "[Fixed] Defer user/email validation in Preferences - #3722",
      "[Fixed] Checkout progress did not include branch name - #3780",
      "[Fixed] Don't block branch switching when in detached HEAD - #3807",
      "[Fixed] Handle discarding submodule changes properly - #3647",
      "[Fixed] Show tooltip with additional info about the build status - #3134",
      "[Fixed] Update placeholders to support Linux distributions - #3150",
      "[Fixed] Refresh local commit list when switching tabs - #3698"
    ],
    "1.0.12": [
      "[New] Syntax highlighting for Rust files - #3666. Thanks @subnomo!",
      "[New] Syntax highlighting for Clojure cljc, cljs, and edn files - #3610. Thanks @mtkp!",
      "[Improved] Prevent creating a branch in the middle of a merge - #3733",
      "[Improved] Truncate long repo names in panes and modals to fit into a single line - #3598. Thanks @http-request!",
      "[Improved] Keyboard navigation support in pull request list - #3607",
      "[Fixed] Inconsistent caret behavior in text boxes when using certain keyboard layouts - #3354",
      "[Fixed] Only render the organizations list when it has orgs - #1414",
      "[Fixed] Checkout now handles situations where a ref exists on multiple remotes - #3281",
      "[Fixed] Retain accounts on desktop when losing connectivity - #3641",
      "[Fixed] Missing argument in FullScreenInfo that could prevent app from launching - #3727. Thanks @OiYouYeahYou!"
    ],
    "1.0.12-beta1": [
      "[New] Syntax highlighting for Rust files - #3666. Thanks @subnomo!",
      "[New] Syntax highlighting for Clojure cljc, cljs, and edn files - #3610. Thanks @mtkp!",
      "[Improved] Prevent creating a branch in the middle of a merge - #3733",
      "[Improved] Truncate long repo names in panes and modals to fit into a single line - #3598. Thanks @http-request!",
      "[Improved] Keyboard navigation support in pull request list - #3607",
      "[Fixed] Inconsistent caret behavior in text boxes when using certain keyboard layouts - #3354",
      "[Fixed] Only render the organizations list when it has orgs - #1414",
      "[Fixed] Checkout now handles situations where a ref exists on multiple remotes - #3281",
      "[Fixed] Retain accounts on desktop when losing connectivity - #3641",
      "[Fixed] Missing argument in FullScreenInfo that could prevent app from launching - #3727. Thanks @OiYouYeahYou!"
    ],
    "1.0.12-beta0": [
      "[New] Highlight substring matches in the \"Branches\" and \"Repositories\" list when filtering - #910. Thanks @JordanMussi!",
      "[New] Add preview for ico files - #3531. Thanks @serhiivinichuk!",
      "[New] Fallback to Gravatar for loading avatars - #821",
      "[New] Provide syntax highlighting for Visual Studio project files - #3552. Thanks @saul!",
      "[New] Provide syntax highlighting for F# fsx and fsi files - #3544. Thanks @saul!",
      "[New] Provide syntax highlighting for Kotlin files - #3555. Thanks @ziggy42!",
      "[New] Provide syntax highlighting for Clojure - #3523. Thanks @mtkp!",
      "[Improved] Toggle the \"Repository List\" from the menu - #2638. Thanks @JordanMussi!",
      "[Improved] Prevent saving of disallowed character strings for your name and email  - #3204",
      "[Improved] Error messages now appear at the top of the \"Create a New Repository\" dialog - #3571. Thanks @http-request!",
      "[Improved] \"Repository List\" header is now \"Github.com\" for consistency - #3567. Thanks @iFun!",
      "[Improved] Rename the \"Install Update\" button to \"Quit and Install Update\" - #3494. Thanks @say25!",
      "[Fixed] Fix ordering of commit history when your branch and tracking branch have both changed  - #2737",
      "[Fixed] Prevent creating a branch that starts with a period - #3013. Thanks @JordanMussi!",
      "[Fixed] Branch names are properly encoded when creating a pull request - #3509",
      "[Fixed] Re-enable all the menu items after closing a popup - #3533",
      "[Fixed] Removes option to delete remote branch after it's been deleted - #2964. Thanks @JordanMussi!",
      "[Fixed] Windows: Detects available editors and shells now works even when the group policy blocks write registry access - #3105 #3405",
      "[Fixed] Windows: Menu items are no longer truncated - #3547",
      "[Fixed] Windows: Prevent disabled menu items from being accessed - #3391 #1521",
      "[Fixed] Preserve the selected pull request when a manual fetch is done - #3524",
      "[Fixed] Update pull request badge after switching branches or pull requests - #3454",
      "[Fixed] Restore keyboard arrow navigation for pull request list - #3499"
    ],
    "1.0.11": [
      "[New] Highlight substring matches in the \"Branches\" and \"Repositories\" list when filtering - #910. Thanks @JordanMussi!",
      "[New] Add preview for ico files - #3531. Thanks @serhiivinichuk!",
      "[New] Fallback to Gravatar for loading avatars - #821",
      "[New] Provide syntax highlighting for Visual Studio project files - #3552. Thanks @saul!",
      "[New] Provide syntax highlighting for F# fsx and fsi files - #3544. Thanks @saul!",
      "[New] Provide syntax highlighting for Kotlin files - #3555. Thanks @ziggy42!",
      "[New] Provide syntax highlighting for Clojure - #3523. Thanks @mtkp!",
      "[Improved] Toggle the \"Repository List\" from the menu - #2638. Thanks @JordanMussi!",
      "[Improved] Prevent saving of disallowed character strings for your name and email  - #3204",
      "[Improved] Error messages now appear at the top of the \"Create a New Repository\" dialog - #3571. Thanks @http-request!",
      "[Improved] \"Repository List\" header is now \"Github.com\" for consistency - #3567. Thanks @iFun!",
      "[Improved] Rename the \"Install Update\" button to \"Quit and Install Update\" - #3494. Thanks @say25!",
      "[Fixed] Fix ordering of commit history when your branch and tracking branch have both changed  - #2737",
      "[Fixed] Prevent creating a branch that starts with a period - #3013. Thanks @JordanMussi!",
      "[Fixed] Branch names are properly encoded when creating a pull request - #3509",
      "[Fixed] Re-enable all the menu items after closing a popup - #3533",
      "[Fixed] Removes option to delete remote branch after it's been deleted - #2964. Thanks @JordanMussi!",
      "[Fixed] Windows: Detects available editors and shells now works even when the group policy blocks write registry access - #3105 #3405",
      "[Fixed] Windows: Menu items are no longer truncated - #3547",
      "[Fixed] Windows: Prevent disabled menu items from being accessed - #3391 #1521"
    ],
    "1.0.11-test0": [
      "[Improved] now with a new major version of electron-packager"
    ],
    "1.0.11-beta0": [
      "[Improved] Refresh the pull requests list after fetching - #3503",
      "[Improved] Rename the \"Install Update\" button to \"Quit and Install Update\" - #3494. Thanks @say25!",
      "[Fixed] URL encode branch names when creating a pull request - #3509",
      "[Fixed] Windows: detecting available editors and shells now works even when the group policy blocks write registry access - #3105 #3405"
    ],
    "1.0.10": [
      "[New] ColdFusion Builder is now a supported external editor - #3336 #3321. Thanks @AtomicCons!",
      "[New] VSCode Insiders build is now a supported external editor - #3441. Thanks @say25!",
      "[New] BBEdit is now a supported external editor - #3467. Thanks @NiklasBr!",
      "[New] Hyper is now a supported shell on Windows too - #3455. Thanks @JordanMussi!",
      "[New] Swift is now syntax highlighted - #3305. Thanks @agisilaos!",
      "[New] Vue.js is now syntax highlighted - #3368. Thanks @wanecek!",
      "[New] CoffeeScript is now syntax highlighted - #3356. Thanks @agisilaos!",
      "[New] Cypher is now syntax highlighted - #3440. Thanks @say25!",
      "[New] .hpp is now syntax highlighted as C++ - #3420. Thanks @say25!",
      "[New] ML-like languages are now syntax highlighted - #3401. Thanks @say25!",
      "[New] Objective-C is now syntax highlighted - #3355. Thanks @koenpunt!",
      "[New] SQL is now syntax highlighted - #3389. Thanks @say25!",
      "[Improved] Better message on the 'Publish Branch' button when HEAD is unborn - #3344. Thanks @Venkat5694!",
      "[Improved] Better error message when trying to push to an archived repository - #3084. Thanks @agisilaos!",
      "[Improved] Avoid excessive background fetching when switching repositories - #3329",
      "[Improved] Ignore menu events sent when a modal is shown - #3308",
      "[Fixed] Parse changed files whose paths include a newline - #3271",
      "[Fixed] Parse file type changes - #3334",
      "[Fixed] Windows: 'Open without Git' would present the dialog again instead of actually opening a shell without git - #3290",
      "[Fixed] Avoid text selection when dragging resizable dividers - #3268",
      "[Fixed] Windows: Removed the title attribute on the Windows buttons so that they no longer leave their tooltips hanging around - #3348. Thanks @j-f1!",
      "[Fixed] Windows: Detect VS Code when installed to non-standard locations - #3304",
      "[Fixed] Hitting Return would select the first item in a filter list when the filter text was empty - #3447",
      "[Fixed] Add some missing keyboard shortcuts - #3327. Thanks @say25!",
      "[Fixed] Handle \"304 Not Modified\" responses - #3399",
      "[Fixed] Don't overwrite an existing .gitattributes when creating a new repository - #3419. Thanks @strafe!"
    ],
    "1.0.10-beta3": [
      "[New] Change \"Create Pull Request\" to \"Show Pull Request\" when there is already a pull request open for the branch - #2524",
      "[New] VSCode Insiders build is now a supported external editor - #3441. Thanks @say25!",
      "[New] BBEdit is now a supported external editor - #3467. Thanks @NiklasBr!",
      "[New] Hyper is now a supported shell - #3455. Thanks @JordanMussi!",
      "[New] Cypher is now syntax highlighted - #3440. Thanks @say25!",
      "[New] .hpp is now syntax highlighted as C++ - #3420. Thanks @say25!",
      "[New] ML-like languages are now syntax highlighted - #3401. Thanks @say25!",
      "[Improved] Use the same colors in pull request dropdown as we use on GitHub.com - #3451",
      "[Improved] Fancy pull request loading animations - #2868",
      "[Improved] Avoid excessive background fetching when switching repositories - #3329",
      "[Improved] Refresh the pull request list when the Push/Pull/Fetch button is clicked - #3448",
      "[Improved] Ignore menu events sent when a modal is shown - #3308",
      "[Fixed] Hitting Return would select the first item in a filter list when the filter text was empty - #3447",
      "[Fixed] Add some missing keyboard shortcuts - #3327. Thanks @say25!",
      "[Fixed] Handle \"304 Not Modified\" responses - #3399",
      "[Fixed] Don't overwrite an existing .gitattributes when creating a new repository - #3419. Thanks @strafe!"
    ],
    "1.0.10-beta2": [
      "[New] SQL is now syntax highlighted! - #3389. Thanks @say25!",
      "[Fixed] Windows: Detect VS Code when installed to non-standard locations - #3304"
    ],
    "1.0.10-beta1": [
      "[New] Vue.js code is now syntax highlighted! - #3368. Thanks @wanecek!",
      "[New] CoffeeScript is now syntax highlighted! - #3356. Thanks @agisilaos!",
      "[New] Highlight .m as Objective-C - #3355. Thanks @koenpunt!",
      "[Improved] Use smarter middle truncation for branch names - #3357",
      "[Fixed] Windows: Removed the title attribute on the Windows buttons so that they no longer leave their tooltips hanging around - #3348. Thanks @j-f1!"
    ],
    "1.0.10-beta0": [
      "[New] ColdFusion Builder is now available as an option for External Editor - #3336 #3321. Thanks @AtomicCons!",
      "[New] Swift code is now syntax highlighted - #3305. Thanks @agisilaos!",
      "[Improved] Better message on the 'Publish Branch' button when HEAD is unborn - #3344. Thanks @Venkat5694!",
      "[Improved] Better error message when trying to push to an archived repository - #3084. Thanks @agisilaos!",
      "[Fixed] Parse changed files whose paths include a newline - #3271",
      "[Fixed] Parse file type changes - #3334",
      "[Fixed] Windows: 'Open without Git' would present the dialog again instead of actually opening a shell without git - #3290",
      "[Fixed] Avoid text selection when dragging resizable dividers - #3268"
    ],
    "1.0.9": [
      "[New] ColdFusion Builder is now available as an option for External Editor - #3336 #3321. Thanks @AtomicCons!",
      "[New] Swift code is now syntax highlighted - #3305. Thanks @agisilaos!",
      "[Improved] Better message on the 'Publish Branch' button when HEAD is unborn - #3344. Thanks @Venkat5694!",
      "[Improved] Better error message when trying to push to an archived repository - #3084. Thanks @agisilaos!",
      "[Fixed] Parse changed files whose paths include a newline - #3271",
      "[Fixed] Parse file type changes - #3334",
      "[Fixed] Windows: 'Open without Git' would present the dialog again instead of actually opening a shell without git - #3290",
      "[Fixed] Avoid text selection when dragging resizable dividers - #3268"
    ],
    "1.0.9-beta1": [
      "[New] ColdFusion Builder is now available as an option for External Editor - #3336 #3321. Thanks @AtomicCons!",
      "[New] Swift code is now syntax highlighted - #3305. Thanks @agisilaos!",
      "[Improved] Better message on the 'Publish Branch' button when HEAD is unborn - #3344. Thanks @Venkat5694!",
      "[Improved] Better error message when trying to push to an archived repository - #3084. Thanks @agisilaos!",
      "[Fixed] Parse changed files whose paths include a newline - #3271",
      "[Fixed] Parse file type changes - #3334",
      "[Fixed] Windows: 'Open without Git' would present the dialog again instead of actually opening a shell without git - #3290",
      "[Fixed] Avoid text selection when dragging resizable dividers - #3268"
    ],
    "1.0.9-beta0": [
      "[Fixed] Crash when rendering diffs for certain types of files - #3249",
      "[Fixed] Continually being prompted to add the upstream remote, even when it already exists - #3252"
    ],
    "1.0.8": [
      "[Fixed] Crash when rendering diffs for certain types of files - #3249",
      "[Fixed] Continually being prompted to add the upstream remote, even when it already exists - #3252"
    ],
    "1.0.8-beta0": [
      "[New] Syntax highlighted diffs - #3101",
      "[New] Add upstream to forked repositories - #2364",
      "[Fixed] Only reset scale of title bar on macOS - #3193",
      "[Fixed] Filter symbolic refs in the branch list - #3196",
      "[Fixed] Address path issue with invoking Git Bash - #3186",
      "[Fixed] Update embedded Git to support repository hooks and better error messages - #3067 #3079",
      "[Fixed] Provide credentials to LFS repositories when performing checkout - #3167",
      "[Fixed] Assorted changelog typos - #3174 #3184 #3207. Thanks @strafe, @alanaasmaa and @jt2k!"
    ],
    "1.0.7": [
      "[New] Syntax highlighted diffs - #3101",
      "[New] Add upstream to forked repositories - #2364",
      "[Fixed] Only reset scale of title bar on macOS - #3193",
      "[Fixed] Filter symbolic refs in the branch list - #3196",
      "[Fixed] Address path issue with invoking Git Bash - #3186",
      "[Fixed] Update embedded Git to support repository hooks and better error messages - #3067 #3079",
      "[Fixed] Provide credentials to LFS repositories when performing checkout - #3167",
      "[Fixed] Assorted changelog typos - #3174 #3184 #3207. Thanks @strafe, @alanaasmaa and @jt2k!"
    ],
    "1.0.7-beta0": [
      "[Fixed] The Branches list wouldn't display the branches for non-GitHub repositories - #3169",
      "[Fixed] Pushing or pulling could error when the temp directory was unavailable - #3046"
    ],
    "1.0.6": [
      "[Fixed] The Branches list wouldn't display the branches for non-GitHub repositories - #3169",
      "[Fixed] Pushing or pulling could error when the temp directory was unavailable - #3046"
    ],
    "1.0.5": [
      "[New] The command line interface now provides some helpful help! - #2372. Thanks @j-f1!",
      "[New] Create new branches from the Branches foldout - #2784",
      "[New] Add support for VSCode Insiders - #3012 #3062. Thanks @MSathieu!",
      "[New] Linux: Add Atom and Sublime Text support - #3133. Thanks @ziggy42!",
      "[New] Linux: Tilix support - #3117. Thanks @ziggy42!",
      "[New] Linux: Add Visual Studio Code support - #3122. Thanks @ziggy42!",
      "[Improved] Report errors when a problem occurs storing tokens - #3159",
      "[Improved] Bump to Git 2.14.3 - #3146",
      "[Improved] Don't try to display diffs that could cause the app to hang - #2596",
      "[Fixed] Handle local user accounts with URL-hostile characters - #3107",
      "[Fixed] Cloning a repository which uses Git LFS would leave all the files appearing modified - #3146",
      "[Fixed] Signing in in the Welcome flow could hang - #2769",
      "[Fixed] Properly replace old Git LFS configuration values - #2984"
    ],
    "1.0.5-beta1": [
      "[New] Create new branches from the Branches foldout - #2784",
      "[New] Add support for VSCode Insiders - #3012 #3062. Thanks @MSathieu!",
      "[New] Linux: Add Atom and Sublime Text support - #3133. Thanks @ziggy42!",
      "[New] Linux: Tilix support - #3117. Thanks @ziggy42!",
      "[New] Linux: Add Visual Studio Code support - #3122. Thanks @ziggy42!",
      "[Improved] Report errors when a problem occurs storing tokens - #3159",
      "[Improved] Bump to Git 2.14.3 - #3146",
      "[Improved] Don't try to display diffs that could cause the app to hang - #2596",
      "[Fixed] Handle local user accounts with URL-hostile characters - #3107",
      "[Fixed] Cloning a repository which uses Git LFS would leave all the files appearing modified - #3146",
      "[Fixed] Signing in in the Welcome flow could hang - #2769",
      "[Fixed] Properly replace old Git LFS configuration values - #2984"
    ],
    "1.0.5-test1": [],
    "1.0.5-test0": [],
    "1.0.5-beta0": [
      "[New] The command line interface now provides some helpful help! - #2372. Thanks @j-f1!"
    ],
    "1.0.4": [
      "[New] Report Git LFS progress when cloning, pushing, pulling, or reverting - #2226",
      "[Improved] Increased diff contrast and and line gutter selection - #2586 #2181",
      "[Improved] Clarify why publishing a branch is disabled in various scenarios - #2773",
      "[Improved] Improved error message when installing the command Line tool fails - #2979. Thanks @agisilaos!",
      "[Improved] Format the branch name in \"Create Branch\" like we format branch names elsewhere - #2977. Thanks @j-f1!",
      "[Fixed] Avatars not updating after signing in - #2911",
      "[Fixed] Lots of bugs if there was a file named \"HEAD\" in the repository - #3009 #2721 #2938",
      "[Fixed] Handle duplicate config values when saving user.name and user.email - #2945",
      "[Fixed] The \"Create without pushing\" button when creating a new pull request wouldn't actually do anything - #2917"
    ],
    "1.0.4-beta1": [
      "[New] Report Git LFS progress when cloning, pushing, pulling, or reverting - #2226",
      "[Improved] Increased diff contrast and and line gutter selection - #2586 #2181",
      "[Improved] Clarify why publishing a branch is disabled in various scenarios - #2773",
      "[Improved] Improved error message when installing the command Line tool fails - #2979. Thanks @agisilaos!",
      "[Improved] Format the branch name in \"Create Branch\" like we format branch names elsewhere - #2977. Thanks @j-f1!",
      "[Fixed] Avatars not updating after signing in - #2911",
      "[Fixed] Lots of bugs if there was a file named \"HEAD\" in the repository - #3009 #2721 #2938",
      "[Fixed] Handle duplicate config values when saving user.name and user.email - #2945",
      "[Fixed] The \"Create without pushing\" button when creating a new pull request wouldn't actually do anything - #2917 #2917"
    ],
    "1.0.4-beta0": [
      "[Improved] Increase the contrast of the modified file status octicons - #2914",
      "[Fixed] Showing changed files in Finder/Explorer would open the file - #2909",
      "[Fixed] macOS: Fix app icon on High Sierra - #2915",
      "[Fixed] Cloning an empty repository would fail - #2897 #2906",
      "[Fixed] Catch logging exceptions - #2910"
    ],
    "1.0.3": [
      "[Improved] Increase the contrast of the modified file status octicons - #2914",
      "[Fixed] Showing changed files in Finder/Explorer would open the file - #2909",
      "[Fixed] macOS: Fix app icon on High Sierra - #2915",
      "[Fixed] Cloning an empty repository would fail - #2897 #2906",
      "[Fixed] Catch logging exceptions - #2910"
    ],
    "1.0.2": [
      "[Improved] Better message for GitHub Enterprise users when there is a network error - #2574. Thanks @agisilaos!",
      "[Improved] Clone error message now suggests networking might be involved - #2872. Thanks @agisilaos!",
      "[Improved] Include push/pull progress information in the push/pull button tooltip - #2879",
      "[Improved] Allow publishing a brand new, empty repository - #2773",
      "[Improved] Make file paths in lists selectable - #2801. Thanks @artivilla!",
      "[Fixed] Disable LFS hook creation when cloning - #2809",
      "[Fixed] Use the new URL for the \"Show User Guides\" menu item - #2792. Thanks @db6edr!",
      "[Fixed] Make the SHA selectable when viewing commit details - #1154",
      "[Fixed] Windows: Make `github` CLI work in Git Bash - #2712",
      "[Fixed] Use the initial path provided when creating a new repository - #2883",
      "[Fixed] Windows: Avoid long path limits when discarding changes - #2833",
      "[Fixed] Files would get deleted when undoing the first commit - #2764",
      "[Fixed] Find the repository root before adding it - #2832",
      "[Fixed] Display warning about an existing folder before cloning - #2777 #2830",
      "[Fixed] Show contents of directory when showing a repository from Show in Explorer/Finder instead of showing the parent - #2798"
    ],
    "1.0.2-beta1": [
      "[Improved] Clone error message now suggests networking might be involved - #2872. Thanks @agisilaos!",
      "[Improved] Include push/pull progress information in the push/pull button tooltip - #2879",
      "[Improved] Allow publishing a brand new, empty repository - #2773",
      "[Improved] Make file paths in lists selectable - #2801. Thanks @artivilla!",
      "[Fixed] Use the initial path provided when creating a new repository - #2883",
      "[Fixed] Windows: Avoid long path limits when discarding changes - #2833",
      "[Fixed] Files would get deleted when undoing the first commit - #2764",
      "[Fixed] Find the repository root before adding it - #2832",
      "[Fixed] Display warning about an existing folder before cloning - #2777 #2830",
      "[Fixed] Show contents of directory when showing a repository from Show in Explorer/Finder instead of showing the parent - #2798"
    ],
    "1.0.2-beta0": [
      "[Improved] Message for GitHub Enterprise users when there is a network error - #2574. Thanks @agisilaos!",
      "[Fixed] Disable LFS hook creation when cloning - #2809",
      "[Fixed] Use the new URL for the \"Show User Guides\" menu item - #2792. Thanks @db6edr!",
      "[Fixed] Make the SHA selectable when viewing commit details - #1154",
      "[Fixed] Windows: Make `github` CLI work in Git Bash - #2712"
    ],
    "1.0.1": [
      "[Improved] Message for GitHub Enterprise users when there is a network error - #2574. Thanks @agisilaos!",
      "[Fixed] Disable LFS hook creation when cloning - #2809",
      "[Fixed] Use the new URL for the \"Show User Guides\" menu item - #2792. Thanks @db6edr!",
      "[Fixed] Make the SHA selectable when viewing commit details - #1154",
      "[Fixed] Windows: Make `github` CLI work in Git Bash - #2712"
    ],
    "1.0.1-beta0": [
      "[Fixed] Use the loading/disabled state while publishing - #1995",
      "[Fixed] Lock down menu item states for unborn repositories - #2744 #2573",
      "[Fixed] Windows: Detecting the available shells and editors when using a language other than English - #2735"
    ],
    "1.0.0": [
      "[Fixed] Use the loading/disabled state while publishing - #1995",
      "[Fixed] Lock down menu item states for unborn repositories - #2744 #2573",
      "[Fixed] Windows: Detecting the available shells and editors when using a language other than English - #2735"
    ],
    "1.0.0-beta3": [
      "[New] Allow users to create repositories with descriptions - #2719. Thanks @davidcelis!",
      "[New] Use `lfs clone` for faster cloning of LFS repositories - #2679",
      "[Improved] Prompt to override existing LFS filters - #2693",
      "[Fixed] Don't install LFS hooks when checking if a repo uses LFS - #2732",
      "[Fixed] Ensure nothing is staged as part of undoing the first commit - #2656",
      "[Fixed] \"Clone with Desktop\" wouldn't include the repository name in the path - #2704"
    ],
    "0.9.1": [
      "[New] Allow users to create repositories with descriptions - #2719. Thanks @davidcelis!",
      "[New] Use `lfs clone` for faster cloning of LFS repositories - #2679",
      "[Improved] Prompt to override existing LFS filters - #2693",
      "[Fixed] Don't install LFS hooks when checking if a repo uses LFS - #2732",
      "[Fixed] Ensure nothing is staged as part of undoing the first commit - #2656",
      "[Fixed] \"Clone with Desktop\" wouldn't include the repository name in the path - #2704"
    ],
    "1.0.0-beta2": [
      "[New] Allow users to create repositories with descriptions - #2719. Thanks @davidcelis!",
      "[New] Use `lfs clone` for faster cloning of LFS repositories - #2679",
      "[Improved] Prompt to override existing LFS filters - #2693",
      "[Fixed] Don't install LFS hooks when checking if a repo uses LFS - #2732",
      "[Fixed] Ensure nothing is staged as part of undoing the first commit - #2656",
      "[Fixed] \"Clone with Desktop\" wouldn't include the repository name in the path - #2704"
    ],
    "0.9.0": [
      "[New] Allow users to create repositories with descriptions - #2719. Thanks @davidcelis!",
      "[New] Use `lfs clone` for faster cloning of LFS repositories - #2679",
      "[Improved] Prompt to override existing LFS filters - #2693",
      "[Fixed] Don't install LFS hooks when checking if a repo uses LFS - #2732",
      "[Fixed] Ensure nothing is staged as part of undoing the first commit - #2656",
      "[Fixed] \"Clone with Desktop\" wouldn't include the repository name in the path - #2704"
    ],
    "0.8.2": [
      "[New] Ask to install LFS filters when an LFS repository is added - #2227",
      "[New] Clone GitHub repositories tab - #57",
      "[New] Option to opt-out of confirming discarding changes - #2681",
      "[Fixed] Long commit summary truncation - #1742",
      "[Fixed] Ensure the repository list is always enabled - #2648",
      "[Fixed] Windows: Detecting the available shells and editors when using a non-ASCII user encoding - #2624",
      "[Fixed] Clicking the \"Cancel\" button on the Publish Branch dialog - #2646",
      "[Fixed] Windows: Don't rely on PATH for knowing where to find chcp - #2678",
      "[Fixed] Relocating a repository now actually does that - #2685",
      "[Fixed] Clicking autocompletes inserts them - #2674",
      "[Fixed] Use shift for shortcut chord instead of alt - #2607",
      "[Fixed] macOS: \"Open in Terminal\" works with repositories with spaces in their path - #2682"
    ],
    "1.0.0-beta1": [
      "[New] Option to to opt-out of confirming discarding changes - #2681",
      "[Fixed] Windows: Don't rely on PATH for knowing where to find chcp - #2678",
      "[Fixed] Relocating a repository now actually does that - #2685",
      "[Fixed] Clicking autocompletes inserts them - #2674",
      "[Fixed] Use shift for shortcut chord instead of alt - #2607",
      "[Fixed] macOS: \"Open in Terminal\" works with repositories with spaces in their path - #2682"
    ],
    "1.0.0-beta0": [
      "[New] Ask to install LFS filters when an LFS repository is added - #2227",
      "[New] Clone GitHub repositories tab - #57",
      "[Fixed] Long commit summary truncation - #1742",
      "[Fixed] Ensure the repository list is always enabled - #2648",
      "[Fixed] Windows: Detecting the available shells and editors when using a non-ASCII user encoding - #2624",
      "[Fixed] Clicking the \"Cancel\" button on the Publish Branch dialog - #2646"
    ],
    "0.8.1": [
      "[New] 'Open in Shell' now supports multiple shells - #2473",
      "[New] Windows: Enable adding self-signed certificates - #2581",
      "[Improved] Enhanced image diffs - #2383",
      "[Improved] Line diffs - #2461",
      "[Improved] Octicons updated - #2495",
      "[Improved] Adds ability to close repository list using shortcut - #2532",
      "[Improved] Switch default buttons in the Publish Branch dialog - #2515",
      "[Improved] Bring back \"Contact Support\" - #1472",
      "[Improved] Persist repository filter text after closing repository list - #2571",
      "[Improved] Redesigned example commit in the Welcome flow - #2141",
      "[Improved] Tidy up initial \"external editor\" experience - #2551",
      "[Fixed] 'Include All' checkbox not in sync with partial selection - #2493",
      "[Fixed] Copied text from diff removed valid characters - #2499",
      "[Fixed] Click-focus on Windows would dismiss dialog - #2488",
      "[Fixed] Branch list not rendered in app - #2531",
      "[Fixed] Git operations checking certificate store - #2520",
      "[Fixed] Properly identify repositories whose remotes have a trailing slash - #2584",
      "[Fixed] Windows: Fix launching the `github` command line tool - #2563",
      "[Fixed] Use the primary email address if it's public - #2244",
      "[Fixed] Local branch not checked out after clone - #2561",
      "[Fixed] Only the most recent 30 issues would autocomplete for GitHub Enterprise repositories - #2541",
      "[Fixed] Missing \"View on GitHub\" menu item for non-Gitub repositories - #2615",
      "[Fixed] New tab opened when pressing \"]\" for certain keyboard layouts - #2607",
      "[Fixed] Windows: Crash when exiting full screen - #1502",
      "[Fixed] Windows: Detecting the available shells and editors when using a non-ASCII user encoding - #2624",
      "[Fixed] Ensure the repository list is always accessible - #2648"
    ],
    "0.8.1-beta4": [
      "[Improved] Persist repository filter text after closing repository list - #2571",
      "[Improved] Redesigned example commit in the Welcome flow - #2141",
      "[Improved] Tidy up initial \"external editor\" experience - #2551",
      "[Fixed] Missing \"View on GitHub\" menu item for non-Gitub repositories - #2615",
      "[Fixed] New tab opened when pressing \"]\" for certain keyboard layouts - #2607",
      "[Fixed] Windows: Crash when exiting full screen - #1502"
    ],
    "0.8.1-beta3": [
      "[New] Windows: Enable adding self-signed certificates - #2581",
      "[Improved] Adds ability to close repository list using shortcut - #2532",
      "[Improved] Switch default buttons in the Publish Branch dialog - #2515",
      "[Improved] Bring back \"Contact Support\" - #1472",
      "[Fixed] Properly identify repositories whose remotes have a trailing slash - #2584",
      "[Fixed] Windows: Fix launching the `github` command line tool - #2563",
      "[Fixed] Use the primary email address if it's public - #2244",
      "[Fixed] Local branch not checked out after clone - #2561",
      "[Fixed] Only the most recent 30 issues would autocomplete for GitHub Enterprise repositories - #2541"
    ],
    "0.8.1-beta2": [
      "[Fixed] Branch list not rendered in app - #2531",
      "[Fixed] Git operations checking certificate store - #2520"
    ],
    "0.8.1-beta1": [
      "[New] 'Open in Shell' now supports multiple shells - #2473",
      "[Improved] Enhanced image diffs - #2383",
      "[Improved] Line diffs - #2461",
      "[Improved] Octicons updated - #2495",
      "[Fixed] 'Include All' checkbox not in sync with partial selection - #2493",
      "[Fixed] Copied text from diff removed valid characters - #2499",
      "[Fixed] Click-focus on Windows would dismiss dialog - #2488"
    ],
    "0.8.1-beta0": [],
    "0.8.0": [
      "[New] Added commit context menu - #2434",
      "[New] Added 'Open in External Editor' - #2009",
      "[New] Can choose whether a branch should be deleted on the remote as well as locally - #2136",
      "[New] Support authenticating with non-GitHub servers - #852",
      "[New] Added the ability to revert a commit - #752",
      "[New] Added a keyboard shortcut for opening the repository in the shell - #2138",
      "[Improved] Copied diff text no longer includes the line changetype markers - #1499",
      "[Improved] Fetch if a push fails because they need to pull first - #2431",
      "[Improved] Discard changes performance - #1889",
      "[Fixed] Show 'Add Repository' dialog when repository is dragged onto the app - #2442",
      "[Fixed] Dialog component did not remove event handler - #2469",
      "[Fixed] Open in External Editor context menu - #2475",
      "[Fixed] Update to Git 2.14.1 to fix security vulnerability - #2432",
      "[Fixed] Recent branches disappearing after renaming a branch - #2426",
      "[Fixed] Changing the default branch on GitHub.com is now reflected in the app - #1489",
      "[Fixed] Swap around some callouts for no repositories - #2447",
      "[Fixed] Darker unfocused selection color - #1669",
      "[Fixed] Increase the max sidebar width - #1588",
      "[Fixed] Don't say \"Publish this branch to GitHub\" for non-GitHub repositories - #1498",
      "[Fixed] macOS: Protocol schemes not getting registered - #2429",
      "[Fixed] Patches which contain the \"no newline\" marker would fail to apply - #2123",
      "[Fixed] Close the autocompletion popover when it loses focus - #2358",
      "[Fixed] Clear the selected org when switching Publish Repository tabs - #2386",
      "[Fixed] 'Create Without Pushing' button throwing an exception while opening a pull request - #2368",
      "[Fixed] Windows: Don't removing the running app out from under itself when there are updates pending - #2373",
      "[Fixed] Windows: Respect `core.autocrlf` and `core.safeclrf` when modifying the .gitignore - #1535",
      "[Fixed] Windows: Fix opening the app from the command line - #2396"
    ],
    "0.7.3-beta5": [],
    "0.7.3-beta4": [],
    "0.7.3-beta3": [],
    "0.7.3-beta2": [],
    "0.7.3-beta1": [],
    "0.7.3-beta0": [],
    "0.7.2": ["[Fixed] Issues with auto-updating to 0.7.1."],
    "0.7.2-beta0": [],
    "0.7.1": [
      "[Improved] Redesigned error and warning dialogs to be clearer - #2277",
      "[Improved] Create Pull Request dialog shows more feedback while it's working - #2265",
      "[Improved] Version text is now copiable - #1935",
      "[Fixed] Preserve existing GitHub API information when API requests fail - #2282",
      "[Fixed] Pass through error messages as received from the API - #2279",
      "[Fixed] The Pull and Create Pull Request menu items had the same shortcut - #2274",
      "[Fixed] Launching the `github` command line tool from a Fish shell - #2299",
      "[Fixed] Help menu items now work - #2314",
      "[Fixed] Windows: `github` command line tool not installing after updating - #2312",
      "[Fixed] Caret position jumping around while changing the path for adding a local repository - #2222",
      "[Fixed] Error dialogs being closed too easily - #2211",
      "[Fixed] Windows: Non-ASCII credentials were mangled - #189"
    ],
    "0.7.1-beta5": [
      "[Improved] Redesigned error and warning dialogs to be clearer - #2277",
      "[Improved] Create Pull Request dialog shows more feedback while it's working - #2265",
      "[Fixed] Preserve existing GitHub API information when API requests fail - #2282",
      "[Fixed] Pass through error messages as received from the API - #2279",
      "[Fixed] The Pull and Create Pull Request menu items had the same shortcut - #2274",
      "[Fixed] Launching the `github` command line tool from a Fish shell - #2299",
      "[Fixed] Help menu items now work - #2314",
      "[Fixed] Windows: `github` command line tool not installing after updating - #2312",
      "[Fixed] Caret position jumping around while changing the path for adding a local repository - #2222",
      "[Fixed] Error dialogs being closed too easily - #2211",
      "[Fixed] Windows: Non-ASCII credentials were mangled - #189"
    ],
    "0.7.1-beta4": [],
    "0.7.1-beta3": [],
    "0.7.1-beta2": [],
    "0.7.1-beta1": [],
    "0.7.1-beta0": [
      "[Improved] Redesigned error and warning dialogs to be clearer - #2277",
      "[Fixed] Preserve existing GitHub API information when API requests fail - #2282",
      "[Fixed] Pass through error messages as received from the API - #2279",
      "[Fixed] The Pull and Create Pull Request menu items had the same shortcut - #2274",
      "[Fixed] Launching the `github` command line tool from a Fish shell - #2299"
    ],
    "0.7.0": [
      "[New] Added the Branch > Create Pull Request menu item - #2135",
      "[New] Added the `github` command line tool - #696",
      "[Improved] Better error message when publishing a repository fails - #2089",
      "[Improved] Windows: Don't recreate the desktop shortcut if it's been deleted - #1759",
      "[Fixed] Cloning a repository's wiki - #1624",
      "[Fixed] Don't call GitHub Enterprise GitHub.com - #2094",
      "[Fixed] Don't push after publishing a new repository if the branch is unborn - #2086",
      "[Fixed] Don't close dialogs when clicking the title bar - #2056",
      "[Fixed] Windows: Clicking 'Show in Explorer' doesn't bring Explorer to the front - #2127",
      "[Fixed] Windows: Opening links doesn't bring the browser to the front - #1945",
      "[Fixed] macOS: Closing the window wouldn't exit fullscreen -  #1901",
      "[Fixed] Scale blankslate images so they look nicer on high resolution displays - #1946",
      "[Fixed] Windows: Installer not completing or getting stuck in a loop - #1875 #1863",
      "[Fixed] Move the 'Forgot Password' link to fix the tab order of the sign in view - #2200"
    ],
    "0.6.3-beta7": [],
    "0.6.3-beta6": [],
    "0.6.3-beta5": [],
    "0.6.3-beta4": [],
    "0.6.3-beta3": [],
    "0.6.3-beta2": [],
    "0.6.3-beta1": [],
    "0.6.3-beta0": [],
    "0.6.2": [
      "[New] Link to User Guides from the Help menu - #1963",
      "[New] Added the 'Open in External Editor' contextual menu item to changed files - #2023",
      "[New] Added the 'Show' and 'Open Command Prompt' contextual menu items to repositories - #1554",
      "[New] Windows: Support self-signed or untrusted certificates - #671",
      "[New] Copy the SHA to the clipboard when clicked - #1501",
      "[Improved] Provide the option of initializing a new repository when adding a directory that isn't already one - #969",
      "[Improved] Link to the working directory when there are no changes - #1871",
      "[Improved] Hitting Enter when selecting a base branch creates the new branch - #1780",
      "[Improved] Prefix repository names with their owner if they are ambiguous - #1848",
      "[Fixed] Sort and filter licenses like GitHub.com - #1987",
      "[Fixed] Long branch names not getting truncated in the Rename Branch dialog - #1891",
      "[Fixed] Prune old log files - #1540",
      "[Fixed] Ensure the local path is valid before trying to create a new repository - #1487",
      "[Fixed] Support cloning repository wikis - #1624",
      "[Fixed] Disable the Select All checkbox when there are no changes - #1389",
      "[Fixed] Changed docx files wouldn't show anything in the diff panel - #1990",
      "[Fixed] Disable the Merge button when there are no commits to merge - #1359",
      "[Fixed] Username/password authentication not working for GitHub Enterprise - #2064",
      "[Fixed] Better error messages when an API call fails - #2017",
      "[Fixed] Create the 'logs' directory if it doesn't exist - #1550",
      "[Fixed] Enable the 'Remove' menu item for missing repositories - #1776"
    ],
    "0.6.1": [
      "[Fixed] Properly log stats opt in/out - #1949",
      "[Fixed] Source maps for exceptions in the main process - #1957",
      "[Fixed] Styling of the exception dialog - #1956",
      "[Fixed] Handle ambiguous references - #1947",
      "[Fixed] Handle non-ASCII text in diffs - #1970",
      "[Fixed] Uncaught exception when hitting the arrow keys after showing autocompletions - #1971",
      "[Fixed] Clear the organizations list when publishing a new repository and switching between tabs - #1969",
      "[Fixed] Push properly when a tracking branch has a different name from the local branch - #1967",
      "[Improved] Warn when line endings will change - #1906"
    ],
    "0.6.0": [
      "[Fixed] Issue autocompletion not working for older issues - #1814",
      "[Fixed] GitHub repository association not working for repositories with some remote URL formats - #1826 #1679",
      "[Fixed] Don't try to delete a remote branch that no longer exists - #1829",
      "[Fixed] Tokens created by development builds would be used in production builds but wouldn't work - #1727",
      "[Fixed] Submodules can now be added - #708",
      "[Fixed] Properly handle the case where a file is added to the index but removed from the working tree - #1310",
      "[Fixed] Use a local image for the default avatar - #1621",
      "[Fixed] Make the file path in diffs selectable - #1768",
      "[Improved] More logging! - #1823",
      "[Improved] Better error message when trying to add something that's not a repository - #1747",
      "[Improved] Copy the shell environment into the app's environment - #1796",
      "[Improved] Updated to Git 2.13.0 - #1897",
      "[Improved] Add 'Reveal' to the contextual menu for changed files - #1566",
      "[Improved] Better handling of large diffs - #1818 #1524",
      "[Improved] App launch time - #1900"
    ],
    "0.5.9": [
      "[New] Added Zoom In and Zoom Out - #1217",
      "[Fixed] Various errors when on an unborn branch - #1450",
      "[Fixed] Disable push/pull menu items when there is no remote - #1448",
      "[Fixed] Better error message when the GitHub Enterprise version is too old - #1628",
      "[Fixed] Error parsing non-JSON responses - #1505 #1522",
      "[Fixed] Updated the 'Install Git' help documentation link - #1797",
      "[Fixed] Disable menu items while in the Welcome flow - #1529",
      "[Fixed] Windows: Fall back to HOME if Document cannot be found - #1825",
      "[Improved] Close the window when an exception occurs - #1562",
      "[Improved] Always use merge when pulling - #1627",
      "[Improved] Move the 'New Branch' menu item into the Branch menu - #1757",
      "[Improved] Remove Repository's default button is now Cancel - #1751",
      "[Improved] Only fetch the default remote - #1435",
      "[Improved] Faster commits with many files - #1405",
      "[Improved] Measure startup time more reliably - #1798",
      "[Improved] Prefer the GitHub repository name instead of the name on disk - #664"
    ],
    "0.5.8": [
      "[Fixed] Switching tabs in Preferences/Settings or Repository Settings would close the dialog - #1724",
      "[Improved] Standardized colors which improves contrast and readability - #1713"
    ],
    "0.5.7": [
      "[Fixed] Windows: Handle protocol events which launch the app - #1582",
      "[Fixed] Opting out of stats reporting in the Welcome flow - #1698",
      "[Fixed] Commit description text being too light - #1695",
      "[Fixed] Exception on startup if the app was activated too quickly - #1564",
      "[Improved] Default directory for cloning now - #1663",
      "[Improved] Accessibility support - #1289",
      "[Improved] Lovely blank slate illustrations - #1708"
    ],
    "0.5.6": [
      "[Fixed] macOS: The buttons in the Untrusted Server dialog not doing anything - #1622",
      "[Fixed] Better warning in Rename Branch when the branch will be created with a different name than was entered - #1480",
      "[Fixed] Provide a tooltip for commit summaries in the History list - #1483",
      "[Fixed] Prevent the Update Available banner from getting squished - #1632",
      "[Fixed] Title bar not responding to double-clicks - #1590 #1655",
      "[Improved] Discard All Changes is now accessible by right-clicking the file column header - #1635"
    ],
    "0.5.5": [
      "[Fixed] Save the default path after creating a new repository - #1486",
      "[Fixed] Only let the user launch the browser once for the OAuth flow - #1427",
      "[Fixed] Don't linkify invalid URLs - #1456",
      "[Fixed] Excessive padding in the Merge Branch dialog - #1577",
      "[Fixed] Octicon pixel alignment issues - #1584",
      "[Fixed] Windows: Invoking some menu items would break the window's snapped state - #1603",
      "[Fixed] macOS: Errors authenticating while pushing - #1514",
      "[Fixed] Don't linkify links in the History list or in Undo - #1548 #1608 #1474",
      "[Fixed] Diffs not working when certain git config values were set - #1559"
    ],
    "0.5.4": [
      "[Fixed] The release notes URL pointed to the wrong page - #1503",
      "[Fixed] Only create the `logs` directory if it doesn't already exist - #1510",
      "[Fixed] Uncaught exception creating a new repository if you aren't a member of any orgs - #1507",
      "[Fixed] Only report the first uncaught exception - #1517",
      "[Fixed] Include the name of the default branch in the New Branch dialog - #1449",
      "[Fixed] Uncaught exception if a network error occurred while loading user email addresses - #1522 #1508",
      "[Fixed] Uncaught exception while performing a contextual menu action - #1532",
      "[Improved] Move all error logging to the main process - #1473",
      "[Improved] Stats reporting reliability - #1561"
    ],
    "0.5.3": [
      "[Fixed] Display of large image diffs - #1494",
      "[Fixed] Discard Changes spacing - #1495"
    ],
    "0.5.2": [
      "[Fixed] Display errors that happen while publishing a repository - #1396",
      "[Fixed] Menu items not updating - #1462",
      "[Fixed] Always select the first changed file - #1306",
      "[Fixed] macOS: Use Title Case consistently - #1477 #1481",
      "[Fixed] Create Branch padding - #1479",
      "[Fixed] Bottom padding in commit descriptions - #1345",
      "[Improved] Dialog polish - #1451",
      "[Improved] Store logs in a logs directory - #1370",
      "[Improved] New Welcome illustrations - #1471",
      "[Improved] Request confirmation before removing a repository - #1233",
      "[Improved] Windows icon polish - #1457"
    ],
    "0.5.1": [
      "[New] Windows: A nice little gif while installing the app - #1440",
      "[Fixed] Disable pinch zoom - #1431",
      "[Fixed] Don't show carriage return indicators in diffs - #1444",
      "[Fixed] History wouldn't update after switching branches - #1446",
      "[Improved] Include more information in exception reports - #1429",
      "[Improved] Updated Terms and Conditions - #1438",
      "[Improved] Sub-pixel anti-aliasing in some lists - #1452",
      "[Improved] Windows: A new application identifier, less likely to collide with other apps - #1441"
    ],
    "0.5.0": [
      "[Added] Menu item for showing the app logs - #1349",
      "[Fixed] Don't let the two-factor authentication dialog be submitted while it's empty - #1386",
      "[Fixed] Undo Commit showing the wrong commit - #1373",
      "[Fixed] Windows: Update the icon used for the installer - #1410",
      "[Fixed] Undoing the first commit - #1401",
      "[Fixed] A second window would be opened during the OAuth dance - #1382",
      "[Fixed] Don't include the comment from the default merge commit message - #1367",
      "[Fixed] Show progress while committing - #923",
      "[Fixed] Windows: Merge Branch sizing would be wrong on high DPI monitors - #1210",
      "[Fixed] Windows: Resize the app from the top left corner - #1424",
      "[Fixed] Changing the destination path for cloning a repository now appends the repository's name - #1408",
      "[Fixed] The blank slate view could be visible briefly when the app launched - #1398",
      "[Improved] Performance updating menu items - #1321",
      "[Improved] Windows: Dim the title bar when the app loses focus - #1189"
    ],
    "0.0.39": ["[Fixed] An uncaught exception when adding a user - #1394"],
    "0.0.38": [
      "[New] Shiny new icon! - #1221",
      "[New] More helpful blank slate view - #871",
      "[Fixed] Don't allow Undo while pushing/pulling/fetching - #1047",
      "[Fixed] Updating the default branch on GitHub wouldn't be reflected in the app - #1028 #1314",
      "[Fixed] Long repository names would overflow their container - #1331",
      "[Fixed] Removed development menu items in production builds - #1031 #1251 #1323 #1340",
      "[Fixed] Create Branch no longer changes as it's animating closed - #1304",
      "[Fixed] Windows: Cut / Copy / Paste menu items not working - #1379",
      "[Improved] Show a better error message when the user tries to authenticate with a personal access token - #1313",
      "[Improved] Link to the repository New Issue page from the Help menu - #1349",
      "[Improved] Clone in Desktop opens the Clone dialog - #918"
    ],
    "0.0.37": [
      "[Fixed] Better display of the 'no newline at end of file' indicator - #1253",
      "[Fixed] macOS: Destructive dialogs now use the expected button order - #1315",
      "[Fixed] Display of submodule paths - #785",
      "[Fixed] Incomplete stats submission - #1337",
      "[Improved] Redesigned welcome flow - #1254",
      "[Improved] App launch time - #1225",
      "[Improved] Handle uncaught exceptions - #1106"
    ],
    "0.0.36": [
      "[Fixed] Bugs around associating an email address with a GitHub user - #975",
      "[Fixed] Use the correct reference name for an unborn branch - #1283",
      "[Fixed] Better diffs for renamed files - #980",
      "[Fixed] Typo in Create Branch - #1303",
      "[Fixed] Don't allow whitespace-only branch names - #1288",
      "[Improved] Focus ring polish - #1287",
      "[Improved] Less intrusive update notifications - #1136",
      "[Improved] Faster launch time on Windows - #1309",
      "[Improved] Faster git information refreshing - #1305",
      "[Improved] More consistent use of sentence case on Windows - #1316",
      "[Improved] Autocomplete polish - #1241"
    ],
    "0.0.35": [
      "[New] Show push/pull/fetch progress - #1238",
      "[Fixed] macOS: Add the Zoom menu item - #1260",
      "[Fixed] macOS: Don't show the titlebar while full screened - #1247",
      "[Fixed] Windows: Updates would make the app unresponsive - #1269",
      "[Fixed] Windows: Keyboard navigation in menus - #1293",
      "[Fixed] Windows: Repositories list item not working - #1293",
      "[Fixed] Auto updater errors not being propagated properly - #1266",
      "[Fixed] Only show the current branch tooltip on the branches button - #1275",
      "[Fixed] Double path truncation - #1270",
      "[Fixed] Sometimes toggling a file's checkbox would get undone - #1248",
      "[Fixed] Uncaught exception when internet connectivity was lost - #1048",
      "[Fixed] Cloned repositories wouldn't be associated with their GitHub repository - #1285",
      "[Improved] Better performance on large repositories - #1281",
      "[Improved] Commit summary is now expandable when the summary is long - #519",
      "[Improved] The SHA in historical commits is now selectable - #1154",
      "[Improved] The Create Branch dialog was polished and refined - #1137"
    ],
    "0.0.34": [
      "[New] macOS: Users can choose whether to accept untrusted certificates - #671",
      "[New] Windows: Users are prompted to install git when opening a shell if it is not installed - #813",
      "[New] Checkout progress is shown if branch switching takes a while - #1208",
      "[New] Commit summary and description are automatically populated for merge conflicts - #1228",
      "[Fixed] Cloning repositories while not signed in - #1163",
      "[Fixed] Merge commits are now created as merge commits - #1216",
      "[Fixed] Display of diffs with /r newline - #1234",
      "[Fixed] Windows: Maximized windows are no longer positioned slightly off screen - #1202",
      "[Fixed] JSON parse errors - #1243",
      "[Fixed] GitHub Enterprise repositories were not associated with the proper Enterprise repository - #1242",
      "[Fixed] Timestamps in the Branches list would wrap - #1255",
      "[Fixed] Merges created from pulling wouldn't use the right git author - #1262",
      "[Improved] Check for update errors are suppressed if they happen in the background - #1104, #1195",
      "[Improved] The shortcut to show the repositories list is now command or control-T - #1220",
      "[Improved] Command or control-W now closes open dialogs - #949",
      "[Improved] Less memory usage while parsing large diffs - #1235"
    ],
    "0.0.33": ["[Fixed] Update Now wouldn't update now - #1209"],
    "0.0.32": [
      "[New] You can now disable stats reporting from Preferences > Advanced - #1120",
      "[New] Acknowledgements are now available from About - #810",
      "[New] Open pull requests from dot com in the app - #808",
      "[Fixed] Don't show background fetch errors - #875",
      "[Fixed] No more surprise and delight - #620",
      "[Fixed] Can't discard renamed files - #1177",
      "[Fixed] Logging out of one account would log out of all accounts - #1192",
      "[Fixed] Renamed files truncation - #695",
      "[Fixed] Git on Windows now integrates with the system certificate store - #706",
      "[Fixed] Cloning with an account/repoository shortcut would always fail - #1150",
      "[Fixed] OS version reporting - #1130",
      "[Fixed] Publish a new repository would always fail - #1046",
      "[Fixed] Authentication would fail for the first repository after logging in - #1118",
      "[Fixed] Don't flood the user with errors if a repository disappears on disk - #1132",
      "[Improved] The Merge dialog uses the Branches list instead of a drop down menu - #749",
      "[Improved] Lots of design polish - #1188, #1183, #1170, #1184, #1181, #1179, #1142, #1125"
    ],
    "0.0.31": [
      "[New] Prompt user to login when authentication error occurs - #903",
      "[New] Windows application has a new app menu, replaces previous hamburger menu - #991",
      "[New] Refreshed colours to align with GitHub website scheme -  #1077",
      "[New] Custom about dialog on all platforms - #1102",
      "[Fixed] Improved error handling when probing for a GitHub Enterprise server - #1026",
      "[Fixed] User can cancel 2FA flow - #1057",
      "[Fixed] Tidy up current set of menu items - #1063",
      "[Fixed] Manually focus the window when a URL action has been received - #1072",
      "[Fixed] Disable middle-click event to prevent new windows being launched - #1074",
      "[Fixed] Pre-fill the account name in the Welcome wizard, not login - #1078",
      "[Fixed] Diffs wouldn't work if an external diff program was configured - #1123",
      "[Improved] Lots of design polish work - #1113, #1099, #1094, #1077"
    ],
    "0.0.30": [
      "[Fixed] Crash when invoking menu item due to incorrect method signature - #1041"
    ],
    "0.0.29": [
      "[New] Commit summary and description fields now display issues and mentions as links for GitHub repositories - #941",
      "[New] Show placeholder when the repository cannot be found on disk - #946",
      "[New] New Repository actions moved out of popover and into new menu - #1018",
      "[Fixed] Display a helpful error message when an unverified user signs into GitHub Desktop - #1010",
      "[Fixed] Fix kerning issue when access keys displayed - #1033",
      "[Fixed] Protected branches show a descriptive error when the push is rejected - #1036",
      "[Fixed] 'Open in shell' on Windows opens to repository location - #1037"
    ],
    "0.0.28": ["[Fixed] Bumping release notes to test deployments again"],
    "0.0.27": [
      "[Fixed] 2FA dialog when authenticating has information for SMS authentication - #1009",
      "[Fixed] Autocomplete for users handles accounts containing `-` - #1008"
    ],
    "0.0.26": [
      "[Fixed] Address deployment issue by properly documenting release notes"
    ],
    "0.0.25": [
      "[Added] Autocomplete displays user matches - #942",
      "[Fixed] Handle Enter key in repository and branch list when no matches exist - #995",
      "[Fixed] 'Add Repository' button displays in dropdown when repository list empty - #984",
      "[Fixed] Correct icon displayed for non-GitHub repository - #964 #955",
      "[Fixed] Enter key when inside dialog submits form - #956",
      "[Fixed] Updated URL handler entry on macOS - #945",
      "[Fixed] Commit button is disabled while commit in progress - #940",
      "[Fixed] Handle index state change when gitginore change is discarded - #935",
      "[Fixed] 'Create New Branch' view squashes branch list when expanded - #927",
      "[Fixed] Application creates repository path if it doesn't exist on disk - #925",
      "[Improved] Preferences sign-in flow updated to standalone dialogs - #961"
    ],
    "0.0.24": ["Changed a thing", "Added another thing"]
  }
}<|MERGE_RESOLUTION|>--- conflicted
+++ resolved
@@ -1,6 +1,5 @@
 {
   "releases": {
-<<<<<<< HEAD
     "3.1.5": [
       "[Added] Enable menu option to Force-push branches that have diverged - #15211",
       "[Added] Add menu option to Fetch the current repository at any time - #7805",
@@ -26,9 +25,7 @@
       "[Improved] Close repository list after creating or adding repositories - #15508. Thanks @angusdev!",
       "[Improved] Always show an error message when an update fails - #15530"
     ],
-=======
     "3.1.4": ["[Improved] Upgrade embedded Git to 2.35.6"],
->>>>>>> 924ab82c
     "3.1.4-beta1": [
       "[Added] Add support for JetBrains Toolbox and JetBrains Fleet editor for Windows - #12912. Thanks @tsvetilian-ty!",
       "[Added] Add support for Emacs editor for Linux - #15857. Thanks @zipperer!",
