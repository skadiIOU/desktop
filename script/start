--- conflicted
+++ resolved
@@ -26,11 +26,7 @@
   return
 }
 
-<<<<<<< HEAD
-const [ mainConfig, rendererConfig, askPassConfig ] = configs
-=======
-const [mainConfig, sharedConfig, rendererConfig, askPassConfig] = configs
->>>>>>> df3c0a08
+const [mainConfig, rendererConfig, askPassConfig] = configs
 
 const server = express()
 const compiler = webpack(rendererConfig)
