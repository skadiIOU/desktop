--- conflicted
+++ resolved
@@ -182,7 +182,7 @@
         }
 
         console.log(formatArgs)
-        resolve(output)
+        resolve()
       })
     })
   }
@@ -314,9 +314,8 @@
     return Promise.resolve(commits)
   }
 
-<<<<<<< HEAD
   public static async getChangedFiles(repository: Repository, sha: string): Promise<ReadonlyArray<FileChange>> {
-    const out = await this.execGitCommand([ 'show', sha, '--name-status', '--format=format:', '-z' ], repository.path)
+    const out = await this.execGitOutput([ 'show', sha, '--name-status', '--format=format:', '-z' ], repository.path)
     const lines = out.split('\0')
     // Remove the trailing empty line
     lines.splice(-1, 1)
@@ -330,12 +329,12 @@
     }
 
     return files
-=======
+  }
+
   /** Look up a config value by name in the repository. */
   public static async getConfigValue(repository: Repository, name: string): Promise<string> {
     const output = await this.execGitOutput([ 'config', '-z', name ], repository.path)
     const pieces = output.split('\0')
     return pieces[0]
->>>>>>> b421080c
   }
 }